#pragma once

#include <cstddef>
#ifdef ERROR
  #undef ERROR
#endif

constexpr std::size_t BUFFER_SIZE = 2048;
/* Macros for function's returns */
constexpr int OK = 0;
constexpr int KO = -1;

/* Macros for game */
constexpr int COLLISION_DAMAGE = 20;

constexpr float CONVERT_MS_TO_S = 1000.0f;

constexpr float TOLERANCE = 2.0f;

constexpr float FPS = 60.0f;

<<<<<<< HEAD
constexpr float PLAYER_SPEED = 400.0f;

constexpr float ENEMY_SPEED = -80.0f;
=======
constexpr int ENEMY_WINDOW_HEIGHT = 700;

constexpr float ENEMY_WINDOW_WIDTH = 1220.0f;

constexpr int ENEMY_SPAWN_OFFSET = 25;
>>>>>>> 2466ecd9
<|MERGE_RESOLUTION|>--- conflicted
+++ resolved
@@ -19,14 +19,12 @@
 
 constexpr float FPS = 60.0f;
 
-<<<<<<< HEAD
 constexpr float PLAYER_SPEED = 400.0f;
 
 constexpr float ENEMY_SPEED = -80.0f;
-=======
+
 constexpr int ENEMY_WINDOW_HEIGHT = 700;
 
 constexpr float ENEMY_WINDOW_WIDTH = 1220.0f;
 
-constexpr int ENEMY_SPAWN_OFFSET = 25;
->>>>>>> 2466ecd9
+constexpr int ENEMY_SPAWN_OFFSET = 25;