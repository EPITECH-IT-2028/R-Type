#pragma once

#include <cstddef>
#include <cstdint>
#include <limits>

#ifdef ERROR
  #undef ERROR
#endif

/* Serialization */
constexpr std::size_t SERIALIZE_32_BYTES = 32;
constexpr std::size_t SERIALIZE_64_BYTES = 64;
constexpr std::size_t SERIALIZE_128_BYTES = 128;
constexpr std::size_t SERIALIZE_512_BYTES = 512;

/* Game Logic */
constexpr int COLLISION_DAMAGE = 20;
constexpr float CONVERT_MS_TO_S = 1000.0f;
constexpr int CLIENT_TIMEOUT = 45;
constexpr int HEARTBEAT_INTERVAL_CLIENT = 15;
constexpr float TOLERANCE = 2.0f;
constexpr float FPS = 60.0f;
constexpr float PLAYER_SPEED = 250.0f;
constexpr float ENEMY_SPEED = -80.0f;
constexpr int ENEMY_SPAWN_Y = 700;
constexpr float ENEMY_SPAWN_X = 1220.0f;
constexpr int ENEMY_SPAWN_OFFSET = 25;
constexpr float PROJECTILE_SPEED = 100.0f;
constexpr int WINDOW_HEIGHT = 750;
constexpr int WINDOW_WIDTH = 1200;
constexpr float PLAYER_WIDTH = 66.0f;
constexpr float PLAYER_HEIGHT = 37.0f;
constexpr int MARGIN_WINDOW = 30;
<<<<<<< HEAD

constexpr int RESEND_PACKET_DELAY = 500;  // number in milliseconds

constexpr std::uint32_t NO_ROOM = std::numeric_limits<std::uint32_t>::max();

=======
>>>>>>> b2f0574e
constexpr int COUNTDOWN_TIME = 5;
constexpr float GAME_DURATION = 10.0f;
constexpr int TPS = 60;

<<<<<<< HEAD
constexpr int MAX_RESEND_ATTEMPTS = 5;

constexpr int MIN_RESEND_PACKET_DELAY = 200;

=======
/* Network/Protocol */
constexpr std::size_t BUFFER_SIZE = 2048;
constexpr std::uint32_t NO_ROOM = std::numeric_limits<std::uint32_t>::max();
>>>>>>> b2f0574e
constexpr int MAX_ROOMS = 10;
constexpr int CHALLENGE_HEX_LEN = 129;
constexpr std::uint32_t INVALID_ID = std::numeric_limits<std::uint32_t>::max();
constexpr std::uint32_t INVALID_ENTITY =
    std::numeric_limits<std::uint32_t>::max();
constexpr std::uint32_t SERVER_SENDER_ID =
    std::numeric_limits<std::uint32_t>::max();
constexpr std::uint32_t SCOREBOARD_MAX_ENTRIES = 100;
constexpr std::uint32_t MAX_TOP_SCORES = 1000;
constexpr const char *SQL_PATH = "db.sql";
constexpr int NANOSECONDS_IN_SECOND = 1000000000;

/* UI constants */
namespace chatUI {
  constexpr int BOX_MAX_TEXT_LEN = 170;
  constexpr int BOX_BOTTOM_OFFSET = 80;
  constexpr int LINE_HEIGHT = 25;
  constexpr int FONT_SIZE = 20;
  constexpr int INPUT_LEFT_OFFSET = 10;
  constexpr int INPUT_BOTTOM_OFFSET = 40;
  constexpr int INPUT_RIGHT_MARGIN = 20;
  constexpr int INPUT_HEIGHT = 30;
  constexpr float INPUT_ROUNDNESS = 0.5f;
  constexpr int INPUT_TEXT_OFFSET = 15;
  constexpr int INPUT_TEXT_Y_OFFSET = 35;
  constexpr int INPUT_TEXT_RIGHT_MARGIN = 50;
}  // namespace chatUI

/* ASCII characters */
constexpr unsigned char ASCII_NULL = 0x00;
constexpr unsigned char ASCII_SPACE = 0x20;
constexpr unsigned char ASCII_DEL = 0x7f;

/* General Utility */
constexpr int OK = 0;
constexpr int KO = -1;<|MERGE_RESOLUTION|>--- conflicted
+++ resolved
@@ -32,28 +32,16 @@
 constexpr float PLAYER_WIDTH = 66.0f;
 constexpr float PLAYER_HEIGHT = 37.0f;
 constexpr int MARGIN_WINDOW = 30;
-<<<<<<< HEAD
-
-constexpr int RESEND_PACKET_DELAY = 500;  // number in milliseconds
-
-constexpr std::uint32_t NO_ROOM = std::numeric_limits<std::uint32_t>::max();
-
-=======
->>>>>>> b2f0574e
 constexpr int COUNTDOWN_TIME = 5;
 constexpr float GAME_DURATION = 10.0f;
 constexpr int TPS = 60;
 
-<<<<<<< HEAD
-constexpr int MAX_RESEND_ATTEMPTS = 5;
-
-constexpr int MIN_RESEND_PACKET_DELAY = 200;
-
-=======
 /* Network/Protocol */
 constexpr std::size_t BUFFER_SIZE = 2048;
 constexpr std::uint32_t NO_ROOM = std::numeric_limits<std::uint32_t>::max();
->>>>>>> b2f0574e
+constexpr int RESEND_PACKET_DELAY = 500;  // number in milliseconds
+constexpr int MAX_RESEND_ATTEMPTS = 5;
+constexpr int MIN_RESEND_PACKET_DELAY = 200;
 constexpr int MAX_ROOMS = 10;
 constexpr int CHALLENGE_HEX_LEN = 129;
 constexpr std::uint32_t INVALID_ID = std::numeric_limits<std::uint32_t>::max();
