--- conflicted
+++ resolved
@@ -84,13 +84,9 @@
 constexpr unsigned char ASCII_DEL = 0x7f;
 
 constexpr const char *SQL_PATH = "db.sql";
-<<<<<<< HEAD
-constexpr int TICK_RATE = 30;
 constexpr float GAME_DURATION = 10.0f;
-=======
 constexpr int TPS = 60;
 constexpr int NANOSECONDS_IN_SECOND = 1000000000;
->>>>>>> 849d0fce
 
 /* Serialization */
 constexpr std::size_t SERIALIZE_32_BYTES = 32;
