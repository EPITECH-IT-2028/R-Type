#pragma once

#include <cstddef>
#include <cstdint>
#include <limits>

#ifdef ERROR
  #undef ERROR
#endif

/* Serialization */
constexpr std::size_t SERIALIZE_32_BYTES = 32;
constexpr std::size_t SERIALIZE_64_BYTES = 64;
constexpr std::size_t SERIALIZE_128_BYTES = 128;
constexpr std::size_t SERIALIZE_512_BYTES = 512;

/* Game Logic */
constexpr int COLLISION_DAMAGE = 20;
constexpr float CONVERT_MS_TO_S = 1000.0f;
constexpr int CLIENT_TIMEOUT = 45;
constexpr int HEARTBEAT_INTERVAL_CLIENT = 15;
<<<<<<< HEAD

constexpr int PING_INTERVAL_CLIENT = 5;

=======
>>>>>>> 45875475
constexpr float TOLERANCE = 2.0f;
constexpr float FPS = 60.0f;
constexpr float PLAYER_SPEED = 250.0f;
constexpr float ENEMY_SPEED = -80.0f;
constexpr int ENEMY_SPAWN_Y = 700;
constexpr float ENEMY_SPAWN_X = 1220.0f;
constexpr int ENEMY_SPAWN_OFFSET = 25;
constexpr float PROJECTILE_SPEED = 100.0f;
constexpr int WINDOW_HEIGHT = 750;
constexpr int WINDOW_WIDTH = 1200;
constexpr float PLAYER_WIDTH = 66.0f;
constexpr float PLAYER_HEIGHT = 37.0f;
constexpr int MARGIN_WINDOW = 30;
constexpr int COUNTDOWN_TIME = 5;
constexpr float GAME_DURATION = 10.0f;
constexpr int TPS = 60;

/* Network/Protocol */
constexpr std::size_t BUFFER_SIZE = 2048;
constexpr std::uint32_t NO_ROOM = std::numeric_limits<std::uint32_t>::max();
constexpr int RESEND_PACKET_DELAY = 500;  // number in milliseconds
constexpr int MAX_RESEND_ATTEMPTS = 5;
constexpr int MIN_RESEND_PACKET_DELAY = 200;
constexpr int MAX_ROOMS = 10;
constexpr int CHALLENGE_HEX_LEN = 129;
constexpr std::uint32_t INVALID_ID = std::numeric_limits<std::uint32_t>::max();
constexpr std::uint32_t INVALID_ENTITY =
    std::numeric_limits<std::uint32_t>::max();
constexpr std::uint32_t SERVER_SENDER_ID =
    std::numeric_limits<std::uint32_t>::max();
constexpr std::uint32_t SCOREBOARD_MAX_ENTRIES = 100;
constexpr std::uint32_t MAX_TOP_SCORES = 1000;
constexpr const char *SQL_PATH = "db.sql";
constexpr int NANOSECONDS_IN_SECOND = 1000000000;

/* UI constants */
namespace chatUI {
  constexpr int BOX_MAX_TEXT_LEN = 170;
  constexpr int BOX_BOTTOM_OFFSET = 80;
  constexpr int LINE_HEIGHT = 25;
  constexpr int FONT_SIZE = 20;
  constexpr int INPUT_LEFT_OFFSET = 10;
  constexpr int INPUT_BOTTOM_OFFSET = 40;
  constexpr int INPUT_RIGHT_MARGIN = 20;
  constexpr int INPUT_HEIGHT = 30;
  constexpr float INPUT_ROUNDNESS = 0.5f;
  constexpr int INPUT_TEXT_OFFSET = 15;
  constexpr int INPUT_TEXT_Y_OFFSET = 35;
  constexpr int INPUT_TEXT_RIGHT_MARGIN = 50;
}  // namespace chatUI

/* ASCII characters */
constexpr unsigned char ASCII_NULL = 0x00;
constexpr unsigned char ASCII_SPACE = 0x20;
constexpr unsigned char ASCII_DEL = 0x7f;

/* General Utility */
constexpr int OK = 0;
constexpr int KO = -1;<|MERGE_RESOLUTION|>--- conflicted
+++ resolved
@@ -19,12 +19,9 @@
 constexpr float CONVERT_MS_TO_S = 1000.0f;
 constexpr int CLIENT_TIMEOUT = 45;
 constexpr int HEARTBEAT_INTERVAL_CLIENT = 15;
-<<<<<<< HEAD
 
 constexpr int PING_INTERVAL_CLIENT = 5;
 
-=======
->>>>>>> 45875475
 constexpr float TOLERANCE = 2.0f;
 constexpr float FPS = 60.0f;
 constexpr float PLAYER_SPEED = 250.0f;
