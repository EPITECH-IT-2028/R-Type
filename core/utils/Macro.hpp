--- conflicted
+++ resolved
@@ -82,10 +82,8 @@
 constexpr unsigned char ASCII_SPACE = 0x20;
 constexpr unsigned char ASCII_DEL = 0x7f;
 
-<<<<<<< HEAD
 constexpr int FRAME_RATE = 30;
-=======
+
 /* Serialization */
 constexpr std::size_t SERIALIZE_32_BYTES = 32;
-constexpr std::size_t SERIALIZE_512_BYTES = 512;
->>>>>>> fe23d734
+constexpr std::size_t SERIALIZE_512_BYTES = 512;