#pragma once

#include <cstddef>
#include <cstdint>
#include <limits>

#ifdef ERROR
  #undef ERROR
#endif

constexpr std::size_t BUFFER_SIZE = 2048;

/* Macros for function's returns */
constexpr int OK = 0;
constexpr int KO = -1;

/* Macros for game */
constexpr int COLLISION_DAMAGE = 20;

constexpr float CONVERT_MS_TO_S = 1000.0f;

constexpr int CLIENT_TIMEOUT = 45;

constexpr int HEARTBEAT_INTERVAL_CLIENT = 15;

constexpr float TOLERANCE = 2.0f;

constexpr float FPS = 60.0f;

constexpr float PLAYER_SPEED = 250.0f;

constexpr float ENEMY_SPEED = -80.0f;

constexpr int ENEMY_SPAWN_Y = 700;

constexpr float ENEMY_SPAWN_X = 1220.0f;

constexpr int ENEMY_SPAWN_OFFSET = 25;

constexpr float PROJECTILE_SPEED = 100.0f;

constexpr int WINDOW_HEIGHT = 750;
constexpr int WINDOW_WIDTH = 1200;
constexpr float PLAYER_WIDTH = 66.0f;
constexpr float PLAYER_HEIGHT = 37.0f;

constexpr int MARGIN_WINDOW = 30;

constexpr std::uint32_t NO_ROOM = std::numeric_limits<std::uint32_t>::max();

constexpr int COUNTDOWN_TIME = 5;

constexpr int MAX_ROOMS = 10;

<<<<<<< HEAD
constexpr int CHALLENGE_HEX_LEN = 129;
=======
constexpr std::uint32_t INVALID_ID = std::numeric_limits<std::uint32_t>::max();
constexpr std::uint32_t INVALID_ENTITY =
    std::numeric_limits<std::uint32_t>::max();

constexpr std::uint32_t SERVER_SENDER_ID =
    std::numeric_limits<std::uint32_t>::max();

/* UI constants */
namespace chatUI {
  constexpr int BOX_MAX_TEXT_LEN = 170;
  constexpr int BOX_BOTTOM_OFFSET = 80;

  constexpr int LINE_HEIGHT = 25;
  constexpr int FONT_SIZE = 20;

  constexpr int INPUT_LEFT_OFFSET = 10;
  constexpr int INPUT_BOTTOM_OFFSET = 40;
  constexpr int INPUT_RIGHT_MARGIN = 20;
  constexpr int INPUT_HEIGHT = 30;
  constexpr float INPUT_ROUNDNESS = 0.5f;
  constexpr int INPUT_TEXT_OFFSET = 15;
  constexpr int INPUT_TEXT_Y_OFFSET = 35;
  constexpr int INPUT_TEXT_RIGHT_MARGIN = 50;
}  // namespace chatUI

/* ASCII characters */
constexpr unsigned char ASCII_NULL = 0x00;
constexpr unsigned char ASCII_SPACE = 0x20;
constexpr unsigned char ASCII_DEL = 0x7f;
>>>>>>> d7f730ae
<|MERGE_RESOLUTION|>--- conflicted
+++ resolved
@@ -52,9 +52,7 @@
 
 constexpr int MAX_ROOMS = 10;
 
-<<<<<<< HEAD
 constexpr int CHALLENGE_HEX_LEN = 129;
-=======
 constexpr std::uint32_t INVALID_ID = std::numeric_limits<std::uint32_t>::max();
 constexpr std::uint32_t INVALID_ENTITY =
     std::numeric_limits<std::uint32_t>::max();
@@ -83,5 +81,4 @@
 /* ASCII characters */
 constexpr unsigned char ASCII_NULL = 0x00;
 constexpr unsigned char ASCII_SPACE = 0x20;
-constexpr unsigned char ASCII_DEL = 0x7f;
->>>>>>> d7f730ae
+constexpr unsigned char ASCII_DEL = 0x7f;