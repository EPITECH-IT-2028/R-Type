#pragma once

#include <cstddef>
#include <cstdint>
#include <limits>
#ifdef ERROR
  #undef ERROR
#endif

constexpr std::size_t BUFFER_SIZE = 2048;
/* Macros for function's returns */
constexpr int OK = 0;
constexpr int KO = -1;

/* Macros for game */
constexpr int COLLISION_DAMAGE = 20;

constexpr float CONVERT_MS_TO_S = 1000.0f;

constexpr int CLIENT_TIMEOUT = 45;

constexpr int HEARTBEAT_INTERVAL_CLIENT = 15;

constexpr float TOLERANCE = 2.0f;

constexpr float FPS = 60.0f;

constexpr float PLAYER_SPEED = 250.0f;

constexpr float ENEMY_SPEED = -80.0f;

constexpr int ENEMY_SPAWN_Y = 700;

constexpr float ENEMY_SPAWN_X = 1220.0f;

constexpr int ENEMY_SPAWN_OFFSET = 25;

constexpr float PROJECTILE_SPEED = 100.0f;

constexpr int WINDOW_HEIGHT = 750;
constexpr int WINDOW_WIDTH = 1200;
constexpr float PLAYER_WIDTH = 66.0f;
constexpr float PLAYER_HEIGHT = 37.0f;

constexpr int MARGIN_WINDOW = 30;

<<<<<<< HEAD
constexpr int NO_ROOM = -1;

constexpr int RESEND_PACKET_DELAY = 1000;  // number in milliseconds
=======
constexpr std::uint32_t NO_ROOM = std::numeric_limits<std::uint32_t>::max();

constexpr int COUNTDOWN_TIME = 5;

constexpr int MAX_ROOMS = 10;
>>>>>>> 17617309
<|MERGE_RESOLUTION|>--- conflicted
+++ resolved
@@ -44,14 +44,11 @@
 
 constexpr int MARGIN_WINDOW = 30;
 
-<<<<<<< HEAD
-constexpr int NO_ROOM = -1;
 
 constexpr int RESEND_PACKET_DELAY = 1000;  // number in milliseconds
-=======
+
 constexpr std::uint32_t NO_ROOM = std::numeric_limits<std::uint32_t>::max();
 
 constexpr int COUNTDOWN_TIME = 5;
 
-constexpr int MAX_ROOMS = 10;
->>>>>>> 17617309
+constexpr int MAX_ROOMS = 10;