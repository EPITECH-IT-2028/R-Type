--- conflicted
+++ resolved
@@ -104,14 +104,10 @@
 struct ALIGNED ChatMessagePacket {
     PacketHeader header;
     std::uint32_t timestamp;
-<<<<<<< HEAD
-    char message[256];
-    std::uint32_t sequence_number;
-=======
     std::string message;
->>>>>>> 0b8f0a08
     std::uint32_t player_id;
     std::uint8_t r, g, b, a;
+    std::uint32_t sequence_number;
 };
 
 /**
@@ -203,12 +199,8 @@
  */
 struct ALIGNED PlayerInfoPacket {
     PacketHeader header;
-<<<<<<< HEAD
-    char name[32];
-    std::uint32_t sequence_number;
-=======
     std::string name;
->>>>>>> 0b8f0a08
+    std::uint32_t sequence_number;
 };
 
 /**
@@ -522,6 +514,7 @@
     std::uint8_t is_private;
     std::string password;
     std::uint8_t max_players;
+    std::uint32_t sequence_number;
 };
 
 /**
@@ -644,24 +637,11 @@
 };
 
 /**
-<<<<<<< HEAD
- * @brief Client directional input packet with a per-input sequence number.
- *
- * Contains the packet header, an 8-bit bitfield of MovementInputType flags
- * indicating which directions are active, and a client-side sequence number
- * used to order inputs and correlate acknowledgements.
- *
- * Members:
- * - input: Bitflags representing active directional inputs.
- * - sequence_number: Client-side sequence number for input ordering and
- * acknowledgement correlation.
-=======
  * @brief Conveys a client's directional input and its client-side sequence
  * number.
  *
  * Contains the packet header, an 8-bit bitfield of MovementInputType flags in
  * `input`, and `sequence_number` for ordering and acknowledgement correlation.
->>>>>>> 0b8f0a08
  */
 struct ALIGNED PlayerInputPacket {
     PacketHeader header;
