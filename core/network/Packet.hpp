#pragma once

#include <cstddef>
#include <cstdint>

enum class PacketType : uint8_t {
  Message = 0x01,
  PlayerMove = 0x02,
  NewPlayer = 0x03,
  PlayerInfo = 0x04,
<<<<<<< HEAD
  Position = 0x05,
  EnemySpawn = 0x06,
  EnemyMove = 0x07,
  EnemyDeath = 0x08,
  PlayerShoot = 0x09,
  ProjectileSpawn = 0x0A,
  ProjectileHit = 0x0B,
  ProjectileDestroy = 0x0C,
  GameStart = 0x0D,
  GameEnd = 0x0E,
  PlayerDisconnected = 0x0F,
  Heartbeat = 0x10,
  EnemyHit = 0x11,
  PlayerHit = 0x12,
  PlayerDeath = 0x13,
  CreateRoom = 0x14,
  JoinRoom = 0x15,
  LeaveRoom = 0x16,
  ListRoom = 0x17,
  ListRoomResponse = 0x18,
  MatchmakingRequest = 0x19,
  MatchmakingResponse = 0x1A,
  JoinRoomResponse = 0x1B
=======
  EnemySpawn = 0x05,
  EnemyMove = 0x06,
  EnemyDeath = 0x07,
  PlayerShoot = 0x08,
  ProjectileSpawn = 0x09,
  ProjectileHit = 0x0A,
  ProjectileDestroy = 0x0B,
  GameStart = 0x0C,
  GameEnd = 0x0D,
  PlayerDisconnected = 0x0E,
  Heartbeat = 0x0F,
  EnemyHit = 0x10,
  PlayerHit = 0x11,
  PlayerDeath = 0x12,
  PlayerInput = 0x13
>>>>>>> 97bf4285
};

enum class EnemyType : uint8_t {
  BASIC_FIGHTER = 0x01
};

enum class ProjectileType : uint8_t {
  PLAYER_BASIC = 0x01,
  ENEMY_BASIC = 0x02
};

<<<<<<< HEAD
enum class RoomError : uint8_t {
  SUCCESS = 0x00,
  ROOM_NOT_FOUND = 0x01,
  ROOM_FULL = 0x02,
  WRONG_PASSWORD = 0x03,
  ALREADY_IN_ROOM = 0x04,
  PLAYER_BANNED = 0x05,
  UNKNOWN_ERROR = 0x06
=======
enum class MovementInputType : uint8_t {
  UP = 1 << 0,
  DOWN = 1 << 1,
  LEFT = 1 << 2,
  RIGHT = 1 << 3
>>>>>>> 97bf4285
};

#define ALIGNED alignas(4)

/* both client and server packets */
struct ALIGNED PacketHeader {
    PacketType type;
    uint32_t size;
};

/**
 * @brief Packet carrying a timestamped text message and the originating player
 * ID.
 *
 * Contains a common packet header, a 32-bit timestamp, a fixed-size 256-byte
 * message buffer, and the ID of the player that sent or is associated with the
 * message.
 *
 * @var header
 * Common packet header (type and size).
 *
 * @var timestamp
 * Packet timestamp as a 32-bit unsigned integer.
 *
 * @var message
 * Fixed-size 256-byte message buffer.
 *
 * @var player_id
 * Identifier of the player that sent or is associated with this message.
 */
struct ALIGNED MessagePacket {
    PacketHeader header;
    uint32_t timestamp;
    char message[256];
    uint32_t player_id;
};

/**
 * @brief Server-to-client packet that conveys a player's movement update.
 *
 * header: Common packet header containing packet type and size.
 * player_id: Identifier of the player whose position is being reported.
 * sequence_number: Sequence number used to order or correlate movement updates.
 * x: Player's X coordinate in world space.
 * y: Player's Y coordinate in world space.
 */
struct ALIGNED PlayerMovePacket {
    PacketHeader header;
    uint32_t player_id;
    uint32_t sequence_number;
    float x;
    float y;
};

/* Server to client packets */
struct ALIGNED NewPlayerPacket {
    PacketHeader header;
    uint32_t player_id;
    float x;
    float y;
    float speed;
    uint32_t max_health;
};

/* Client to server packets */
struct ALIGNED PlayerDisconnectPacket {
    PacketHeader header;
    uint32_t player_id;
};

/* Client to server packets */
struct ALIGNED HeartbeatPlayerPacket {
    PacketHeader header;
    uint32_t player_id;
};

/**
 * @brief Packet sent from the client to the server to provide the player's
 * display name.
 *
 * Contains the common packet header and a fixed-size name buffer. The name is
 * stored as a null-terminated UTF-8 string in the 32-byte `name` field; maximum
 * 31 bytes of character data plus a terminating NUL.
 *
 * @var char PlayerInfoPacket::name
 * Player's display name (null-terminated UTF-8). */
struct ALIGNED PlayerInfoPacket {
    PacketHeader header;
    char name[32];
};

/**
 * @brief Packet sent from client to server to report a player hit event.
 *
 * Contains the common packet header and the identifying and contextual data for
 * a hit: the affected player's id, the damage amount, the world coordinates
 * where the hit occurred, and a sequence number to correlate with client-side
 * action/state.
 *
 * @param player_id Identifier of the player that was hit.
 * @param damage Amount of damage applied to the player.
 * @param x World X coordinate where the hit occurred.
 * @param y World Y coordinate where the hit occurred.
 * @param sequence_number Client-side sequence number used to correlate this
 * event with prior actions.
 */
struct ALIGNED PlayerHitPacket {
    PacketHeader header;
    uint32_t player_id;
    uint32_t damage;
    float x;
    float y;
    std::uint32_t sequence_number;
};

/* Enemy Packets */
/**
 * @brief Server-to-client packet announcing a spawned enemy.
 *
 * Contains the spawned enemy's identifier, type, position, velocity, and health
 * values as sent from the server to clients.
 *
 * Members:
 * - header: Common packet header (type and size).
 * - enemy_id: Unique identifier for the enemy.
 * - enemy_type: EnemyType value indicating the enemy variant.
 * - x, y: Spawn position coordinates.
 * - velocity_x, velocity_y: Velocity components.
 * - health: Current health of the enemy.
 * - max_health: Maximum health of the enemy.
 */
struct ALIGNED EnemySpawnPacket {
    PacketHeader header;
    uint32_t enemy_id;
    EnemyType enemy_type;
    float x;
    float y;
    float velocity_x;
    float velocity_y;
    uint32_t health;
    uint32_t max_health;
};

/* Server to client packets */
struct ALIGNED EnemyMovePacket {
    PacketHeader header;
    uint32_t enemy_id;
    float x;
    float y;
    float velocity_x;
    float velocity_y;
    uint32_t sequence_number;
};

/**
 * @brief Describes an enemy death event sent from server to client.
 *
 * Starts with a PacketHeader identifying the packet type and payload size.
 *
 * Fields:
 * - header: PacketHeader present in all packets.
 * - enemy_id: Server-assigned identifier for the enemy that died.
 * - death_x: X coordinate of the death location in world space.
 * - death_y: Y coordinate of the death location in world space.
 * - player_id: Identifier of the player credited for the kill.
 * - score: Score awarded for the kill.
 */
struct ALIGNED EnemyDeathPacket {
    PacketHeader header;
    uint32_t enemy_id;
    float death_x;
    float death_y;
    std::uint32_t player_id;
    std::uint32_t score;
};

/* Projectile Packets */
/* Client to server packets */
struct ALIGNED PlayerShootPacket {
    PacketHeader header;
    float x;
    float y;
    ProjectileType projectile_type;
    uint32_t sequence_number;
};

/* Server to client packets */
struct ALIGNED ProjectileSpawnPacket {
    PacketHeader header;
    uint32_t projectile_id;
    ProjectileType projectile_type;
    uint32_t owner_id;
    uint8_t is_enemy_projectile;
    float x;
    float y;
    float velocity_x;
    float velocity_y;
    float speed;
    uint32_t damage;
};

/* Server to client packets */
struct ALIGNED ProjectileHitPacket {
    PacketHeader header;
    uint32_t projectile_id;
    uint32_t target_id;
    uint8_t target_is_player;
    float hit_x;
    float hit_y;
};

/* Server to client packets */
struct ALIGNED ProjectileDestroyPacket {
    PacketHeader header;
    uint32_t projectile_id;
    float x;
    float y;
};

/* Server to client packets */
struct ALIGNED GameStartPacket {
    PacketHeader header;
    uint8_t game_start;
};

/**
 * @brief Signals the end of the game to the client.
 *
 * Contains the common packet header and a flag indicating whether the game has
 * ended.
 *
 * @var PacketHeader GameEndPacket::header
 *   Common packet header identifying packet type and payload size.
 * @var uint8_t GameEndPacket::game_end
 *   `1` if the game has ended, `0` otherwise.
 */
struct ALIGNED GameEndPacket {
    PacketHeader header;
    uint8_t game_end;
};

/**
 * @brief Notifies the client that an enemy was hit, including hit location,
 * damage, and ordering.
 *
 * Contains the packet header and data describing which enemy was hit, where the
 * hit occurred, how much damage was applied, and a sequence number for ordering
 * or reconciliation.
 *
 * @var header
 * PacketHeader common to all packets (type and payload size).
 *
 * @var enemy_id
 * Identifier of the enemy that was hit.
 *
 * @var hit_x
 * X coordinate of the hit position.
 *
 * @var hit_y
 * Y coordinate of the hit position.
 *
 * @var damage
 * Amount of damage inflicted by the hit.
 *
 * @var sequence_number
 * Sequence number used to order or reconcile hit events.
 */
struct ALIGNED EnemyHitPacket {
    PacketHeader header;
    std::uint32_t enemy_id;
    float hit_x;
    float hit_y;
    float damage;
    std::uint32_t sequence_number;
};

/**
 * @brief Informs clients that a player has died and where the death occurred.
 *
 * @details Carries the player identifier and the world coordinates of the death
 * location.
 *
 * @var std::uint32_t PlayerDeathPacket::player_id
 * ID of the player who died.
 *
 * @var float PlayerDeathPacket::x
 * X coordinate of the death location.
 *
 * @var float PlayerDeathPacket::y
 * Y coordinate of the death location.
 */
struct ALIGNED PlayerDeathPacket {
    PacketHeader header;
    std::uint32_t player_id;
    float x;
    float y;
};

<<<<<<< HEAD
/* Room Management Packets */
struct ALIGNED CreateRoomPacket {
    PacketHeader header;
    char room_name[32];
    uint8_t is_private;
    char password[32];
    uint32_t max_players;
};

struct ALIGNED JoinRoomPacket {
    PacketHeader header;
    uint32_t room_id;
    char password[32];
};

struct ALIGNED JoinRoomResponsePacket {
    PacketHeader header;
    RoomError error_code;
};

struct ALIGNED LeaveRoomPacket {
    PacketHeader header;
    uint32_t room_id;
};

struct ALIGNED ListRoomPacket {
    PacketHeader header;
};

struct ALIGNED RoomInfo {
    uint32_t room_id;
    char room_name[32];
    uint32_t player_count;
    uint32_t max_players;
};

struct ALIGNED ListRoomResponsePacket {
    PacketHeader header;
    uint32_t room_count;
    RoomInfo rooms[10];
};

struct ALIGNED MatchmakingRequestPacket {
    PacketHeader header;
};

struct ALIGNED MatchmakingResponsePacket {
    PacketHeader header;
    RoomError error_code;
=======
/**
 * @brief Packet sent from client to server conveying the player's current input
 * state.
 *
 * Contains the common packet header, a bitfield representing directional
 * inputs, and a client-side sequence number for ordering/correlation.
 *
 * Fields:
 * - header: Common packet header (type and size).
 * - input: Bitflags defined by MovementInputType indicating which movement
 * directions are active.
 * - sequence_number: Client-side sequence number used to order inputs and
 * correlate acknowledgements.
 */
struct ALIGNED PlayerInputPacket {
    PacketHeader header;
    uint8_t input;
    std::uint32_t sequence_number;
>>>>>>> 97bf4285
};<|MERGE_RESOLUTION|>--- conflicted
+++ resolved
@@ -8,31 +8,6 @@
   PlayerMove = 0x02,
   NewPlayer = 0x03,
   PlayerInfo = 0x04,
-<<<<<<< HEAD
-  Position = 0x05,
-  EnemySpawn = 0x06,
-  EnemyMove = 0x07,
-  EnemyDeath = 0x08,
-  PlayerShoot = 0x09,
-  ProjectileSpawn = 0x0A,
-  ProjectileHit = 0x0B,
-  ProjectileDestroy = 0x0C,
-  GameStart = 0x0D,
-  GameEnd = 0x0E,
-  PlayerDisconnected = 0x0F,
-  Heartbeat = 0x10,
-  EnemyHit = 0x11,
-  PlayerHit = 0x12,
-  PlayerDeath = 0x13,
-  CreateRoom = 0x14,
-  JoinRoom = 0x15,
-  LeaveRoom = 0x16,
-  ListRoom = 0x17,
-  ListRoomResponse = 0x18,
-  MatchmakingRequest = 0x19,
-  MatchmakingResponse = 0x1A,
-  JoinRoomResponse = 0x1B
-=======
   EnemySpawn = 0x05,
   EnemyMove = 0x06,
   EnemyDeath = 0x07,
@@ -47,8 +22,15 @@
   EnemyHit = 0x10,
   PlayerHit = 0x11,
   PlayerDeath = 0x12,
-  PlayerInput = 0x13
->>>>>>> 97bf4285
+  CreateRoom = 0x13,
+  JoinRoom = 0x14,
+  LeaveRoom = 0x15,
+  ListRoom = 0x16,
+  ListRoomResponse = 0x17,
+  MatchmakingRequest = 0x18,
+  MatchmakingResponse = 0x19,
+  JoinRoomResponse = 0x1A,
+  PlayerInput = 0x1B
 };
 
 enum class EnemyType : uint8_t {
@@ -60,7 +42,6 @@
   ENEMY_BASIC = 0x02
 };
 
-<<<<<<< HEAD
 enum class RoomError : uint8_t {
   SUCCESS = 0x00,
   ROOM_NOT_FOUND = 0x01,
@@ -69,13 +50,13 @@
   ALREADY_IN_ROOM = 0x04,
   PLAYER_BANNED = 0x05,
   UNKNOWN_ERROR = 0x06
-=======
+};
+
 enum class MovementInputType : uint8_t {
   UP = 1 << 0,
   DOWN = 1 << 1,
   LEFT = 1 << 2,
   RIGHT = 1 << 3
->>>>>>> 97bf4285
 };
 
 #define ALIGNED alignas(4)
@@ -374,7 +355,6 @@
     float y;
 };
 
-<<<<<<< HEAD
 /* Room Management Packets */
 struct ALIGNED CreateRoomPacket {
     PacketHeader header;
@@ -424,7 +404,8 @@
 struct ALIGNED MatchmakingResponsePacket {
     PacketHeader header;
     RoomError error_code;
-=======
+};
+
 /**
  * @brief Packet sent from client to server conveying the player's current input
  * state.
@@ -443,5 +424,4 @@
     PacketHeader header;
     uint8_t input;
     std::uint32_t sequence_number;
->>>>>>> 97bf4285
 };