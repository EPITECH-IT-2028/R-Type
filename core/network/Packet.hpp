--- conflicted
+++ resolved
@@ -23,10 +23,6 @@
   EnemyHit = 0x10,
   PlayerHit = 0x11,
   PlayerDeath = 0x12,
-<<<<<<< HEAD
-  PlayerInput = 0x13,
-  Ack = 0x14
-=======
   CreateRoom = 0x13,
   JoinRoom = 0x14,
   LeaveRoom = 0x15,
@@ -35,8 +31,8 @@
   MatchmakingRequest = 0x18,
   MatchmakingResponse = 0x19,
   JoinRoomResponse = 0x1A,
-  PlayerInput = 0x1B
->>>>>>> 17617309
+  PlayerInput = 0x1B,
+  Ack = 0x1C
 };
 
 enum class EnemyType : std::uint8_t {
@@ -102,12 +98,8 @@
     PacketHeader header;
     std::uint32_t timestamp;
     char message[256];
-<<<<<<< HEAD
-    uint32_t player_id;
-    std::uint32_t sequence_number;
-=======
-    std::uint32_t player_id;
->>>>>>> 17617309
+    std::uint32_t sequence_number;
+    std::uint32_t player_id;
 };
 
 /**
@@ -151,12 +143,8 @@
     float x;
     float y;
     float speed;
-<<<<<<< HEAD
-    uint32_t max_health;
-    std::uint32_t sequence_number;
-=======
+    std::uint32_t sequence_number;
     std::uint32_t max_health;
->>>>>>> 17617309
 };
 
 /**
@@ -248,14 +236,9 @@
     float y;
     float velocity_x;
     float velocity_y;
-<<<<<<< HEAD
-    uint32_t health;
-    uint32_t max_health;
-    std::uint32_t sequence_number;
-=======
+    std::uint32_t sequence_number;
     std::uint32_t health;
     std::uint32_t max_health;
->>>>>>> 17617309
 };
 
 /**
@@ -353,12 +336,8 @@
     float velocity_x;
     float velocity_y;
     float speed;
-<<<<<<< HEAD
-    uint32_t damage;
-    std::uint32_t sequence_number;
-=======
+    std::uint32_t sequence_number;
     std::uint32_t damage;
->>>>>>> 17617309
 };
 
 /**
@@ -415,12 +394,8 @@
  */
 struct ALIGNED GameStartPacket {
     PacketHeader header;
-<<<<<<< HEAD
-    uint8_t game_start;
-    std::uint32_t sequence_number;
-=======
+    std::uint32_t sequence_number;
     std::uint8_t game_start;
->>>>>>> 17617309
 };
 
 /**
@@ -435,12 +410,8 @@
  */
 struct ALIGNED GameEndPacket {
     PacketHeader header;
-<<<<<<< HEAD
-    uint8_t game_end;
-    std::uint32_t sequence_number;
-=======
+    std::uint32_t sequence_number;
     std::uint8_t game_end;
->>>>>>> 17617309
 };
 
 /**
@@ -661,6 +632,6 @@
 
 struct ALIGNED AckPacket {
     PacketHeader header;
-    uint32_t sequence_number;
+    std::uint32_t sequence_number;
     std::uint32_t player_id;
 };