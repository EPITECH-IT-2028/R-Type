--- conflicted
+++ resolved
@@ -23,11 +23,7 @@
   EnemyHit = 0x11,
   PlayerHit = 0x12,
   PlayerDeath = 0x13,
-<<<<<<< HEAD
-  InputPlayer = 0x14,
-=======
   PlayerInput = 0x14,
->>>>>>> bb145a49
   PositionPlayer = 0x15
 };
 
@@ -322,11 +318,7 @@
     float y;
 };
 
-<<<<<<< HEAD
-struct ALIGNED InputPlayerPacket {
-=======
 struct ALIGNED PlayerInputPacket {
->>>>>>> bb145a49
     PacketHeader header;
     MovementInputType input;
     int sequence_number;
