#pragma once

#include <cstddef>
#include <cstdint>
#include <string>
#include "Macro.hpp"

enum class PacketType : std::uint8_t {
  ChatMessage = 0x01,
  PlayerMove = 0x02,
  NewPlayer = 0x03,
  PlayerInfo = 0x04,
  EnemySpawn = 0x05,
  EnemyMove = 0x06,
  EnemyDeath = 0x07,
  PlayerShoot = 0x08,
  ProjectileSpawn = 0x09,
  ProjectileHit = 0x0A,
  ProjectileDestroy = 0x0B,
  GameStart = 0x0C,
  GameEnd = 0x0D,
  PlayerDisconnected = 0x0E,
  Heartbeat = 0x0F,
  EnemyHit = 0x10,
  PlayerHit = 0x11,
  PlayerDeath = 0x12,
  CreateRoom = 0x13,
  JoinRoom = 0x14,
  LeaveRoom = 0x15,
  ListRoom = 0x16,
  ListRoomResponse = 0x17,
  MatchmakingRequest = 0x18,
  MatchmakingResponse = 0x19,
  JoinRoomResponse = 0x1A,
  PlayerInput = 0x1B,
<<<<<<< HEAD
  Ping = 0x1C,
  Pong = 0x1D
=======
  RequestChallenge = 0x1C,
  ChallengeResponse = 0x1D,
  CreateRoomResponse = 0x1E
>>>>>>> e64132ab
};

enum class EnemyType : std::uint8_t {
  BASIC_FIGHTER = 0x01
};

enum class ProjectileType : std::uint8_t {
  PLAYER_BASIC = 0x01,
  ENEMY_BASIC = 0x02
};

enum class RoomError : std::uint8_t {
  SUCCESS = 0x00,
  ROOM_NOT_FOUND = 0x01,
  ROOM_FULL = 0x02,
  WRONG_PASSWORD = 0x03,
  ALREADY_IN_ROOM = 0x04,
  PLAYER_BANNED = 0x05,
  UNKNOWN_ERROR = 0x06
};

enum class MovementInputType : std::uint8_t {
  UP = 1 << 0,
  DOWN = 1 << 1,
  LEFT = 1 << 2,
  RIGHT = 1 << 3
};

#define ALIGNED alignas(8)

/**
<<<<<<< HEAD
 * @brief Common 4-byte-aligned header present at the start of every network packet.
=======
 * @brief 8-byte-aligned header present at the start of every network packet.
>>>>>>> e64132ab
 *
 * Identifies the packet kind and records the total serialized packet size in
 * bytes (including this header) for routing and validation of incoming and
 * outgoing packet data.
 *
 * @var type
 *   PacketType value identifying the specific packet structure that follows.
 * @var size
 *   Total size of the serialized packet in bytes, including this header.
 */
struct ALIGNED PacketHeader {
    PacketType type;
    std::uint32_t size;
};

constexpr std::size_t HEADER_SIZE = sizeof(PacketType) + sizeof(std::uint32_t);

/**
 * @brief Packet carrying a timestamped UTF-8 chat message, sender identity, and
 * RGBA color.
 *
 * Packet used to transmit a chat message together with its timestamp, the
 * sending player's identifier, and an RGBA color to apply when rendering the
 * message.
 *
 * @var header Common packet header containing the packet type and total
 * serialized size.
 * @var timestamp 32-bit timestamp associated with the message.
 * @var message UTF-8 encoded chat message (std::string; variable length).
 * @var player_id 32-bit identifier of the player who sent the message.
 * @var r Red color component (0–255).
 * @var g Green color component (0–255).
 * @var b Blue color component (0–255).
 * @var a Alpha (opacity) component (0–255).
 */
struct ALIGNED ChatMessagePacket {
    PacketHeader header;
    std::uint32_t timestamp;
    std::string message;
    std::uint32_t player_id;
    std::uint8_t r, g, b, a;
};

/**
 * @brief Packet sent from server to client to convey a player's position
 * update.
 *
 * Carries the target player's identifier, an ordering sequence number, and the
 * player's world-space coordinates.
 *
 * @param header Common packet header containing packet type and payload size.
 * @param player_id Identifier of the player whose position is being reported.
 * @param sequence_number Sequence number used to order or correlate movement
 * updates.
 * @param x Player's X coordinate in world space.
 * @param y Player's Y coordinate in world space.
 */
struct ALIGNED PlayerMovePacket {
    PacketHeader header;
    std::uint32_t player_id;
    std::uint32_t sequence_number;
    float x;
    float y;
};

/**
 * @brief Notifies clients that a new player has spawned.
 *
 * Contains the server-assigned player ID, the player's display name, spawn
 * position, movement speed, and maximum health.
 *
 * @details
 * - header: Common packet header present at the start of every packet.
 * - player_id: Server-assigned unique player identifier.
 * - player_name: UTF-8 display name.
 * - x, y: Spawn world coordinates.
 * - speed: Movement speed scalar.
 * - max_health: Player's maximum health points.
 */
struct ALIGNED NewPlayerPacket {
    PacketHeader header;
    std::uint32_t player_id;
    std::string player_name;
    float x;
    float y;
    float speed;
    std::uint32_t max_health;
};

/**
 * @brief Client-to-server packet indicating a player is disconnecting.
 *
 * Carries the common packet header and the identifier of the disconnecting
 * player.
 *
 * @param player_id Identifier of the player who is disconnecting.
 */
struct ALIGNED PlayerDisconnectPacket {
    PacketHeader header;
    std::uint32_t player_id;
};

/**
 * @brief Heartbeat packet sent from client to server to indicate player
 * liveness.
 *
 * Contains the common packet header and the identifier of the player sending
 * the heartbeat.
 */
struct ALIGNED HeartbeatPlayerPacket {
    PacketHeader header;
    std::uint32_t player_id;
};

/**
 * @brief Client-to-server packet carrying the player's display name.
 *
 * Contains the common packet header followed by the player's display name
 * encoded as a UTF-8 std::string.
 *
 * @var PacketHeader PlayerInfoPacket::header
 * Common packet header identifying the packet type and total serialized size.
 *
 * @var std::string PlayerInfoPacket::name
 * Player's display name encoded in UTF-8 (truncated at 32 bytes when
 * serialized).
 */
struct ALIGNED PlayerInfoPacket {
    PacketHeader header;
    std::string name;
};

/**
 * @brief Packet sent from client to server to report a player hit event.
 *
 * Contains the common packet header and the identifying and contextual data for
 * a hit: the affected player's id, the damage amount, the world coordinates
 * where the hit occurred, and a sequence number to correlate with client-side
 * action/state.
 *
 * @param player_id Identifier of the player that was hit.
 * @param damage Amount of damage applied to the player.
 * @param x World X coordinate where the hit occurred.
 * @param y World Y coordinate where the hit occurred.
 * @param sequence_number Client-side sequence number used to correlate this
 * event with prior actions.
 */
struct ALIGNED PlayerHitPacket {
    PacketHeader header;
    std::uint32_t player_id;
    std::uint32_t damage;
    float x;
    float y;
    std::uint32_t sequence_number;
};

/* Enemy Packets */
/**
 * @brief Server-to-client packet announcing a spawned enemy.
 *
 * Contains the spawned enemy's identifier, type, position, velocity, and health
 * values as sent from the server to clients.
 *
 * Members:
 * - header: Common packet header (type and size).
 * - enemy_id: Unique identifier for the enemy.
 * - enemy_type: EnemyType value indicating the enemy variant.
 * - x, y: Spawn position coordinates.
 * - velocity_x, velocity_y: Velocity components.
 * - health: Current health of the enemy.
 * - max_health: Maximum health of the enemy.
 */
struct ALIGNED EnemySpawnPacket {
    PacketHeader header;
    std::uint32_t enemy_id;
    EnemyType enemy_type;
    float x;
    float y;
    float velocity_x;
    float velocity_y;
    std::uint32_t health;
    std::uint32_t max_health;
};

/**
 * @brief Server-to-client update of an enemy's position, velocity, and sequence
 * order.
 *
 * Contains the common packet header, the enemy identifier, current position
 * (`x`, `y`), current velocity (`velocity_x`, `velocity_y`), and a
 * `sequence_number` used to order or reconcile updates.
 */
struct ALIGNED EnemyMovePacket {
    PacketHeader header;
    std::uint32_t enemy_id;
    float x;
    float y;
    float velocity_x;
    float velocity_y;
    std::uint32_t sequence_number;
};

/**
 * @brief Describes an enemy death event sent from server to client.
 *
 * Starts with a PacketHeader identifying the packet type and payload size.
 *
 * Fields:
 * - header: PacketHeader present in all packets.
 * - enemy_id: Server-assigned identifier for the enemy that died.
 * - death_x: X coordinate of the death location in world space.
 * - death_y: Y coordinate of the death location in world space.
 * - player_id: Identifier of the player credited for the kill.
 * - score: Score awarded for the kill.
 */
struct ALIGNED EnemyDeathPacket {
    PacketHeader header;
    std::uint32_t enemy_id;
    float death_x;
    float death_y;
    std::uint32_t player_id;
    std::uint32_t score;
};

/* Projectile Packets */
/**
 * @brief Client-to-server packet reporting a player's shooting action.
 *
 * Contains the firing position, projectile type, and a sequence number used for
 * ordering and acknowledgement of the shoot event.
 *
 * Fields:
 * - header: Common packet header containing packet type and payload size.
 * - x: Firing X coordinate.
 * - y: Firing Y coordinate.
 * - projectile_type: Variant of projectile to spawn.
 * - sequence_number: Monotonic client sequence number for this action.
 */
struct ALIGNED PlayerShootPacket {
    PacketHeader header;
    float x;
    float y;
    ProjectileType projectile_type;
    std::uint32_t sequence_number;
};

/**
 * @brief Notifies clients that a projectile has been spawned, including
 * ownership and motion data.
 *
 * Carries the projectile's server-assigned identifier, variant, owner identity,
 * allegiance flag, world position, velocity components, scalar speed, and
 * damage amount.
 *
 * @param header Packet header containing type and payload size.
 * @param projectile_id Server-assigned unique identifier for the projectile.
 * @param projectile_type Variant/type of the projectile.
 * @param owner_id Identifier of the entity that spawned the projectile.
 * @param is_enemy_projectile Nonzero if the projectile was spawned by an enemy,
 * zero otherwise.
 * @param x World X coordinate of the projectile spawn position.
 * @param y World Y coordinate of the projectile spawn position.
 * @param velocity_x X component of the projectile's velocity.
 * @param velocity_y Y component of the projectile's velocity.
 * @param speed Scalar speed magnitude of the projectile.
 * @param damage Damage value applied by the projectile on hit.
 */
struct ALIGNED ProjectileSpawnPacket {
    PacketHeader header;
    std::uint32_t projectile_id;
    ProjectileType projectile_type;
    std::uint32_t owner_id;
    std::uint8_t is_enemy_projectile;
    float x;
    float y;
    float velocity_x;
    float velocity_y;
    float speed;
    std::uint32_t damage;
};

/**
 * @brief Notifies the client that a projectile impacted a target.
 *
 * Carries the projectile identifier, the impacted target identifier and type,
 * and the world coordinates of the impact.
 *
 * @var header Common packet header containing type and payload size.
 * @var projectile_id Identifier of the projectile that hit a target.
 * @var target_id Identifier of the target that was hit.
 * @var target_is_player `1` if the target is a player, `0` otherwise.
 * @var hit_x X coordinate of the impact in world space.
 * @var hit_y Y coordinate of the impact in world space.
 */
struct ALIGNED ProjectileHitPacket {
    PacketHeader header;
    std::uint32_t projectile_id;
    std::uint32_t target_id;
    std::uint8_t target_is_player;
    float hit_x;
    float hit_y;
};

/**
 * @brief Server-to-client notification that a projectile was removed or
 * expired.
 *
 * Contains the projectile's identifier and its last known world position.
 *
 * Fields:
 * - header: Packet header identifying the packet type and payload size.
 * - projectile_id: Unique identifier of the projectile being destroyed.
 * - x: X coordinate of the projectile at destruction.
 * - y: Y coordinate of the projectile at destruction.
 */
struct ALIGNED ProjectileDestroyPacket {
    PacketHeader header;
    std::uint32_t projectile_id;
    float x;
    float y;
};

/**
 * @brief Notifies a client of the game's start state.
 *
 * Packet with a common PacketHeader and a single flag indicating whether the
 * game has started.
 *
 * Fields:
 * - header: Common packet header containing type and payload size.
 * - game_start: `1` if the game has started, `0` otherwise.
 */
struct ALIGNED GameStartPacket {
    PacketHeader header;
    std::uint8_t game_start;
};

/**
 * @brief Notifies a client that the game has ended.
 *
 * Contains the common packet header followed by a flag indicating game end.
 *
 * @var PacketHeader GameEndPacket::header Common packet header identifying
 * packet type and payload size.
 * @var std::uint8_t GameEndPacket::game_end `1` if the game has ended, `0`
 * otherwise.
 */
struct ALIGNED GameEndPacket {
    PacketHeader header;
    std::uint8_t game_end;
};

/**
 * @brief Notifies the client that an enemy was hit, including hit location,
 * damage, and ordering.
 *
 * Contains the packet header and data describing which enemy was hit, where the
 * hit occurred, how much damage was applied, and a sequence number for ordering
 * or reconciliation.
 *
 * @var header
 * PacketHeader common to all packets (type and payload size).
 *
 * @var enemy_id
 * Identifier of the enemy that was hit.
 *
 * @var hit_x
 * X coordinate of the hit position.
 *
 * @var hit_y
 * Y coordinate of the hit position.
 *
 * @var damage
 * Amount of damage inflicted by the hit.
 *
 * @var sequence_number
 * Sequence number used to order or reconcile hit events.
 */
struct ALIGNED EnemyHitPacket {
    PacketHeader header;
    std::uint32_t enemy_id;
    float hit_x;
    float hit_y;
    float damage;
    std::uint32_t sequence_number;
};

/**
 * @brief Informs clients that a player has died and where the death occurred.
 *
 * @details Carries the player identifier and the world coordinates of the death
 * location.
 *
 * @var std::uint32_t PlayerDeathPacket::player_id
 * ID of the player who died.
 *
 * @var float PlayerDeathPacket::x
 * X coordinate of the death location.
 *
 * @var float PlayerDeathPacket::y
 * Y coordinate of the death location.
 */
struct ALIGNED PlayerDeathPacket {
    PacketHeader header;
    std::uint32_t player_id;
    float x;
    float y;
};

/**
 * @brief Client request to create a room with access controls and capacity.
 *
 * Contains the requested room name, a privacy flag, an optional password for
 * private rooms, and the room's maximum player capacity.
 *
 * @param room_name Requested room display name (UTF-8) (truncated at 32 bytes
 * when serialized).
 * @param is_private `1` to make the room private (password required), `0` for
 * public.
 * @param password Password for private rooms; ignored for public rooms
 * (truncated at 32 bytes when serialized).
 * @param max_players Maximum number of players allowed in the room.
 */
struct ALIGNED CreateRoomPacket {
    PacketHeader header;
    std::string room_name;
    std::uint8_t is_private;
    std::string password;
    std::uint8_t max_players;
};

struct ALIGNED CreateRoomResponsePacket {
    PacketHeader header;
    RoomError error_code;
    std::uint32_t room_id;
};

/**
 * @brief Client-to-server packet requesting to join an existing room.
 *
 * Contains the common packet header, the numeric room identifier, and an
 * optional UTF-8 password string (empty when the room is public or no password
 * is provided).
 *
 * @var header Common 4-byte-aligned packet header indicating packet type and
 * total serialized packet size (including the header).
 * @var room_id Numeric identifier of the room to join.
 * @var password UTF-8 password for the room; empty when no password is
 * required (truncated at 32 bytes when serialized).
 */
struct ALIGNED JoinRoomPacket {
    PacketHeader header;
    std::uint32_t room_id;
    std::string password;
};

/**
 * @brief Server response to a join-room request indicating success or the
 * failure reason.
 *
 * Contains the common packet header and a RoomError value describing the
 * outcome.
 *
 * - header: Common packet header identifying the packet type and payload size.
 * - error_code: `RoomError` value; `SUCCESS` means the join succeeded, other
 * values indicate the specific failure.
 */
struct ALIGNED JoinRoomResponsePacket {
    PacketHeader header;
    RoomError error_code;
};

/**
 * @brief Client-to-server request to leave a room.
 *
 * Contains the common packet header and the identifier of the room the client
 * requests to leave.
 *
 * Fields:
 * - header: Common packet header indicating type and payload size.
 * - room_id: Identifier of the room to leave.
 */
struct ALIGNED LeaveRoomPacket {
    PacketHeader header;
    std::uint32_t room_id;
};

/**
 * @brief Client-to-server request to retrieve the list of available rooms.
 *
 * This packet contains only the standard packet header and signals the server
 * to respond with a ListRoomResponsePacket containing current room summaries.
 */
struct ALIGNED ListRoomPacket {
    PacketHeader header;
};

/**
 * @brief Describes a room's identity and current occupancy for listings.
 *
 * @var room_id Unique numeric identifier for the room.
 * @var room_name UTF-8 room name.
 * @var player_count Current number of players in the room.
 * @var max_players Maximum allowed players for the room.
 */
struct ALIGNED RoomInfo {
    std::uint32_t room_id;
    std::string room_name;
    std::uint8_t player_count;
    std::uint8_t max_players;
};

/**
 * @brief Server response containing a list of available rooms.
 *
 * Contains up to MAX_ROOMS room summaries and the count of valid entries.
 *
 * @var header Common packet header indicating packet type and payload size.
 * @var room_count Number of valid RoomInfo entries in `rooms` (0 through
 * MAX_ROOMS).
 * @var rooms Fixed-size array of room summaries; only the first `room_count`
 * entries are populated.
 */
struct ALIGNED ListRoomResponsePacket {
    PacketHeader header;
    std::uint32_t room_count;
    RoomInfo rooms[MAX_ROOMS];
};

/**
 * @brief Client-to-server request to initiate matchmaking.
 *
 * This packet contains only the common PacketHeader and signals that the sender
 * wants to be matched into a game lobby or match queue.
 */
struct ALIGNED MatchmakingRequestPacket {
    PacketHeader header;
};

/**
 * @brief Server-to-client response to a matchmaking request indicating the
 * result.
 *
 * Contains the common packet header and a RoomError value that describes
 * whether matchmaking succeeded or the reason it failed.
 *
 * @var header Common packet header with packet type and payload size.
 * @var error_code RoomError value indicating matchmaking result (e.g.,
 * `SUCCESS`, `ROOM_NOT_FOUND`, `ROOM_FULL`, `WRONG_PASSWORD`,
 * `ALREADY_IN_ROOM`, `PLAYER_BANNED`, `UNKNOWN_ERROR`).
 */
struct ALIGNED MatchmakingResponsePacket {
    PacketHeader header;
    RoomError error_code;
};

/**
 * @brief Conveys a client's directional input and its client-side sequence
 * number.
 *
 * Contains the packet header, an 8-bit bitfield of MovementInputType flags in
 * `input`, and `sequence_number` for ordering and acknowledgement correlation.
 */
struct ALIGNED PlayerInputPacket {
    PacketHeader header;
    std::uint8_t input;
    std::uint32_t sequence_number;
};

<<<<<<< HEAD
/**
 * @brief Ping packet sent from client to server to measure latency.
 *
 * Contains the common packet header and a timestamp representing when the ping was sent.
 */
struct ALIGNED PingPacket {
    PacketHeader header;
    std::uint32_t timestamp;
};

/**
 * @brief Pong packet sent from server to client in response to a ping.
 *
 * Contains the common packet header and a timestamp representing when the original ping was received.
 */
struct ALIGNED PongPacket {
    PacketHeader header;
=======
struct ALIGNED RequestChallengePacket {
    PacketHeader header;
    std::uint32_t room_id;
};

struct ALIGNED ChallengeResponsePacket {
    PacketHeader header;
    std::string challenge;
>>>>>>> e64132ab
    std::uint32_t timestamp;
};<|MERGE_RESOLUTION|>--- conflicted
+++ resolved
@@ -33,14 +33,11 @@
   MatchmakingResponse = 0x19,
   JoinRoomResponse = 0x1A,
   PlayerInput = 0x1B,
-<<<<<<< HEAD
-  Ping = 0x1C,
-  Pong = 0x1D
-=======
   RequestChallenge = 0x1C,
   ChallengeResponse = 0x1D,
-  CreateRoomResponse = 0x1E
->>>>>>> e64132ab
+  CreateRoomResponse = 0x1E,
+  Ping = 0x1F,
+  Pong = 0x20,
 };
 
 enum class EnemyType : std::uint8_t {
@@ -72,11 +69,7 @@
 #define ALIGNED alignas(8)
 
 /**
-<<<<<<< HEAD
- * @brief Common 4-byte-aligned header present at the start of every network packet.
-=======
  * @brief 8-byte-aligned header present at the start of every network packet.
->>>>>>> e64132ab
  *
  * Identifies the packet kind and records the total serialized packet size in
  * bytes (including this header) for routing and validation of incoming and
@@ -646,7 +639,6 @@
     std::uint32_t sequence_number;
 };
 
-<<<<<<< HEAD
 /**
  * @brief Ping packet sent from client to server to measure latency.
  *
@@ -664,7 +656,9 @@
  */
 struct ALIGNED PongPacket {
     PacketHeader header;
-=======
+    std::uint32_t timestamp;
+};
+
 struct ALIGNED RequestChallengePacket {
     PacketHeader header;
     std::uint32_t room_id;
@@ -673,6 +667,5 @@
 struct ALIGNED ChallengeResponsePacket {
     PacketHeader header;
     std::string challenge;
->>>>>>> e64132ab
     std::uint32_t timestamp;
 };