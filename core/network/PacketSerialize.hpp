--- conflicted
+++ resolved
@@ -35,9 +35,10 @@
 /**
  * @brief Serialize a ChatMessagePacket into the provided serializer.
  *
- * Serializes the packet fields in the following order: header.type, header.size,
- * timestamp, player_id, message text stored in a fixed 512-byte field (truncated
- * or padded as needed), color components `r`, `g`, `b`, `a`, and sequence_number.
+ * Serializes the packet fields in the following order: header.type,
+ * header.size, timestamp, player_id, message text stored in a fixed 512-byte
+ * field (truncated or padded as needed), color components `r`, `g`, `b`, `a`,
+ * and sequence_number.
  *
  * @param packet ChatMessagePacket to serialize.
  */
@@ -98,7 +99,8 @@
 /**
  * @brief Serializes a PlayerDisconnectPacket into the provided serializer.
  *
- * The serialized fields, in order, are: header.type, header.size, player_id, and sequence_number.
+ * The serialized fields, in order, are: header.type, header.size, player_id,
+ * and sequence_number.
  *
  * @param packet Packet instance to serialize.
  */
@@ -138,10 +140,11 @@
 
 template <typename S>
 /**
- * @brief Serialize a NewPlayerPacket into the serializer using the protocol's binary layout.
- *
- * Writes fields in order: header.type, header.size, player_id, player_name as a 32-byte field,
- * x, y, speed as 32-bit floats, sequence_number, and max_health.
+ * @brief Serialize a NewPlayerPacket into the serializer using the protocol's
+ * binary layout.
+ *
+ * Writes fields in order: header.type, header.size, player_id, player_name as a
+ * 32-byte field, x, y, speed as 32-bit floats, sequence_number, and max_health.
  *
  * @param packet The NewPlayerPacket to be serialized.
  */
@@ -189,9 +192,9 @@
 /**
  * @brief Serializes an EnemyMovePacket into the provided serializer.
  *
- * Serializes fields in order: header.type (1 byte), header.size (4 bytes), enemy_id (4 bytes),
- * x (32-bit float), y (32-bit float), velocity_x (32-bit float), velocity_y (32-bit float),
- * and sequence_number (4 bytes).
+ * Serializes fields in order: header.type (1 byte), header.size (4 bytes),
+ * enemy_id (4 bytes), x (32-bit float), y (32-bit float), velocity_x (32-bit
+ * float), velocity_y (32-bit float), and sequence_number (4 bytes).
  *
  * @tparam S Serializer type.
  * @param s Serializer instance to write into.
@@ -243,7 +246,8 @@
  */
 template <typename S>
 /**
- * @brief Serializes a ProjectileSpawnPacket into the serializer using network wire order.
+ * @brief Serializes a ProjectileSpawnPacket into the serializer using network
+ * wire order.
  *
  * Writes the packet header followed by payload fields in this order:
  * projectile_id, projectile_type, owner_id, is_enemy_projectile,
@@ -273,7 +277,8 @@
 /**
  * @brief Serializes a ProjectileHitPacket into the provided serializer.
  *
- * Serializes the header (type and size), projectile and target IDs, the target-is-player flag, and the hit coordinates in that order.
+ * Serializes the header (type and size), projectile and target IDs, the
+ * target-is-player flag, and the hit coordinates in that order.
  *
  * @param s Serialization adapter.
  * @param packet Packet to serialize.
@@ -292,8 +297,9 @@
 /**
  * @brief Serialize a ProjectileDestroyPacket into the serializer.
  *
- * Serializes the packet fields in order: header.type (1 byte), header.size (4 bytes),
- * projectile_id (4 bytes), x (32-bit float), y (32-bit float), and sequence_number (4 bytes).
+ * Serializes the packet fields in order: header.type (1 byte), header.size (4
+ * bytes), projectile_id (4 bytes), x (32-bit float), y (32-bit float), and
+ * sequence_number (4 bytes).
  *
  * @param s Serializer adapter to write the packet data into.
  * @param packet ProjectileDestroyPacket to serialize.
@@ -333,7 +339,8 @@
 /**
  * @brief Serialize a PlayerDeathPacket into the serializer.
  *
- * Serializes the packet header, then the following fields in order: player_id, x and y coordinates as 32-bit floats, and sequence_number.
+ * Serializes the packet header, then the following fields in order: player_id,
+ * x and y coordinates as 32-bit floats, and sequence_number.
  *
  * @param packet The PlayerDeathPacket to serialize.
  */
@@ -353,7 +360,8 @@
 /**
  * @brief Serializes the GameStartPacket into the given serializer.
  *
- * Serializes the packet header (type and size), the packet's sequence_number, and the game_start flag.
+ * Serializes the packet header (type and size), the packet's sequence_number,
+ * and the game_start flag.
  *
  * @tparam S Serializer type.
  * @param s Serializer instance to write into.
@@ -370,7 +378,8 @@
 /**
  * @brief Serialize a GameEndPacket into the serializer.
  *
- * Serializes the header's type and size, then the packet's sequence_number and game_end flag.
+ * Serializes the header's type and size, then the packet's sequence_number and
+ * game_end flag.
  */
 void serialize(S &s, GameEndPacket &packet) {
   s.value1b(packet.header.type);
@@ -384,9 +393,12 @@
  */
 template <typename S>
 /**
- * @brief Serializes a CreateRoomPacket into the provided serializer in network packet order.
- *
- * Serializes the header (type, size), `room_name` as a 32-byte field, `max_players`, `is_private`, `password` as a 64-byte field, and `sequence_number`, in that order.
+ * @brief Serializes a CreateRoomPacket into the provided serializer in network
+ * packet order.
+ *
+ * Serializes the header (type, size), `room_name` as a 32-byte field,
+ * `max_players`, `is_private`, `password` as a 64-byte field, and
+ * `sequence_number`, in that order.
  *
  * @param packet The CreateRoomPacket to serialize.
  */
@@ -424,7 +436,8 @@
  * Serializes the packet header, then the response `error_code`, and finally the
  * `sequence_number`, in that order.
  *
- * @param packet Packet to serialize; its header, `error_code`, and `sequence_number` are written to the serializer.
+ * @param packet Packet to serialize; its header, `error_code`, and
+ * `sequence_number` are written to the serializer.
  */
 void serialize(S &s, JoinRoomResponsePacket &packet) {
   s.value1b(packet.header.type);
@@ -499,7 +512,8 @@
 /**
  * @brief Serialize a MatchmakingRequestPacket into the serializer.
  *
- * Writes the packet header's `type` and `size`, then the packet's `sequence_number`.
+ * Writes the packet header's `type` and `size`, then the packet's
+ * `sequence_number`.
  *
  * @param packet The matchmaking request packet to serialize.
  */
@@ -513,8 +527,8 @@
 /**
  * @brief Serialize a MatchmakingResponsePacket into the serializer.
  *
- * Writes the packet fields in order: header.type (1 byte), header.size (4 bytes),
- * error_code (1 byte), and sequence_number (4 bytes).
+ * Writes the packet fields in order: header.type (1 byte), header.size (4
+ * bytes), error_code (1 byte), and sequence_number (4 bytes).
  *
  * @param s Serializer adapter to write bytes into.
  * @param packet Matchmaking response packet to serialize.
@@ -530,7 +544,8 @@
 /**
  * @brief Serializes a PlayerInputPacket into the provided archive.
  *
- * Writes the header fields (type, size), the input byte, and the packet's sequence_number in that order.
+ * Writes the header fields (type, size), the input byte, and the packet's
+ * sequence_number in that order.
  *
  * @param packet Packet to serialize.
  */
@@ -545,8 +560,8 @@
 /**
  * @brief Serialize an AckPacket into the serializer.
  *
- * Writes the packet fields in order: header.type (1 byte), header.size (4 bytes),
- * sequence_number (4 bytes), and player_id (4 bytes).
+ * Writes the packet fields in order: header.type (1 byte), header.size (4
+ * bytes), sequence_number (4 bytes), and player_id (4 bytes).
  *
  * @param s Serializer adapter to write data into.
  * @param packet AckPacket to serialize.
@@ -576,7 +591,8 @@
 /**
  * @brief Serializes a ChallengeResponsePacket into the provided serializer.
  *
- * Writes the packet header (type and size), the 128-byte `challenge` field, `timestamp`, and `sequence_number` to the serializer in that order.
+ * Writes the packet header (type and size), the 128-byte `challenge` field,
+ * `timestamp`, and `sequence_number` to the serializer in that order.
  *
  * @param packet Packet whose fields will be written to the serializer.
  */
@@ -592,16 +608,15 @@
 /**
  * @brief Serializes a CreateRoomResponsePacket into the provided serializer.
  *
- * Serializes fields in order: header.type (1 byte), header.size (4 bytes), error_code (1 byte), room_id (4 bytes), and sequence_number (4 bytes).
+ * Serializes fields in order: header.type (1 byte), header.size (4 bytes),
+ * error_code (1 byte), room_id (4 bytes), and sequence_number (4 bytes).
  */
 void serialize(S &s, CreateRoomResponsePacket &packet) {
   s.value1b(packet.header.type);
   s.value4b(packet.header.size);
   s.value1b(packet.error_code);
   s.value4b(packet.room_id);
-<<<<<<< HEAD
-  s.value4b(packet.sequence_number);
-=======
+  s.value4b(packet.sequence_number);
 }
 
 /**
@@ -653,5 +668,4 @@
   s.container(packet.scores, packet.entry_count,
               [](S &s, ScoreEntry &entry) { serialize(s, entry); });
   packet.entry_count = static_cast<uint32_t>(packet.scores.size());
->>>>>>> b2f0574e
 }