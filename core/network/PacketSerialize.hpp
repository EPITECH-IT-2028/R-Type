--- conflicted
+++ resolved
@@ -233,11 +233,7 @@
 }
 
 template <typename S>
-<<<<<<< HEAD
-void serialize(S& s, InputPlayerPacket& packet) {
-=======
 void serialize(S& s, PlayerInputPacket& packet) {
->>>>>>> bb145a49
   s.value1b(packet.header.type);
   s.value4b(packet.header.size);
   s.value1b(packet.input);
