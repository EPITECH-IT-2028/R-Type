--- conflicted
+++ resolved
@@ -32,17 +32,7 @@
 }
 
 template <typename S>
-/**
-<<<<<<< HEAD
- * @brief Serializes a MessagePacket into the provided serializer.
- *
- * Writes the packet header (type and size), timestamp, the 256-byte message
- * payload, player identifier, and sequence number into the serializer stream.
- *
- * @param packet Packet instance whose fields will be serialized into `s`.
- */
-void serialize(S &s, MessagePacket &packet) {
-=======
+/*
  * @brief Serializes a ChatMessagePacket into the given serializer.
  *
  * Writes the packet fields in order: header type and size, timestamp,
@@ -52,7 +42,6 @@
  * @param packet ChatMessagePacket to serialize.
  */
 void serialize(S &s, ChatMessagePacket &packet) {
->>>>>>> d7f730ae
   s.value1b(packet.header.type);
   s.value4b(packet.header.size);
   s.value4b(packet.timestamp);
@@ -114,6 +103,7 @@
   s.value1b(packet.header.type);
   s.value4b(packet.header.size);
   s.value4b(packet.player_id);
+  s.value4b(packet.sequence_number);
 }
 
 template <typename S>
@@ -147,20 +137,12 @@
 /**
  * @brief Serializes a NewPlayerPacket into the provided serializer.
  *
-<<<<<<< HEAD
- * Writes the packet's header, player identifier, position (x, y), speed,
- * maximum health, and sequence number to the serializer in that order.
- *
- * @param s Serializer adapter used to write packet data.
- * @param packet The NewPlayerPacket to serialize.
-=======
  * Serializes the packet header, player identifier, 32-byte player name,
  * position (x, y), movement speed, and maximum health in the protocol's binary
  * layout.
  *
  * @param packet The NewPlayerPacket whose fields will be written to the
  * serializer.
->>>>>>> d7f730ae
  */
 void serialize(S &s, NewPlayerPacket &packet) {
   s.value1b(packet.header.type);
