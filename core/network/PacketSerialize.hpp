--- conflicted
+++ resolved
@@ -375,12 +375,7 @@
   s.text1b(packet.room_name, SERIALIZE_32_BYTES);
   s.value1b(packet.max_players);
   s.value1b(packet.is_private);
-<<<<<<< HEAD
-  s.text1b(packet.password, SERIALIZE_32_BYTES);
-  s.value4b(packet.sequence_number);
-=======
   s.text1b(packet.password, SERIALIZE_64_BYTES);
->>>>>>> e64132ab
 }
 
 template <typename S>
@@ -521,7 +516,6 @@
 }
 
 template <typename S>
-<<<<<<< HEAD
 /**
  * @brief Serializes an AckPacket into the provided serializer.
  *
@@ -536,7 +530,8 @@
   s.value4b(packet.header.size);
   s.value4b(packet.sequence_number);
   s.value4b(packet.player_id);
-=======
+}
+
 void serialize(S &s, RequestChallengePacket &packet) {
   s.value1b(packet.header.type);
   s.value4b(packet.header.size);
@@ -557,5 +552,4 @@
   s.value4b(packet.header.size);
   s.value1b(packet.error_code);
   s.value4b(packet.room_id);
->>>>>>> e64132ab
 }