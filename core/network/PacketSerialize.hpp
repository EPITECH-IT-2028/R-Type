#pragma once

#include <bitsery/adapter/buffer.h>
#include <bitsery/bitsery.h>
#include <bitsery/traits/string.h>
#include <bitsery/traits/vector.h>
#include <vector>
#include "Macro.hpp"
#include "Packet.hpp"

namespace serialization {
  using Buffer = std::vector<std::uint8_t>;
  using OutputAdapter = bitsery::OutputBufferAdapter<Buffer>;
  using InputAdapter = bitsery::InputBufferAdapter<Buffer>;
}  // namespace serialization

/*
 * Common Packets
 */
template <typename S>
/**
 * @brief Serializes a PacketHeader into the provided serializer.
 *
 * Writes the header's `type` as a one-byte value and `size` as a four-byte
 * value.
 *
 * @param packet PacketHeader whose `type` and `size` fields will be written.
 */
void serialize(S &s, PacketHeader &packet) {
  s.value1b(packet.type);
  s.value4b(packet.size);
}

template <typename S>
/**
 * @brief Serializes a ChatMessagePacket into the given serializer.
 *
 * Writes the packet fields in order: header type and size, timestamp,
 * message text (up to 512 bytes), player ID, and RGBA color components.
 *
 * @param s Serializer adapter used to write the packet data.
 * @param packet ChatMessagePacket to serialize.
 */
void serialize(S &s, ChatMessagePacket &packet) {
  s.value1b(packet.header.type);
  s.value4b(packet.header.size);
  s.value4b(packet.timestamp);
  s.text1b(packet.message, SERIALIZE_512_BYTES);
  s.value4b(packet.player_id);
  s.value1b(packet.r);
  s.value1b(packet.g);
  s.value1b(packet.b);
  s.value1b(packet.a);
}

/*
 * Client to Server Packets
 */
template <typename S>
/**
 * @brief Serializes a PlayerInfoPacket into the serializer.
 *
 * Serializes the packet header (type and size) followed by exactly 32 bytes of
 * the player's name.
 *
 * @param packet The PlayerInfoPacket to serialize.
 */
void serialize(S &s, PlayerInfoPacket &packet) {
  s.value1b(packet.header.type);
  s.value4b(packet.header.size);
  s.text1b(packet.name, SERIALIZE_32_BYTES);
}
template <typename S>
/**
 * @brief Serializes a PlayerShootPacket into the provided serializer.
 *
 * Writes the packet header (type and size), the shoot position (`x`, `y`) as
 * raw floats, the `projectile_type`, and the `sequence_number` to the
 * serializer.
 *
 * @param s Serializer adapter used to write the packet fields.
 * @param packet PlayerShootPacket instance to serialize.
 */
void serialize(S &s, PlayerShootPacket &packet) {
  s.value1b(packet.header.type);
  s.value4b(packet.header.size);
  s.template value<sizeof(float)>(packet.x);
  s.template value<sizeof(float)>(packet.y);
  s.value1b(packet.projectile_type);
  s.value4b(packet.sequence_number);
}

template <typename S>
void serialize(S &s, PlayerDisconnectPacket &packet) {
  s.value1b(packet.header.type);
  s.value4b(packet.header.size);
  s.value4b(packet.player_id);
}

template <typename S>
void serialize(S &s, HeartbeatPlayerPacket &packet) {
  s.value1b(packet.header.type);
  s.value4b(packet.header.size);
  s.value4b(packet.player_id);
}

/*
 * Server to Client Packets
 */
template <typename S>
/**
 * @brief Serializes a PlayerMovePacket into the given serialization state.
 *
 * @param s Serializer state or adapter used to write packet fields.
 * @param packet Player movement packet whose header, identifiers, and position
 * fields are written.
 */
void serialize(S &s, PlayerMovePacket &packet) {
  s.value1b(packet.header.type);
  s.value4b(packet.header.size);
  s.value4b(packet.player_id);
  s.value4b(packet.sequence_number);
  s.template value<sizeof(float)>(packet.x);
  s.template value<sizeof(float)>(packet.y);
}

template <typename S>
/**
 * @brief Serializes a NewPlayerPacket into the provided serializer.
 *
 * Serializes the packet header, player identifier, 32-byte player name,
 * position (x, y), movement speed, and maximum health in the protocol's binary
 * layout.
 *
 * @param packet The NewPlayerPacket whose fields will be written to the
 * serializer.
 */
void serialize(S &s, NewPlayerPacket &packet) {
  s.value1b(packet.header.type);
  s.value4b(packet.header.size);
  s.value4b(packet.player_id);
  s.text1b(packet.player_name, SERIALIZE_32_BYTES);
  s.template value<sizeof(float)>(packet.x);
  s.template value<sizeof(float)>(packet.y);
  s.template value<sizeof(float)>(packet.speed);
  s.value4b(packet.max_health);
}

/*
 * Enemy Packets (Server to Client)
 */
template <typename S>
void serialize(S &s, EnemySpawnPacket &packet) {
  s.value1b(packet.header.type);
  s.value4b(packet.header.size);
  s.value4b(packet.enemy_id);
  s.value1b(packet.enemy_type);
  s.template value<sizeof(float)>(packet.x);
  s.template value<sizeof(float)>(packet.y);
  s.template value<sizeof(float)>(packet.velocity_x);
  s.template value<sizeof(float)>(packet.velocity_y);
  s.value4b(packet.health);
  s.value4b(packet.max_health);
}

template <typename S>
void serialize(S &s, EnemyMovePacket &packet) {
  s.value1b(packet.header.type);
  s.value4b(packet.header.size);
  s.value4b(packet.enemy_id);
  s.template value<sizeof(float)>(packet.x);
  s.template value<sizeof(float)>(packet.y);
  s.template value<sizeof(float)>(packet.velocity_x);
  s.template value<sizeof(float)>(packet.velocity_y);
  s.value4b(packet.sequence_number);
}

template <typename S>
void serialize(S &s, EnemyDeathPacket &packet) {
  s.value1b(packet.header.type);
  s.value4b(packet.header.size);
  s.value4b(packet.enemy_id);
  s.template value<sizeof(float)>(packet.death_x);
  s.template value<sizeof(float)>(packet.death_y);
  s.value4b(packet.player_id);
  s.value4b(packet.score);
}

template <typename S>
void serialize(S &s, EnemyHitPacket &packet) {
  s.value1b(packet.header.type);
  s.value4b(packet.header.size);
  s.value4b(packet.enemy_id);
  s.template value<sizeof(float)>(packet.hit_x);
  s.template value<sizeof(float)>(packet.hit_y);
  s.template value<sizeof(float)>(packet.damage);
  s.value4b(packet.sequence_number);
}

/*
 * Projectile Event Packets (Server to Client)
 */
template <typename S>
void serialize(S &s, ProjectileSpawnPacket &packet) {
  s.value1b(packet.header.type);
  s.value4b(packet.header.size);
  s.value4b(packet.projectile_id);
  s.value1b(packet.projectile_type);
  s.value4b(packet.owner_id);
  s.value1b(packet.is_enemy_projectile);
  s.template value<sizeof(float)>(packet.x);
  s.template value<sizeof(float)>(packet.y);
  s.template value<sizeof(float)>(packet.velocity_x);
  s.template value<sizeof(float)>(packet.velocity_y);
  s.template value<sizeof(float)>(packet.speed);
  s.value4b(packet.damage);
}

template <typename S>
void serialize(S &s, ProjectileHitPacket &packet) {
  s.value1b(packet.header.type);
  s.value4b(packet.header.size);
  s.value4b(packet.projectile_id);
  s.value4b(packet.target_id);
  s.value1b(packet.target_is_player);
  s.template value<sizeof(float)>(packet.hit_x);
  s.template value<sizeof(float)>(packet.hit_y);
}

template <typename S>
void serialize(S &s, ProjectileDestroyPacket &packet) {
  s.value1b(packet.header.type);
  s.value4b(packet.header.size);
  s.value4b(packet.projectile_id);
  s.template value<sizeof(float)>(packet.x);
  s.template value<sizeof(float)>(packet.y);
}

/*
 * Player Event Packets (Server to Client)
 */
template <typename S>
void serialize(S &s, PlayerHitPacket &packet) {
  s.value1b(packet.header.type);
  s.value4b(packet.header.size);
  s.value4b(packet.player_id);
  s.value4b(packet.damage);
  s.template value<sizeof(float)>(packet.x);
  s.template value<sizeof(float)>(packet.y);
  s.value4b(packet.sequence_number);
}

template <typename S>
void serialize(S &s, PlayerDeathPacket &packet) {
  s.value1b(packet.header.type);
  s.value4b(packet.header.size);
  s.value4b(packet.player_id);
  s.template value<sizeof(float)>(packet.x);
  s.template value<sizeof(float)>(packet.y);
}

/*
 * Game State Packets (Server to Client)
 */
template <typename S>
void serialize(S &s, GameStartPacket &packet) {
  s.value1b(packet.header.type);
  s.value4b(packet.header.size);
  s.value1b(packet.game_start);
}

template <typename S>
/**
 * @brief Serialize a GameEndPacket into the provided serializer.
 *
 * Writes the packet header (type and size) followed by the `game_end` flag.
 *
 * @param packet Packet whose header and `game_end` flag will be written to the
 * serializer.
 */
void serialize(S &s, GameEndPacket &packet) {
  s.value1b(packet.header.type);
  s.value4b(packet.header.size);
  s.value1b(packet.game_end);
}

/*
 * Room Packets
 */
template <typename S>
/**
 * @brief Serialize a CreateRoomPacket into the provided serializer.
 *
 * Writes the packet header (type and size), the room name as a fixed 32-byte field,
 * the maximum player count, the privacy flag, and the password as a fixed 32-byte field.
 *
 * @param packet The CreateRoomPacket to serialize; its header, `room_name` (32 bytes),
 *               `max_players`, `is_private`, and `password` (32 bytes) are written.
 */
void serialize(S &s, CreateRoomPacket &packet) {
  s.value1b(packet.header.type);
  s.value4b(packet.header.size);
  s.text1b(packet.room_name, SERIALIZE_32_BYTES);
  s.value1b(packet.max_players);
  s.value1b(packet.is_private);
<<<<<<< HEAD
  s.text1b(packet.password);
=======
  s.text1b(packet.password, SERIALIZE_32_BYTES);
>>>>>>> f2551886
}

template <typename S>
/**
 * @brief Serialize a JoinRoomPacket into the provided serializer.
 *
 * Serializes the packet header, the 4-byte room ID, and the password as a fixed
 * 32-byte field (uses SERIALIZE_32_BYTES).
 *
 * @param s Serializer to write the packet into.
 * @param packet JoinRoomPacket to serialize.
 */
void serialize(S &s, JoinRoomPacket &packet) {
  s.value1b(packet.header.type);
  s.value4b(packet.header.size);
  s.value4b(packet.room_id);
<<<<<<< HEAD
  s.text1b(packet.password);
=======
  s.text1b(packet.password, SERIALIZE_32_BYTES);
>>>>>>> f2551886
}

template <typename S>
/**
 * @brief Serializes a join-room response packet into the given serializer.
 *
 * Writes the packet header fields (type as 1 byte, size as 4 bytes) followed by
 * the response error code (1 byte).
 *
 * @param packet Join room response packet containing the header and
 * `error_code`.
 */
void serialize(S &s, JoinRoomResponsePacket &packet) {
  s.value1b(packet.header.type);
  s.value4b(packet.header.size);
  s.value1b(packet.error_code);
}

template <typename S>
/**
 * @brief Serializes a LeaveRoomPacket into the provided serializer.
 *
 * Writes the packet header fields followed by the room identifier to the
 * serializer in the packet's wire order.
 *
 * @param packet The LeaveRoomPacket to serialize; its header (type, size) and
 * `room_id` are written.
 */
void serialize(S &s, LeaveRoomPacket &packet) {
  s.value1b(packet.header.type);
  s.value4b(packet.header.size);
  s.value4b(packet.room_id);
}

template <typename S>
/**
 * @brief Serialize a ListRoomPacket into the provided serializer.
 *
 * Writes the packet's header fields (type and size) to the serializer.
 */
void serialize(S &s, ListRoomPacket &packet) {
  s.value1b(packet.header.type);
  s.value4b(packet.header.size);
}

template <typename S>
/**
 * @brief Serializes a RoomInfo into the serializer in wire order.
 *
 * Serializes room_id (4 bytes), room_name as 32 bytes, player_count (1 byte),
 * then max_players (1 byte).
 *
 * @param room RoomInfo instance whose fields will be serialized.
 */
void serialize(S &s, RoomInfo &room) {
  s.value4b(room.room_id);
  s.text1b(room.room_name, SERIALIZE_32_BYTES);
  s.value1b(room.player_count);
  s.value1b(room.max_players);
}

template <typename S>
/**
 * @brief Serializes a list-room response packet into the serializer.
 *
 * Serializes the packet header, the room count, and each RoomInfo entry in
 * the fixed-size rooms array (MAX_ROOMS entries).
 *
 * @param packet Packet containing the header, room_count, and rooms to
 * serialize.
 */
void serialize(S &s, ListRoomResponsePacket &packet) {
  s.value1b(packet.header.type);
  s.value4b(packet.header.size);
  s.value4b(packet.room_count);
  for (size_t i = 0; i < MAX_ROOMS; ++i) {
    serialize(s, packet.rooms[i]);
  }
}

template <typename S>
/**
 * @brief Serializes the matchmaking request packet header into the serializer.
 *
 * @param packet MatchmakingRequestPacket whose header `type` (1 byte) and
 * `size` (4 bytes) are written to the serializer.
 */
void serialize(S &s, MatchmakingRequestPacket &packet) {
  s.value1b(packet.header.type);
  s.value4b(packet.header.size);
}

template <typename S>
/**
 * @brief Serializes a MatchmakingResponsePacket into the serializer.
 *
 * Writes the packet header fields (type and size) followed by the packet's
 * `error_code`.
 *
 * @param s Serializer to write bytes into.
 * @param packet Matchmaking response packet to serialize.
 */
void serialize(S &s, MatchmakingResponsePacket &packet) {
  s.value1b(packet.header.type);
  s.value4b(packet.header.size);
  s.value1b(packet.error_code);
}

/**
 * @brief Serializes a PlayerInputPacket into the provided serializer.
 *
 * Writes the packet's header.type (1 byte), header.size (4 bytes), input (1
 * byte), and sequence_number (4 bytes) in that order.
 *
 * @tparam S Serialization adapter type providing value1b/value4b methods.
 * @param s Serialization adapter to write into.
 * @param packet Packet whose fields will be serialized.
 */
template <typename S>
/**
 * @brief Serializes a PlayerInputPacket into the provided serializer.
 *
 * Writes the packet header (type and size), then the input byte and sequence
 * number.
 *
 * @param s Serializer/archive to write into.
 * @param packet PlayerInputPacket to serialize.
 */
void serialize(S &s, PlayerInputPacket &packet) {
  s.value1b(packet.header.type);
  s.value4b(packet.header.size);
  s.value1b(packet.input);
  s.value4b(packet.sequence_number);
}

template <typename S>
void serialize(S &s, RequestChallengePacket &packet) {
  s.value1b(packet.header.type);
  s.value4b(packet.header.size);
  s.value4b(packet.room_id);
}

template <typename S>
void serialize(S &s, ChallengeResponsePacket &packet) {
  s.value1b(packet.header.type);
  s.value4b(packet.header.size);
  s.text1b(packet.challenge);
  s.value4b(packet.timestamp);
}

template <typename S>
void serialize(S &s, CreateRoomResponsePacket &packet) {
  s.value1b(packet.header.type);
  s.value4b(packet.header.size);
  s.value1b(packet.error_code);
  s.value4b(packet.room_id);
}<|MERGE_RESOLUTION|>--- conflicted
+++ resolved
@@ -291,11 +291,12 @@
 /**
  * @brief Serialize a CreateRoomPacket into the provided serializer.
  *
- * Writes the packet header (type and size), the room name as a fixed 32-byte field,
- * the maximum player count, the privacy flag, and the password as a fixed 32-byte field.
- *
- * @param packet The CreateRoomPacket to serialize; its header, `room_name` (32 bytes),
- *               `max_players`, `is_private`, and `password` (32 bytes) are written.
+ * Writes the packet header (type and size), the room name as a fixed 32-byte
+ * field, the maximum player count, the privacy flag, and the password as a
+ * fixed 32-byte field.
+ *
+ * @param packet The CreateRoomPacket to serialize; its header, `room_name` (32
+ * bytes), `max_players`, `is_private`, and `password` (32 bytes) are written.
  */
 void serialize(S &s, CreateRoomPacket &packet) {
   s.value1b(packet.header.type);
@@ -303,11 +304,7 @@
   s.text1b(packet.room_name, SERIALIZE_32_BYTES);
   s.value1b(packet.max_players);
   s.value1b(packet.is_private);
-<<<<<<< HEAD
-  s.text1b(packet.password);
-=======
-  s.text1b(packet.password, SERIALIZE_32_BYTES);
->>>>>>> f2551886
+  s.text1b(packet.password, 64);
 }
 
 template <typename S>
@@ -324,11 +321,7 @@
   s.value1b(packet.header.type);
   s.value4b(packet.header.size);
   s.value4b(packet.room_id);
-<<<<<<< HEAD
-  s.text1b(packet.password);
-=======
-  s.text1b(packet.password, SERIALIZE_32_BYTES);
->>>>>>> f2551886
+  s.text1b(packet.password, 64);
 }
 
 template <typename S>
