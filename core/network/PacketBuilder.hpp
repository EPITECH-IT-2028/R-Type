--- conflicted
+++ resolved
@@ -54,15 +54,10 @@
      * @param max_health Maximum health for the player (default: 100).
      * @return NewPlayerPacket Populated packet ready to be serialized and sent.
      */
-<<<<<<< HEAD
     static NewPlayerPacket makeNewPlayer(uint32_t player_id, float x, float y,
-                                         float speed, uint32_t max_health = 100,
+                                         float speed,
+                                         std::uint32_t max_health = 100,
                                          std::uint32_t sequence_number = 0) {
-=======
-    static NewPlayerPacket makeNewPlayer(std::uint32_t player_id, float x,
-                                         float y, float speed,
-                                         std::uint32_t max_health = 100) {
->>>>>>> 17617309
       NewPlayerPacket packet{};
       packet.header.type = PacketType::NewPlayer;
       packet.header.size = sizeof(packet);
@@ -160,18 +155,11 @@
      * @return EnemySpawnPacket Packet with fields initialized and its header
      * indicating an EnemySpawn.
      */
-<<<<<<< HEAD
     static EnemySpawnPacket makeEnemySpawn(uint32_t enemy_id, EnemyType type,
                                            float x, float y, float vx, float vy,
-                                           uint32_t health, uint32_t max_health,
+                                           std::uint32_t health,
+                                           std::uint32_t max_health,
                                            std::uint32_t sequence_number = 0) {
-=======
-    static EnemySpawnPacket makeEnemySpawn(std::uint32_t enemy_id,
-                                           EnemyType type, float x, float y,
-                                           float vx, float vy,
-                                           std::uint32_t health,
-                                           std::uint32_t max_health) {
->>>>>>> 17617309
       EnemySpawnPacket packet{};
       packet.header.type = PacketType::EnemySpawn;
       packet.header.size = sizeof(packet);
@@ -314,15 +302,9 @@
      * the provided fields.
      */
     static ProjectileSpawnPacket makeProjectileSpawn(
-<<<<<<< HEAD
-        uint32_t projectile_id, ProjectileType type, float x, float y,
-        float vel_x, float vel_y, bool is_enemy, uint32_t damage,
-        uint32_t owner_id, std::uint32_t sequence_number = 0) {
-=======
         std::uint32_t projectile_id, ProjectileType type, float x, float y,
         float vel_x, float vel_y, bool is_enemy, std::uint32_t damage,
-        std::uint32_t owner_id) {
->>>>>>> 17617309
+        std::uint32_t owner_id, std::uint32_t sequence_number = 0) {
       ProjectileSpawnPacket packet{};
       packet.header.type = PacketType::ProjectileSpawn;
       packet.header.size = sizeof(packet);
@@ -365,24 +347,9 @@
       return packet;
     }
 
-<<<<<<< HEAD
     static ProjectileDestroyPacket makeProjectileDestroy(
-        uint32_t projectile_id, float x, float y,
+        std::uint32_t projectile_id, float x, float y,
         std::uint32_t sequence_number) {
-=======
-    /**
-     * @brief Constructs a packet signalling that a projectile was destroyed.
-     *
-     * @param projectile_id ID of the destroyed projectile.
-     * @param x X-coordinate of the destruction location.
-     * @param y Y-coordinate of the destruction location.
-     * @return ProjectileDestroyPacket Packet whose header.type is
-     * ProjectileDestroy, whose header.size is set to the packet size, and whose
-     * projectile_id, x, and y fields are populated.
-     */
-    static ProjectileDestroyPacket makeProjectileDestroy(
-        std::uint32_t projectile_id, float x, float y) {
->>>>>>> 17617309
       ProjectileDestroyPacket packet{};
       packet.header.type = PacketType::ProjectileDestroy;
       packet.header.size = sizeof(packet);
@@ -433,14 +400,9 @@
      * @param y World Y coordinate of the death location.
      * @return PlayerDeathPacket Populated packet ready for transmission.
      */
-<<<<<<< HEAD
     static PlayerDeathPacket makePlayerDeath(
-        uint32_t player_id, float x, float y,
+        std::uint32_t player_id, float x, float y,
         std::uint32_t sequence_number = 0) {
-=======
-    static PlayerDeathPacket makePlayerDeath(std::uint32_t player_id, float x,
-                                             float y) {
->>>>>>> 17617309
       PlayerDeathPacket packet{};
       packet.header.type = PacketType::PlayerDeath;
       packet.header.size = sizeof(packet);
