#pragma once

#include <algorithm>
#include <cstdint>
#include <cstring>
#include <ctime>
#include <iostream>
#include <limits>
#include <string>
#include <vector>
#include "Macro.hpp"
#include "Packet.hpp"
#include "PacketSerialize.hpp"
#include "PacketUtils.hpp"
#include "Serializer.hpp"

/**
 * Convention: header.size = taille totale sérialisée (octets), en‑tête inclus.
 * - Paquets fixes (sans std::string) : header.size = sizeof(packet).
 * - Paquets variables (avec std::string) : taille obtenue via sérialisation.
 */
struct PacketBuilder {
  private:
    template <typename P>
    /**
     * @brief Compute and assign the packet's header.size from its serialized representation.
     *
     * Serializes a temporary copy of the packet (with header.size cleared) to determine
     * the full serialized size and, on success, sets packet.header.size to that value.
     *
     * @tparam P Packet type containing a modifiable `header.size` and `header.type`.
     * @param packet Packet instance whose `header.size` will be updated on success.
     *               On failure the packet is left unchanged.
     * @param ctx Short context string included in error messages when sizing fails.
     * @return true if `packet.header.size` was set to the computed serialized size, `false` if
     *         serialization failed or the computed size was outside valid bounds.
     */
    static bool setPayloadSizeFromSerialization(P &packet, const char *ctx) {
      P temp_packet = packet;
      temp_packet.header.size = 0;

      serialization::Buffer serializedBuffer =
          serialization::BitserySerializer::serialize(temp_packet);
      if (serializedBuffer.empty()) {
        std::cerr << "[ERROR] Failed to serialize packet (type: "
                  << packetTypeToString(packet.header.type)
                  << ") for sizing. Context: " << ctx
                  << ". Returning empty packet.\n";
        return false;
      }

      size_t fullSerializedSize = serializedBuffer.size();
      if (fullSerializedSize < HEADER_SIZE) {
        std::cerr << "[ERROR] Serialized size (" << fullSerializedSize
                  << ") is less than minimum valid packet size (" << HEADER_SIZE
                  << " bytes). Context: " << ctx
                  << ". Returning empty packet.\n";
        return false;
      }

      if (fullSerializedSize > std::numeric_limits<std::uint32_t>::max()) {
        std::cerr << "[ERROR] Calculated payload size (" << fullSerializedSize
                  << ") exceeds maximum allowed ("
                  << std::numeric_limits<std::uint32_t>::max()
                  << "). Context: " << ctx << ". Returning empty packet.\n";
        return false;
      }

      packet.header.size = static_cast<std::uint32_t>(fullSerializedSize);
      return true;
    }

    /**
     * @brief Truncates the input string to at most max_bytes bytes.
     *
     * The function returns a new string containing the first up to max_bytes bytes
     * of the provided input. If the input length is less than or equal to
     * max_bytes, the original string is returned unchanged.
     *
     * @param str Input string to truncate.
     * @param max_bytes Maximum number of bytes to keep from the start of `str`.
     * @return std::string The truncated string containing at most `max_bytes` bytes.
     */
    static std::string truncateToBytes(const std::string &str,
                                       size_t max_bytes) {
      return str.length() > max_bytes ? str.substr(0, max_bytes) : str;
    }

  public:
    /**
     * @brief Constructs a ChatMessagePacket populated with the given text, player ID, color, and current timestamp.
     *
     * @param msg Chat text to include in the packet. The text is truncated to SERIALIZE_512_BYTES bytes if necessary and stored null-terminated.
     * @param player_id ID of the player sending the message.
     * @param r Red color component (0-255) for the message.
     * @param g Green color component (0-255) for the message.
     * @param b Blue color component (0-255) for the message.
     * @param a Alpha (opacity) component (0-255) for the message.
     * @return ChatMessagePacket Packet with header.type set to ChatMessage, header.size set to the serialized packet size, timestamp set to the current time, message containing the (possibly truncated) text, and player_id and RGBA fields assigned.
     */
    static ChatMessagePacket makeChatMessage(const std::string &msg,
                                             std::uint32_t player_id,
                                             std::uint8_t r, std::uint8_t g,
                                             std::uint8_t b, std::uint8_t a) {
      ChatMessagePacket packet{};
      packet.header.type = PacketType::ChatMessage;
      packet.timestamp = static_cast<std::uint32_t>(time(nullptr));
      packet.message = truncateToBytes(msg, SERIALIZE_512_BYTES);
      packet.player_id = player_id;
      packet.r = r;
      packet.g = g;
      packet.b = b;
      packet.a = a;

      if (!setPayloadSizeFromSerialization(packet, "makeChatMessage"))
        return {};
      return packet;
    }

    /**
     * @brief Constructs a ChatMessagePacket with default white color.
     *
     * This overload of makeChatMessage sets the message color to white
     * (RGBA: 255, 255, 255, 255) by default.
     *
     * @param msg Text to include in the message packet; may be truncated to fit
     * the packet.
     * @param player_id Identifier of the player who sent the message.
     * @return ChatMessagePacket Packet with header.type ==
     * PacketType::ChatMessage, header.size set to sizeof(packet), a
     * null-terminated `message` field, current `timestamp`, and `player_id`
     * set. Message color is white.
     */
    static ChatMessagePacket makeChatMessage(const std::string &msg,
                                             std::uint32_t player_id) {
      return makeChatMessage(msg, player_id, 255, 255, 255, 255);
    }

    /**
     * @brief Creates a NewPlayerPacket for a newly joined player.
     *
     * The returned packet contains the player's identity, position, movement
     * speed, and maximum health, and has its packet header initialized for a
     * NewPlayer.
     *
     * @param player_id Unique identifier for the player.
     * @param player_name Name of the player.
     * @param x Initial X position of the player.
     * @param y Initial Y position of the player.
     * @param speed Initial movement speed of the player.
     * @param max_health Maximum health for the player (default: 100).
     * @return NewPlayerPacket Populated packet ready to be serialized and sent.
     */
    static NewPlayerPacket makeNewPlayer(std::uint32_t player_id,
                                         const std::string &player_name,
                                         float x, float y, float speed,
                                         std::uint32_t max_health = 100) {
      NewPlayerPacket packet{};
      packet.header.type = PacketType::NewPlayer;
      packet.player_id = player_id;
      packet.player_name = truncateToBytes(player_name, SERIALIZE_32_BYTES);
      packet.x = x;
      packet.y = y;
      packet.speed = speed;
      packet.max_health = max_health;

      if (!setPayloadSizeFromSerialization(packet, "makeNewPlayer"))
        return {};
      return packet;
    }

    /**
     * @brief Create a movement update for a player.
     *
     * @param player_id ID of the player who moved.
     * @param seq Sequence number used to order this movement update.
     * @param x New X coordinate of the player.
     * @param y New Y coordinate of the player.
     * @return PlayerMovePacket Packet populated with header.type set to
     * PlayerMove, header.size set to the packet size, and fields: player_id,
     * sequence_number, x, and y.
     */
    static PlayerMovePacket makePlayerMove(std::uint32_t player_id,
                                           std::uint32_t seq, float x,
                                           float y) {
      PlayerMovePacket packet{};
      packet.header.type = PacketType::PlayerMove;
      packet.player_id = player_id;
      packet.sequence_number = seq;
      packet.x = x;
      packet.y = y;

      if (!setPayloadSizeFromSerialization(packet, "makePlayerMove"))
        return {};
      return packet;
    }

    /**
     * @brief Construct a PlayerInfo packet containing the player's name.
     *
     * The provided name is truncated to 32 bytes when stored in the packet.
     *
     * @param name Player name to store in the packet; truncated to 32 bytes if necessary.
     * @return PlayerInfoPacket Packet whose header.type is PacketType::PlayerInfo and whose header.size is set to the serialized packet size.
     */
    static PlayerInfoPacket makePlayerInfo(const std::string &name) {
      PlayerInfoPacket packet{};
      packet.header.type = PacketType::PlayerInfo;
      packet.name = truncateToBytes(name, 32);

      if (!setPayloadSizeFromSerialization(packet, "makePlayerInfo"))
        return {};
      return packet;
    }

    /**
     * @brief Create a PlayerHitPacket describing a hit applied to a player.
     *
     * @param player_id ID of the player who was hit.
     * @param damage Amount of damage applied to the player.
     * @param x X coordinate of the hit location.
     * @param y Y coordinate of the hit location.
     * @param sequence_number Sequence number associated with this event.
     * @return PlayerHitPacket Packet populated with the provided player ID,
     * damage, hit coordinates, and sequence number.
     */
    static PlayerHitPacket makePlayerHit(std::uint32_t player_id,
                                         std::uint32_t damage, float x, float y,
                                         int sequence_number) {
      PlayerHitPacket packet{};
      packet.header.type = PacketType::PlayerHit;
      packet.player_id = player_id;
      packet.damage = damage;
      packet.x = x;
      packet.y = y;
      packet.sequence_number = sequence_number;

      if (!setPayloadSizeFromSerialization(packet, "makePlayerHit"))
        return {};
      return packet;
    }

    /**
     * @brief Creates an EnemySpawn packet populated with the enemy's identity, type, position, velocity, and health.
     *
     * @param enemy_id Unique identifier for the enemy.
     * @param type Enemy type.
     * @param x Spawn X coordinate.
     * @param y Spawn Y coordinate.
     * @param vx Initial velocity in the X direction.
     * @param vy Initial velocity in the Y direction.
     * @param health Current health value.
     * @param max_health Maximum health value.
     * @return EnemySpawnPacket Packet with Header.type set to EnemySpawn and all fields initialized; returns a default-constructed (empty) packet if payload sizing fails.
     */
    static EnemySpawnPacket makeEnemySpawn(std::uint32_t enemy_id,
                                           EnemyType type, float x, float y,
                                           float vx, float vy,
                                           std::uint32_t health,
                                           std::uint32_t max_health) {
      EnemySpawnPacket packet{};
      packet.header.type = PacketType::EnemySpawn;
      packet.enemy_id = enemy_id;
      packet.enemy_type = type;
      packet.x = x;
      packet.y = y;
      packet.velocity_x = vx;
      packet.velocity_y = vy;
      packet.health = health;
      packet.max_health = max_health;

      if (!setPayloadSizeFromSerialization(packet, "makePlayerHit"))
        return {};
      return packet;
    }

    /**
     * @brief Constructs an EnemyMovePacket representing an enemy's position and
     * velocity update.
     *
     * @param enemy_id Unique identifier of the enemy.
     * @param x X coordinate of the enemy's position.
     * @param y Y coordinate of the enemy's position.
     * @param velocity_x Velocity of the enemy along the X axis.
     * @param velocity_y Velocity of the enemy along the Y axis.
     * @param seq Sequence number used to order movement updates.
     * @return EnemyMovePacket Packet with header.type set to
     * `PacketType::EnemyMove`, header.size set to the packet size, and fields
     * populated with the provided values.
     */
    static EnemyMovePacket makeEnemyMove(std::uint32_t enemy_id, float x,
                                         float y, float velocity_x,
                                         float velocity_y, int seq) {
      EnemyMovePacket packet{};
      packet.header.type = PacketType::EnemyMove;
      packet.enemy_id = enemy_id;
      packet.x = x;
      packet.y = y;
      packet.velocity_x = velocity_x;
      packet.velocity_y = velocity_y;
      packet.sequence_number = seq;

      if (!setPayloadSizeFromSerialization(packet, "makePlayerHit"))
        return {};
      return packet;
    }

    /**
     * @brief Constructs an EnemyDeath packet that records an enemy's death and awards score to a player.
     *
     * @param enemy_id Unique identifier of the enemy.
     * @param death_x X coordinate of the enemy's death location.
     * @param death_y Y coordinate of the enemy's death location.
     * @param player_id ID of the player credited with the kill.
     * @param score Score awarded to the player for the kill.
     * @return EnemyDeathPacket Packet with header.type set to `PacketType::EnemyDeath`, fields populated (`enemy_id`, `death_x`, `death_y`, `player_id`, `score`), and `header.size` set to the computed serialized size on success; a default-constructed (empty) packet is returned if sizing fails.
     */
    static EnemyDeathPacket makeEnemyDeath(std::uint32_t enemy_id,
                                           float death_x, float death_y,
                                           std::uint32_t player_id,
                                           std::uint32_t score) {
      EnemyDeathPacket packet{};
      packet.header.type = PacketType::EnemyDeath;
      packet.enemy_id = enemy_id;
      packet.death_x = death_x;
      packet.death_y = death_y;
      packet.player_id = player_id;
      packet.score = score;

      if (!setPayloadSizeFromSerialization(packet, "makePlayerHit"))
        return {};
      return packet;
    }

    /**
     * @brief Create an EnemyHit packet describing damage inflicted on an enemy.
     *
     * @param enemy_id Identifier of the enemy that was hit.
     * @param hit_x X coordinate of the hit location in world space.
     * @param hit_y Y coordinate of the hit location in world space.
     * @param damage Damage amount applied to the enemy.
     * @param sequence_number Sequence number used to order this event.
     * @return EnemyHitPacket Packet with header.type set to EnemyHit and fields populated: enemy_id, hit_x, hit_y, damage, and sequence_number.
     */
    static EnemyHitPacket makeEnemyHit(std::uint32_t enemy_id, float hit_x,
                                       float hit_y, float damage,
                                       int sequence_number) {
      EnemyHitPacket packet{};
      packet.header.type = PacketType::EnemyHit;
      packet.enemy_id = enemy_id;
      packet.hit_x = hit_x;
      packet.hit_y = hit_y;
      packet.damage = damage;
      packet.sequence_number = sequence_number;

      if (!setPayloadSizeFromSerialization(packet, "makePlayerHit"))
        return {};
      return packet;
    }

    /**
     * @brief Constructs a PlayerShootPacket with shot position, projectile
     * type, and sequence number.
     *
     * @param x X coordinate of the shot.
     * @param y Y coordinate of the shot.
     * @param projectile_type Projectile type fired.
     * @param seq Sequence number used to order the shot.
     * @return PlayerShootPacket Packet populated with position, projectile
     * type, and sequence number.
     */
    static PlayerShootPacket makePlayerShoot(float x, float y,
                                             ProjectileType projectile_type,
                                             std::uint32_t seq) {
      PlayerShootPacket packet{};
      packet.header.type = PacketType::PlayerShoot;
      packet.x = x;
      packet.y = y;
      packet.projectile_type = projectile_type;
      packet.sequence_number = seq;

      if (!setPayloadSizeFromSerialization(packet, "makePlayerHit"))
        return {};
      return packet;
    }

    /**
     * @brief Builds a ProjectileSpawnPacket with the supplied identity, type, kinematic
     * and ownership properties and computes its serialized payload size.
     *
     * @param projectile_id Unique identifier for the projectile.
     * @param type ProjectileType value specifying the projectile kind.
     * @param x Initial x coordinate.
     * @param y Initial y coordinate.
     * @param vel_x Initial velocity along the x axis.
     * @param vel_y Initial velocity along the y axis.
     * @param is_enemy True if fired by an enemy, false if fired by a player.
     * @param damage Damage carried by the projectile.
     * @param owner_id Identifier of the entity that owns or fired the projectile.
     * @return ProjectileSpawnPacket Packet populated with header.type, fields above,
     * and header.size set based on serialization; returns a default-constructed
     * (empty) packet if payload sizing fails.
     */
    static ProjectileSpawnPacket makeProjectileSpawn(
        std::uint32_t projectile_id, ProjectileType type, float x, float y,
        float vel_x, float vel_y, bool is_enemy, std::uint32_t damage,
        std::uint32_t owner_id) {
      ProjectileSpawnPacket packet{};
      packet.header.type = PacketType::ProjectileSpawn;
      packet.projectile_id = projectile_id;
      packet.projectile_type = type;
      packet.x = x;
      packet.y = y;
      packet.velocity_x = vel_x;
      packet.velocity_y = vel_y;
      packet.is_enemy_projectile = is_enemy;
      packet.damage = damage;
      packet.owner_id = owner_id;

      if (!setPayloadSizeFromSerialization(packet, "makePlayerHit"))
        return {};
      return packet;
    }

    /**
     * @brief Constructs a packet representing a projectile hitting a target.
     *
     * @param projectile_id Identifier of the projectile that hit the target.
     * @param target_id Identifier of the target that was hit.
     * @param hit_x X coordinate where the hit occurred.
     * @param hit_y Y coordinate where the hit occurred.
     * @param target_is_player `1` if the target is a player, `0` otherwise.
     * @return ProjectileHitPacket Packet with header.type set to
     * `ProjectileHit`, header.size set to the packet size, and all hit fields
     * populated.
     */
    static ProjectileHitPacket makeProjectileHit(
        std::uint32_t projectile_id, std::uint32_t target_id, float hit_x,
        float hit_y, std::uint8_t target_is_player) {
      ProjectileHitPacket packet{};
      packet.header.type = PacketType::ProjectileHit;
      packet.projectile_id = projectile_id;
      packet.target_id = target_id;
      packet.hit_x = hit_x;
      packet.hit_y = hit_y;
      packet.target_is_player = target_is_player;

      if (!setPayloadSizeFromSerialization(packet, "makePlayerHit"))
        return {};
      return packet;
    }

    /**
     * @brief Constructs a packet signalling that a projectile was destroyed.
     *
     * @param projectile_id ID of the destroyed projectile.
     * @param x X-coordinate of the destruction location.
     * @param y Y-coordinate of the destruction location.
     * @return ProjectileDestroyPacket Packet whose header.type is
     * ProjectileDestroy, whose header.size is set to the packet size, and whose
     * projectile_id, x, and y fields are populated.
     */
    static ProjectileDestroyPacket makeProjectileDestroy(
        std::uint32_t projectile_id, float x, float y) {
      ProjectileDestroyPacket packet{};
      packet.header.type = PacketType::ProjectileDestroy;
      packet.projectile_id = projectile_id;
      packet.x = x;
      packet.y = y;

      if (!setPayloadSizeFromSerialization(packet, "makeProjectileDestroy"))
        return {};
      return packet;
    }

    /**
     * @brief Construct a GameStartPacket indicating whether the game has started.
     *
     * @param started True if the game is starting, `false` otherwise.
     * @return GameStartPacket Packet with `header.type` set to `PacketType::GameStart`, `game_start` set to `started`,
     * and `header.size` computed from serialization on success; returns a default-constructed (empty) packet if sizing fails.
     */
    static GameStartPacket makeGameStart(bool started) {
      GameStartPacket packet{};
      packet.header.type = PacketType::GameStart;
      packet.game_start = started;

      if (!setPayloadSizeFromSerialization(packet, "makeGameStart"))
        return {};
      return packet;
    }

    /**
     * @brief Create a GameEnd packet indicating whether the game has ended.
     *
     * @param ended true if the game has ended, false otherwise.
     * @return GameEndPacket Packet whose header.type is set to `PacketType::GameEnd` and whose `game_end` field is set to `ended`.
     */
    static GameEndPacket makeGameEnd(bool ended) {
      GameEndPacket packet{};
      packet.header.type = PacketType::GameEnd;
      packet.game_end = ended;

      if (!setPayloadSizeFromSerialization(packet, "makeGameEnd"))
        return {};
      return packet;
    }

    /**
     * @brief Create a PlayerDeathPacket describing a player's death location.
     *
     * Constructs a packet with header.type set to PlayerDeath and populates the
     * player identifier and world coordinates for the death event. The packet's
     * header.size is computed via serialization; if sizing fails an empty
     * (default-constructed) packet is returned.
     *
     * @param player_id Identifier of the player who died.
     * @param x World X coordinate of the death location.
     * @param y World Y coordinate of the death location.
     * @return PlayerDeathPacket Populated packet with header.size set on success,
     *         an empty default-constructed packet on failure.
     */
    static PlayerDeathPacket makePlayerDeath(std::uint32_t player_id, float x,
                                             float y) {
      PlayerDeathPacket packet{};
      packet.header.type = PacketType::PlayerDeath;
      packet.player_id = player_id;
      packet.x = x;
      packet.y = y;

      if (!setPayloadSizeFromSerialization(packet, "makePlayerDeath"))
        return {};
      return packet;
    }

    /**
     * @brief Constructs a PlayerDisconnect packet for a disconnected player.
     *
     * @param player_id ID of the disconnected player.
     * @return PlayerDisconnectPacket Packet with header.type set to PacketType::PlayerDisconnected,
     * player_id populated, and header.size set to the computed serialized size. Returns a default-constructed
     * (empty) packet if payload sizing via serialization fails.
     */
    static PlayerDisconnectPacket makePlayerDisconnect(
        std::uint32_t player_id) {
      PlayerDisconnectPacket packet{};
      packet.header.type = PacketType::PlayerDisconnected;
      packet.player_id = player_id;

      if (!setPayloadSizeFromSerialization(packet, "makePlayerDisconnect"))
        return {};
      return packet;
    }

    /**
     * @brief Build a heartbeat packet for the given player.
     *
     * @param player_id Player identifier to include in the packet.
     * @return HeartbeatPlayerPacket with header.type set to PacketType::Heartbeat, header.size set based on serialization, and player_id set to the provided value.
     */
    static HeartbeatPlayerPacket makeHeartbeatPlayer(std::uint32_t player_id) {
      HeartbeatPlayerPacket packet{};
      packet.header.type = PacketType::Heartbeat;
      packet.player_id = player_id;

      if (!setPayloadSizeFromSerialization(packet, "makeHeartbeatPlayer"))
        return {};
      return packet;
    }

    /**
     * @brief Create a CreateRoomPacket initialized with the provided room parameters.
     *
     * The packet's header.type is set to CreateRoom, string fields are truncated to fit payload limits
     * (room_name truncated to 32 bytes; password truncated to 32 bytes when set), and header.size is
     * computed from the packet's serialized size.
     *
     * @param room_name Name of the room; will be copied and truncated to 32 bytes if longer.
     * @param max_players Maximum number of players allowed in the room.
     * @param password Optional room password; if non-empty the packet is marked private and the
     *                 truncated password is stored, otherwise the password field is cleared.
     * @return CreateRoomPacket Packet populated for a create-room request with header.size set to the
     *         computed serialized size. 
     */
    static CreateRoomPacket makeCreateRoom(const std::string &room_name,
                                           std::uint32_t max_players,
                                           const std::string &password = "") {
      CreateRoomPacket packet{};
      packet.header.type = PacketType::CreateRoom;
      packet.room_name = truncateToBytes(room_name, 32);
      packet.max_players = max_players;
      packet.is_private = !password.empty();
      if (packet.is_private)
        packet.password = truncateToBytes(password, 32);
      else
        packet.password.clear();

      if (!setPayloadSizeFromSerialization(packet, "makeCreateRoom"))
        return {};
      return packet;
    }

    /**
<<<<<<< HEAD
     * @brief Constructs a CreateRoomResponsePacket with the specified error
     * code and room ID.
     *
     * @param error_code The RoomError value to set in the packet's error_code
     * field.
     * @param room_id The unique identifier of the created room.
     * @return CreateRoomResponsePacket Packet with header.type set to
     * CreateRoomResponse, header.size set to the packet size, error_code set
     * to the provided value, and room_id set to the provided room ID.
     */
    static CreateRoomResponsePacket makeCreateRoomResponse(
        const RoomError &error_code, std::uint32_t room_id) {
      CreateRoomResponsePacket packet{};
      packet.header.type = PacketType::CreateRoomResponse;
      packet.header.size = sizeof(packet);
      packet.error_code = error_code;
      packet.room_id = room_id;
      return packet;
    }

    /**
     * Constructs a JoinRoomPacket populated with the specified room ID and
     * password.
     *
     * @param room_id Identifier of the room to join.
     * @param password Password for the room; provide an empty string for no
     * password.
     * @return JoinRoomPacket Packet with header.type set to
     * PacketType::JoinRoom, header.size set to the packet size, and the room_id
     * and password fields populated.
=======
     * Create a JoinRoomPacket for the specified room ID and password.
     *
     * @param password Password for the room; empty string means no password.
     * @return JoinRoomPacket Packet whose header.type is PacketType::JoinRoom, whose header.size has been set to the computed serialized size, and whose room_id and password fields are populated (password truncated to 32 bytes when necessary).
>>>>>>> f2551886
     */
    static JoinRoomPacket makeJoinRoom(std::uint32_t room_id,
                                       const std::string &password) {
      JoinRoomPacket packet{};
      packet.header.type = PacketType::JoinRoom;
      packet.room_id = room_id;
      packet.password = truncateToBytes(password, 32);

      if (!setPayloadSizeFromSerialization(packet, "makeJoinRoom"))
        return {};
      return packet;
    }

    /**
     * @brief Constructs a JoinRoomResponsePacket with the specified room error
     * code.
     *
     * @param error_code The RoomError value to set in the packet's error_code
     * field.
     * @return JoinRoomResponsePacket Packet with header.type set to
     * JoinRoomResponse, header.size set to the packet size, and error_code set
     * to the provided value.
     */
    static JoinRoomResponsePacket makeJoinRoomResponse(
        const RoomError &error_code) {
      JoinRoomResponsePacket packet{};
      packet.header.type = PacketType::JoinRoomResponse;
      packet.error_code = error_code;

      if (!setPayloadSizeFromSerialization(packet, "makeJoinRoomResponse"))
        return {};
      return packet;
    }

    /**
     * @brief Create a LeaveRoomPacket for the given room identifier.
     *
     * @param room_id Identifier of the room to leave.
     * @return LeaveRoomPacket with its header type set to `LeaveRoom`, header
     * size set to the packet size, and `room_id` set to the provided value.
     */
    static LeaveRoomPacket makeLeaveRoom(std::uint32_t room_id) {
      LeaveRoomPacket packet{};
      packet.header.type = PacketType::LeaveRoom;
      packet.room_id = room_id;

      if (!setPayloadSizeFromSerialization(packet, "makeLeaveRoom"))
        return {};
      return packet;
    }

    /**
     * @brief Builds a packet requesting the server's room list.
     *
     * @return ListRoomPacket whose header.type is PacketType::ListRoom and whose header.size equals the packet's serialized byte size; returns a default-constructed (empty) packet if sizing fails.
     */
    static ListRoomPacket makeListRoom() {
      ListRoomPacket packet{};
      packet.header.type = PacketType::ListRoom;

      if (!setPayloadSizeFromSerialization(packet, "makeListRoom"))
        return {};
      return packet;
    }

    /**
     * @brief Construct a ListRoomResponsePacket populated from a vector of
     * rooms.
     *
     * @param rooms Vector of RoomInfo entries to include in the response; up to
     * MAX_ROOMS entries are copied.
     * @return ListRoomResponsePacket Packet whose header type is set to
     * ListRoomResponse, header size is set, and whose room_count is the minimum
     * of rooms.size() and MAX_ROOMS with the first room_count entries copied
     * into packet.rooms.
     */
    static ListRoomResponsePacket makeListRoomResponse(
        const std::vector<RoomInfo> &rooms) {
      ListRoomResponsePacket packet{};
      packet.header.type = PacketType::ListRoomResponse;
      packet.room_count = static_cast<std::uint32_t>(
          std::min<std::size_t>(rooms.size(), MAX_ROOMS));

      for (std::size_t i = 0; i < packet.room_count; ++i) {
        packet.rooms[i] = rooms[i];
      }

      if (!setPayloadSizeFromSerialization(packet, "makeListRoomResponse"))
        return {};
      return packet;
    }

    /**
     * @brief Construct a MatchmakingRequestPacket with its header initialized.
     *
     * The packet's header.type is set to PacketType::MatchmakingRequest and its
     * header.size is computed from the packet's serialized size.
     *
     * @return MatchmakingRequestPacket whose `header.type` is `PacketType::MatchmakingRequest`
     * and whose `header.size` is set to the packet's serialized size. Returns an
     * empty (default-constructed) packet if payload sizing fails.
     */
    static MatchmakingRequestPacket makeMatchmakingRequest() {
      MatchmakingRequestPacket packet{};
      packet.header.type = PacketType::MatchmakingRequest;

      if (!setPayloadSizeFromSerialization(packet, "makeMatchmakingRequest"))
        return {};
      return packet;
    }

    /**
     * @brief Constructs a MatchmakingResponse packet indicating the matchmaking result.
     *
     * @param error_code RoomError value representing the matchmaking outcome.
     * @return MatchmakingResponsePacket Packet whose header.type is MatchmakingResponse and whose `error_code` equals the provided value.
     */
    static MatchmakingResponsePacket makeMatchmakingResponse(
        const RoomError &error_code) {
      MatchmakingResponsePacket packet{};
      packet.header.type = PacketType::MatchmakingResponse;
      packet.error_code = error_code;

      if (!setPayloadSizeFromSerialization(packet, "makeMatchmakingResponse"))
        return {};
      return packet;
    };

    /**
     * @brief Create a PlayerInputPacket representing a player's input state.
     *
     * The packet's header.type is set to PlayerInput and header.size is computed
     * from the serialized packet; if size computation fails an empty packet is returned.
     *
     * @param input Bitmask of player input flags (buttons/actions).
     * @param sequence_number Monotonically increasing sequence number for ordering inputs.
     * @return PlayerInputPacket The populated packet with input flags and sequence number, or an empty packet on sizing failure.
     */
    static PlayerInputPacket makePlayerInput(std::uint8_t input,
                                             std::uint32_t sequence_number) {
      PlayerInputPacket packet{};
      packet.header.type = PacketType::PlayerInput;
      packet.input = input;
      packet.sequence_number = sequence_number;

      if (!setPayloadSizeFromSerialization(packet, "makePlayerInput"))
        return {};
      return packet;
    }

    /**
     * @brief Constructs a RequestChallengePacket for the specified room ID.
     *
     * @param room_id Identifier of the room for which to request a challenge.
     * @return RequestChallengePacket Packet with header type set to
     * PacketType::RequestChallenge, header size set to the packet size,
     * and room_id set.
     */
    static RequestChallengePacket makeRequestChallenge(std::uint32_t room_id) {
      RequestChallengePacket packet{};
      packet.header.type = PacketType::RequestChallenge;
      packet.header.size = sizeof(packet);
      packet.room_id = room_id;
      return packet;
    }

    /**
     * @brief Constructs a ChallengeResponsePacket with the given challenge and
     * timestamp.
     * @param challenge Character array containing the challenge response (must
     * be at least CHALLENGE_HEX_LEN bytes).
     * @param timestamp Timestamp associated with the challenge response.
     * @return ChallengeResponsePacket Packet with header type set to
     * PacketType::ChallengeResponse, header size set to the packet size,
     * challenge copied into the packet, and timestamp set.
     */
    static ChallengeResponsePacket makeChallengeResponse(
        const char challenge[CHALLENGE_HEX_LEN], std::uint32_t timestamp) {
      ChallengeResponsePacket packet{};
      packet.header.type = PacketType::ChallengeResponse;
      packet.header.size = sizeof(packet);
      strncpy(packet.challenge, challenge, sizeof(packet.challenge) - 1);
      packet.challenge[sizeof(packet.challenge) - 1] = '\0';
      packet.timestamp = timestamp;
      return packet;
    }
};<|MERGE_RESOLUTION|>--- conflicted
+++ resolved
@@ -23,17 +23,22 @@
   private:
     template <typename P>
     /**
-     * @brief Compute and assign the packet's header.size from its serialized representation.
-     *
-     * Serializes a temporary copy of the packet (with header.size cleared) to determine
-     * the full serialized size and, on success, sets packet.header.size to that value.
-     *
-     * @tparam P Packet type containing a modifiable `header.size` and `header.type`.
-     * @param packet Packet instance whose `header.size` will be updated on success.
-     *               On failure the packet is left unchanged.
-     * @param ctx Short context string included in error messages when sizing fails.
-     * @return true if `packet.header.size` was set to the computed serialized size, `false` if
-     *         serialization failed or the computed size was outside valid bounds.
+     * @brief Compute and assign the packet's header.size from its serialized
+     * representation.
+     *
+     * Serializes a temporary copy of the packet (with header.size cleared) to
+     * determine the full serialized size and, on success, sets
+     * packet.header.size to that value.
+     *
+     * @tparam P Packet type containing a modifiable `header.size` and
+     * `header.type`.
+     * @param packet Packet instance whose `header.size` will be updated on
+     * success. On failure the packet is left unchanged.
+     * @param ctx Short context string included in error messages when sizing
+     * fails.
+     * @return true if `packet.header.size` was set to the computed serialized
+     * size, `false` if serialization failed or the computed size was outside
+     * valid bounds.
      */
     static bool setPayloadSizeFromSerialization(P &packet, const char *ctx) {
       P temp_packet = packet;
@@ -73,13 +78,14 @@
     /**
      * @brief Truncates the input string to at most max_bytes bytes.
      *
-     * The function returns a new string containing the first up to max_bytes bytes
-     * of the provided input. If the input length is less than or equal to
+     * The function returns a new string containing the first up to max_bytes
+     * bytes of the provided input. If the input length is less than or equal to
      * max_bytes, the original string is returned unchanged.
      *
      * @param str Input string to truncate.
      * @param max_bytes Maximum number of bytes to keep from the start of `str`.
-     * @return std::string The truncated string containing at most `max_bytes` bytes.
+     * @return std::string The truncated string containing at most `max_bytes`
+     * bytes.
      */
     static std::string truncateToBytes(const std::string &str,
                                        size_t max_bytes) {
@@ -88,15 +94,20 @@
 
   public:
     /**
-     * @brief Constructs a ChatMessagePacket populated with the given text, player ID, color, and current timestamp.
-     *
-     * @param msg Chat text to include in the packet. The text is truncated to SERIALIZE_512_BYTES bytes if necessary and stored null-terminated.
+     * @brief Constructs a ChatMessagePacket populated with the given text,
+     * player ID, color, and current timestamp.
+     *
+     * @param msg Chat text to include in the packet. The text is truncated to
+     * SERIALIZE_512_BYTES bytes if necessary and stored null-terminated.
      * @param player_id ID of the player sending the message.
      * @param r Red color component (0-255) for the message.
      * @param g Green color component (0-255) for the message.
      * @param b Blue color component (0-255) for the message.
      * @param a Alpha (opacity) component (0-255) for the message.
-     * @return ChatMessagePacket Packet with header.type set to ChatMessage, header.size set to the serialized packet size, timestamp set to the current time, message containing the (possibly truncated) text, and player_id and RGBA fields assigned.
+     * @return ChatMessagePacket Packet with header.type set to ChatMessage,
+     * header.size set to the serialized packet size, timestamp set to the
+     * current time, message containing the (possibly truncated) text, and
+     * player_id and RGBA fields assigned.
      */
     static ChatMessagePacket makeChatMessage(const std::string &msg,
                                              std::uint32_t player_id,
@@ -200,8 +211,11 @@
      *
      * The provided name is truncated to 32 bytes when stored in the packet.
      *
-     * @param name Player name to store in the packet; truncated to 32 bytes if necessary.
-     * @return PlayerInfoPacket Packet whose header.type is PacketType::PlayerInfo and whose header.size is set to the serialized packet size.
+     * @param name Player name to store in the packet; truncated to 32 bytes if
+     * necessary.
+     * @return PlayerInfoPacket Packet whose header.type is
+     * PacketType::PlayerInfo and whose header.size is set to the serialized
+     * packet size.
      */
     static PlayerInfoPacket makePlayerInfo(const std::string &name) {
       PlayerInfoPacket packet{};
@@ -241,7 +255,8 @@
     }
 
     /**
-     * @brief Creates an EnemySpawn packet populated with the enemy's identity, type, position, velocity, and health.
+     * @brief Creates an EnemySpawn packet populated with the enemy's identity,
+     * type, position, velocity, and health.
      *
      * @param enemy_id Unique identifier for the enemy.
      * @param type Enemy type.
@@ -251,7 +266,9 @@
      * @param vy Initial velocity in the Y direction.
      * @param health Current health value.
      * @param max_health Maximum health value.
-     * @return EnemySpawnPacket Packet with Header.type set to EnemySpawn and all fields initialized; returns a default-constructed (empty) packet if payload sizing fails.
+     * @return EnemySpawnPacket Packet with Header.type set to EnemySpawn and
+     * all fields initialized; returns a default-constructed (empty) packet if
+     * payload sizing fails.
      */
     static EnemySpawnPacket makeEnemySpawn(std::uint32_t enemy_id,
                                            EnemyType type, float x, float y,
@@ -306,14 +323,19 @@
     }
 
     /**
-     * @brief Constructs an EnemyDeath packet that records an enemy's death and awards score to a player.
+     * @brief Constructs an EnemyDeath packet that records an enemy's death and
+     * awards score to a player.
      *
      * @param enemy_id Unique identifier of the enemy.
      * @param death_x X coordinate of the enemy's death location.
      * @param death_y Y coordinate of the enemy's death location.
      * @param player_id ID of the player credited with the kill.
      * @param score Score awarded to the player for the kill.
-     * @return EnemyDeathPacket Packet with header.type set to `PacketType::EnemyDeath`, fields populated (`enemy_id`, `death_x`, `death_y`, `player_id`, `score`), and `header.size` set to the computed serialized size on success; a default-constructed (empty) packet is returned if sizing fails.
+     * @return EnemyDeathPacket Packet with header.type set to
+     * `PacketType::EnemyDeath`, fields populated (`enemy_id`, `death_x`,
+     * `death_y`, `player_id`, `score`), and `header.size` set to the computed
+     * serialized size on success; a default-constructed (empty) packet is
+     * returned if sizing fails.
      */
     static EnemyDeathPacket makeEnemyDeath(std::uint32_t enemy_id,
                                            float death_x, float death_y,
@@ -340,7 +362,8 @@
      * @param hit_y Y coordinate of the hit location in world space.
      * @param damage Damage amount applied to the enemy.
      * @param sequence_number Sequence number used to order this event.
-     * @return EnemyHitPacket Packet with header.type set to EnemyHit and fields populated: enemy_id, hit_x, hit_y, damage, and sequence_number.
+     * @return EnemyHitPacket Packet with header.type set to EnemyHit and fields
+     * populated: enemy_id, hit_x, hit_y, damage, and sequence_number.
      */
     static EnemyHitPacket makeEnemyHit(std::uint32_t enemy_id, float hit_x,
                                        float hit_y, float damage,
@@ -385,8 +408,9 @@
     }
 
     /**
-     * @brief Builds a ProjectileSpawnPacket with the supplied identity, type, kinematic
-     * and ownership properties and computes its serialized payload size.
+     * @brief Builds a ProjectileSpawnPacket with the supplied identity, type,
+     * kinematic and ownership properties and computes its serialized payload
+     * size.
      *
      * @param projectile_id Unique identifier for the projectile.
      * @param type ProjectileType value specifying the projectile kind.
@@ -396,10 +420,11 @@
      * @param vel_y Initial velocity along the y axis.
      * @param is_enemy True if fired by an enemy, false if fired by a player.
      * @param damage Damage carried by the projectile.
-     * @param owner_id Identifier of the entity that owns or fired the projectile.
-     * @return ProjectileSpawnPacket Packet populated with header.type, fields above,
-     * and header.size set based on serialization; returns a default-constructed
-     * (empty) packet if payload sizing fails.
+     * @param owner_id Identifier of the entity that owns or fired the
+     * projectile.
+     * @return ProjectileSpawnPacket Packet populated with header.type, fields
+     * above, and header.size set based on serialization; returns a
+     * default-constructed (empty) packet if payload sizing fails.
      */
     static ProjectileSpawnPacket makeProjectileSpawn(
         std::uint32_t projectile_id, ProjectileType type, float x, float y,
@@ -474,11 +499,14 @@
     }
 
     /**
-     * @brief Construct a GameStartPacket indicating whether the game has started.
+     * @brief Construct a GameStartPacket indicating whether the game has
+     * started.
      *
      * @param started True if the game is starting, `false` otherwise.
-     * @return GameStartPacket Packet with `header.type` set to `PacketType::GameStart`, `game_start` set to `started`,
-     * and `header.size` computed from serialization on success; returns a default-constructed (empty) packet if sizing fails.
+     * @return GameStartPacket Packet with `header.type` set to
+     * `PacketType::GameStart`, `game_start` set to `started`, and `header.size`
+     * computed from serialization on success; returns a default-constructed
+     * (empty) packet if sizing fails.
      */
     static GameStartPacket makeGameStart(bool started) {
       GameStartPacket packet{};
@@ -494,7 +522,8 @@
      * @brief Create a GameEnd packet indicating whether the game has ended.
      *
      * @param ended true if the game has ended, false otherwise.
-     * @return GameEndPacket Packet whose header.type is set to `PacketType::GameEnd` and whose `game_end` field is set to `ended`.
+     * @return GameEndPacket Packet whose header.type is set to
+     * `PacketType::GameEnd` and whose `game_end` field is set to `ended`.
      */
     static GameEndPacket makeGameEnd(bool ended) {
       GameEndPacket packet{};
@@ -517,8 +546,8 @@
      * @param player_id Identifier of the player who died.
      * @param x World X coordinate of the death location.
      * @param y World Y coordinate of the death location.
-     * @return PlayerDeathPacket Populated packet with header.size set on success,
-     *         an empty default-constructed packet on failure.
+     * @return PlayerDeathPacket Populated packet with header.size set on
+     * success, an empty default-constructed packet on failure.
      */
     static PlayerDeathPacket makePlayerDeath(std::uint32_t player_id, float x,
                                              float y) {
@@ -537,9 +566,10 @@
      * @brief Constructs a PlayerDisconnect packet for a disconnected player.
      *
      * @param player_id ID of the disconnected player.
-     * @return PlayerDisconnectPacket Packet with header.type set to PacketType::PlayerDisconnected,
-     * player_id populated, and header.size set to the computed serialized size. Returns a default-constructed
-     * (empty) packet if payload sizing via serialization fails.
+     * @return PlayerDisconnectPacket Packet with header.type set to
+     * PacketType::PlayerDisconnected, player_id populated, and header.size set
+     * to the computed serialized size. Returns a default-constructed (empty)
+     * packet if payload sizing via serialization fails.
      */
     static PlayerDisconnectPacket makePlayerDisconnect(
         std::uint32_t player_id) {
@@ -556,7 +586,9 @@
      * @brief Build a heartbeat packet for the given player.
      *
      * @param player_id Player identifier to include in the packet.
-     * @return HeartbeatPlayerPacket with header.type set to PacketType::Heartbeat, header.size set based on serialization, and player_id set to the provided value.
+     * @return HeartbeatPlayerPacket with header.type set to
+     * PacketType::Heartbeat, header.size set based on serialization, and
+     * player_id set to the provided value.
      */
     static HeartbeatPlayerPacket makeHeartbeatPlayer(std::uint32_t player_id) {
       HeartbeatPlayerPacket packet{};
@@ -569,18 +601,22 @@
     }
 
     /**
-     * @brief Create a CreateRoomPacket initialized with the provided room parameters.
-     *
-     * The packet's header.type is set to CreateRoom, string fields are truncated to fit payload limits
-     * (room_name truncated to 32 bytes; password truncated to 32 bytes when set), and header.size is
-     * computed from the packet's serialized size.
-     *
-     * @param room_name Name of the room; will be copied and truncated to 32 bytes if longer.
+     * @brief Create a CreateRoomPacket initialized with the provided room
+     * parameters.
+     *
+     * The packet's header.type is set to CreateRoom, string fields are
+     * truncated to fit payload limits (room_name truncated to 32 bytes;
+     * password truncated to 32 bytes when set), and header.size is computed
+     * from the packet's serialized size.
+     *
+     * @param room_name Name of the room; will be copied and truncated to 32
+     * bytes if longer.
      * @param max_players Maximum number of players allowed in the room.
-     * @param password Optional room password; if non-empty the packet is marked private and the
-     *                 truncated password is stored, otherwise the password field is cleared.
-     * @return CreateRoomPacket Packet populated for a create-room request with header.size set to the
-     *         computed serialized size. 
+     * @param password Optional room password; if non-empty the packet is marked
+     * private and the truncated password is stored, otherwise the password
+     * field is cleared.
+     * @return CreateRoomPacket Packet populated for a create-room request with
+     * header.size set to the computed serialized size.
      */
     static CreateRoomPacket makeCreateRoom(const std::string &room_name,
                                            std::uint32_t max_players,
@@ -591,7 +627,7 @@
       packet.max_players = max_players;
       packet.is_private = !password.empty();
       if (packet.is_private)
-        packet.password = truncateToBytes(password, 32);
+        packet.password = password;
       else
         packet.password.clear();
 
@@ -601,7 +637,6 @@
     }
 
     /**
-<<<<<<< HEAD
      * @brief Constructs a CreateRoomResponsePacket with the specified error
      * code and room ID.
      *
@@ -626,25 +661,18 @@
      * Constructs a JoinRoomPacket populated with the specified room ID and
      * password.
      *
-     * @param room_id Identifier of the room to join.
-     * @param password Password for the room; provide an empty string for no
-     * password.
-     * @return JoinRoomPacket Packet with header.type set to
-     * PacketType::JoinRoom, header.size set to the packet size, and the room_id
-     * and password fields populated.
-=======
-     * Create a JoinRoomPacket for the specified room ID and password.
-     *
      * @param password Password for the room; empty string means no password.
-     * @return JoinRoomPacket Packet whose header.type is PacketType::JoinRoom, whose header.size has been set to the computed serialized size, and whose room_id and password fields are populated (password truncated to 32 bytes when necessary).
->>>>>>> f2551886
+     * @return JoinRoomPacket Packet whose header.type is PacketType::JoinRoom,
+     * whose header.size has been set to the computed serialized size, and whose
+     * room_id and password fields are populated (password truncated to 32 bytes
+     * when necessary).
      */
     static JoinRoomPacket makeJoinRoom(std::uint32_t room_id,
                                        const std::string &password) {
       JoinRoomPacket packet{};
       packet.header.type = PacketType::JoinRoom;
       packet.room_id = room_id;
-      packet.password = truncateToBytes(password, 32);
+      packet.password = password;
 
       if (!setPayloadSizeFromSerialization(packet, "makeJoinRoom"))
         return {};
@@ -692,7 +720,9 @@
     /**
      * @brief Builds a packet requesting the server's room list.
      *
-     * @return ListRoomPacket whose header.type is PacketType::ListRoom and whose header.size equals the packet's serialized byte size; returns a default-constructed (empty) packet if sizing fails.
+     * @return ListRoomPacket whose header.type is PacketType::ListRoom and
+     * whose header.size equals the packet's serialized byte size; returns a
+     * default-constructed (empty) packet if sizing fails.
      */
     static ListRoomPacket makeListRoom() {
       ListRoomPacket packet{};
@@ -736,9 +766,10 @@
      * The packet's header.type is set to PacketType::MatchmakingRequest and its
      * header.size is computed from the packet's serialized size.
      *
-     * @return MatchmakingRequestPacket whose `header.type` is `PacketType::MatchmakingRequest`
-     * and whose `header.size` is set to the packet's serialized size. Returns an
-     * empty (default-constructed) packet if payload sizing fails.
+     * @return MatchmakingRequestPacket whose `header.type` is
+     * `PacketType::MatchmakingRequest` and whose `header.size` is set to the
+     * packet's serialized size. Returns an empty (default-constructed) packet
+     * if payload sizing fails.
      */
     static MatchmakingRequestPacket makeMatchmakingRequest() {
       MatchmakingRequestPacket packet{};
@@ -750,10 +781,12 @@
     }
 
     /**
-     * @brief Constructs a MatchmakingResponse packet indicating the matchmaking result.
+     * @brief Constructs a MatchmakingResponse packet indicating the matchmaking
+     * result.
      *
      * @param error_code RoomError value representing the matchmaking outcome.
-     * @return MatchmakingResponsePacket Packet whose header.type is MatchmakingResponse and whose `error_code` equals the provided value.
+     * @return MatchmakingResponsePacket Packet whose header.type is
+     * MatchmakingResponse and whose `error_code` equals the provided value.
      */
     static MatchmakingResponsePacket makeMatchmakingResponse(
         const RoomError &error_code) {
@@ -769,12 +802,15 @@
     /**
      * @brief Create a PlayerInputPacket representing a player's input state.
      *
-     * The packet's header.type is set to PlayerInput and header.size is computed
-     * from the serialized packet; if size computation fails an empty packet is returned.
+     * The packet's header.type is set to PlayerInput and header.size is
+     * computed from the serialized packet; if size computation fails an empty
+     * packet is returned.
      *
      * @param input Bitmask of player input flags (buttons/actions).
-     * @param sequence_number Monotonically increasing sequence number for ordering inputs.
-     * @return PlayerInputPacket The populated packet with input flags and sequence number, or an empty packet on sizing failure.
+     * @param sequence_number Monotonically increasing sequence number for
+     * ordering inputs.
+     * @return PlayerInputPacket The populated packet with input flags and
+     * sequence number, or an empty packet on sizing failure.
      */
     static PlayerInputPacket makePlayerInput(std::uint8_t input,
                                              std::uint32_t sequence_number) {
