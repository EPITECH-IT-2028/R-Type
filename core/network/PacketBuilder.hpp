--- conflicted
+++ resolved
@@ -959,7 +959,6 @@
     }
 
     /**
-<<<<<<< HEAD
      * @brief Constructs a PingPacket with the specified timestamp.
      *
      * @param timestamp Timestamp to include in the ping packet.
@@ -972,7 +971,11 @@
       packet.timestamp = timestamp;
 
       if (!setPayloadSizeFromSerialization(packet, "makePing"))
-=======
+        return {};;
+      return packet;
+    }
+
+    /**
      * @brief Creates a ScoreboardRequest packet to fetch top scores.
      *
      * @param limit Maximum number of scores to retrieve (e.g., 10 for top 10).
@@ -986,13 +989,11 @@
       packet.limit = limit;
 
       if (!setPayloadSizeFromSerialization(packet, "makeScoreboardRequest"))
->>>>>>> 45875475
-        return {};
-      return packet;
-    }
-
-    /**
-<<<<<<< HEAD
+        return {};
+      return packet;
+    }
+
+    /**
      * @brief Constructs a PongPacket with the specified timestamp.
      *
      * @param timestamp Timestamp to include in the pong packet.
@@ -1005,7 +1006,11 @@
       packet.timestamp = timestamp;
       
       if (!setPayloadSizeFromSerialization(packet, "makePong"))
-=======
+        return {};
+      return packet;
+    }
+
+    /**
      * @brief Creates a ScoreboardResponse packet with player scores.
      *
      * @param scores Vector of ScoreEntry containing player names and scores.
@@ -1027,7 +1032,6 @@
       packet.scores = scores;
 
       if (!setPayloadSizeFromSerialization(packet, "makeScoreboardResponse"))
->>>>>>> 45875475
         return {};
       return packet;
     }
