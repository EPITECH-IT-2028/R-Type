#include "ClientNetworkManager.hpp"
#include <atomic>
#include <iostream>
#include <queue>
#include <raylib.h>
#include "Client.hpp"
#include "Packet.hpp"

using namespace network;

ClientNetworkManager::ClientNetworkManager(const std::string &host,
                                           std::uint16_t port)
    : BaseNetworkManager(0),
      _server_endpoint(asio::ip::make_address(host), port),
      _host(host),
      _port(port),
      _packetFactory(),
      _timeout(TIMEOUT_MS) {
  _running.store(false, std::memory_order_release);
}

void ClientNetworkManager::startReceive(
    const std::function<void(const char *, std::size_t)> &callback) {
  _socket.async_receive_from(asio::buffer(_recv_buffer), _remote_endpoint,
                             [this, callback](const asio::error_code &error,
                                              std::size_t bytes_transferred) {
                               if (!error && bytes_transferred > 0) {
                                 callback(_recv_buffer.data(),
                                          bytes_transferred);
                               }
                               if (_running.load(std::memory_order_acquire)) {
                                 startReceive(callback);
                               }
                             });
}

void ClientNetworkManager::send(const char *data, std::size_t size) {
  auto buffer = std::make_shared<std::vector<std::uint8_t>>(data, data + size);
  send(buffer);
}

void ClientNetworkManager::send(
    std::shared_ptr<std::vector<std::uint8_t>> buffer) {
  _socket.async_send_to(
      asio::buffer(*buffer), _server_endpoint,
      [buffer](const asio::error_code &ec, std::size_t) {
        if (ec) {
          std::cerr << "[WARNING] Send failed: " << ec.message() << std::endl;
        }
      });
}

void ClientNetworkManager::connect() {
  try {
    asio::ip::udp::resolver resolver(_io_context);
    auto endpoints = resolver.resolve(_host, std::to_string(_port));
    if (endpoints.empty()) {
      std::cerr << "Failed to resolve host: " << _host << ":" << _port
                << std::endl;
      return;
    }
    _server_endpoint = *endpoints.begin();

    if (!_socket.is_open()) {
      _socket.open(_server_endpoint.protocol());
    }

    _running.store(true, std::memory_order_release);

    startAsyncReceive();

    std::cout << "Connected to " << _host << ":" << _port << std::endl;
  } catch (std::exception &e) {
    std::cerr << "Connection error: " << e.what() << std::endl;
    _running.store(false, std::memory_order_release);
  }
}

void ClientNetworkManager::disconnect() {
  _running.store(false, std::memory_order_release);

  if (_socket.is_open()) {
    _socket.close();
  }

  while (!_packet_queue.empty()) {
    _packet_queue.pop();
  }

  std::cout << "Disconnected from server." << std::endl;
}

void ClientNetworkManager::startAsyncReceive() {
  if (!_running.load(std::memory_order_acquire)) {
    return;
  }

<<<<<<< HEAD
  _socket.async_receive_from(
      asio::buffer(_recv_buffer), _sender_endpoint,
      [this](const asio::error_code &ec, std::size_t length) {
        handleReceive(ec, length);
      });
}

void ClientNetworkManager::handleReceive(const asio::error_code &ec,
                                         std::size_t length) {
  if (!_running.load(std::memory_order_acquire)) {
    return;
  }

  if (ec) {
    if (ec != asio::error::operation_aborted) {
      TraceLog(LOG_WARNING, "[Network] Receive error: %s", ec.message().c_str());
=======
  try {
    while (true) {
      asio::ip::udp::endpoint sender_endpoint;
      asio::error_code ec;

      std::size_t length = _socket.receive_from(asio::buffer(_recv_buffer),
                                                sender_endpoint, 0, ec);

      if (ec == asio::error::would_block) {
        break;
      }

      if (ec) {
        std::cerr << "Receive error: " << ec.message() << std::endl;
        return;
      }

      if (sender_endpoint != _server_endpoint) {
        std::cerr << "Received packet from unknown sender: "
                  << sender_endpoint.address().to_string() << ":"
                  << sender_endpoint.port() << std::endl;
        continue;
      }

      if (length > 0) {
        serialization::Buffer buffer(
            reinterpret_cast<const uint8_t *>(_recv_buffer.data()),
            reinterpret_cast<const uint8_t *>(_recv_buffer.data()) + length);

        auto headerOpt =
            serialization::BitserySerializer::deserialize<PacketHeader>(buffer);

        if (!headerOpt) {
          std::cerr << "[ERROR] Failed to deserialize packet header"
                    << std::endl;
          continue;
        }

        PacketHeader header = headerOpt.value();
        PacketType packet_type = header.type;

        auto handler = _packetFactory.createHandler(packet_type);
        if (handler) {
          int result =
              handler->handlePacket(client, _recv_buffer.data(), length);
          if (result != 0) {
            std::cerr << "Error handling packet of type "
                      << static_cast<int>(packet_type) << ": " << result
                      << std::endl;
          }
        } else {
          std::cerr << "No handler for packet type "
                    << static_cast<int>(packet_type) << std::endl;
        }
      }
>>>>>>> 16333c44
    }
    return;
  }

  if (_sender_endpoint != _server_endpoint) {
    std::cerr << "Received packet from unknown sender: "
              << _sender_endpoint.address().to_string() << ":"
              << _sender_endpoint.port() << std::endl;
    startAsyncReceive();
    return;
  }

  if (length > 0) {
    if (_packet_queue.size() < MAX_QUEUE_SIZE) {
      ReceivedPacket packet;
      packet.data.resize(length);
      std::memcpy(packet.data.data(), _recv_buffer.data(), length);
      packet.sender = _sender_endpoint;
      _packet_queue.push(std::move(packet));
    } else {
      std::cerr << "Packet queue full, dropping packet." << std::endl;
    }
  }

  startAsyncReceive();
}

void ClientNetworkManager::receivePackets(client::Client &client) {
  _io_context.poll();
}

void ClientNetworkManager::processReceivedPackets(client::Client &client) {
  std::queue<ReceivedPacket> packet_queue;

  std::swap(packet_queue, _packet_queue);

  while (!packet_queue.empty()) {
    const ReceivedPacket &packet = packet_queue.front();
    processPacket(packet.data.data(), packet.data.size(), client);
    packet_queue.pop();
  }
}

void ClientNetworkManager::processPacket(const char *data, std::size_t size, client::Client &client) {
  if (size < sizeof(PacketHeader)) {
    std::cerr << "Received packet too small to contain header." << std::endl;
    return;
  }

  PacketHeader header;
  std::memcpy(&header, data, sizeof(PacketHeader));
  PacketType packet_type = static_cast<PacketType>(header.type);

  auto handler = _packetFactory.createHandler(packet_type);
  if (handler) {
    int result = handler->handlePacket(client, data, size);
    if (result != 0) {
      std::cerr << "Error handling packet of type "
                << static_cast<int>(packet_type) << ": " << result
                << std::endl;
    }
  } else {
    std::cerr << "No handler for packet type "
              << static_cast<int>(packet_type) << std::endl;
  }
}

// void ClientNetworkManager::receivePackets(client::Client &client) {
//   if (!_running.load(std::memory_order_acquire)) {
//     return;
//   }

//   try {
//     while (true) {
//       asio::ip::udp::endpoint sender_endpoint;
//       asio::error_code ec;

//       std::size_t length = _socket.receive_from(asio::buffer(_recv_buffer),
//                                                 sender_endpoint, 0, ec);

//       if (ec == asio::error::would_block) {
//         break;
//       }

//       if (ec) {
//         std::cerr << "Receive error: " << ec.message() << std::endl;
//         return;
//       }

//       if (sender_endpoint != _server_endpoint) {
//         std::cerr << "Received packet from unknown sender: "
//                   << sender_endpoint.address().to_string() << ":"
//                   << sender_endpoint.port() << std::endl;
//         continue;
//       }

//       if (length > 0) {
//         const char *data = _recv_buffer.data();
//         std::size_t size = length;

//         if (size < sizeof(PacketHeader)) {
//           std::cerr << "Received packet too small to contain header."
//                     << std::endl;
//           continue;
//         }

//         PacketHeader header;
//         std::memcpy(&header, data, sizeof(PacketHeader));
//         PacketType packet_type = static_cast<PacketType>(header.type);

//         auto handler = _packetFactory.createHandler(packet_type);
//         if (handler) {
//           int result = handler->handlePacket(client, data, size);
//           if (result != 0) {
//             std::cerr << "Error handling packet of type "
//                       << static_cast<int>(packet_type) << ": " << result
//                       << std::endl;
//           }
//         } else {
//           std::cerr << "No handler for packet type "
//                     << static_cast<int>(packet_type) << std::endl;
//         }
//       }
//     }
//   } catch (std::exception &e) {
//     std::cerr << "Receive error: " << e.what() << std::endl;
//   }
// }<|MERGE_RESOLUTION|>--- conflicted
+++ resolved
@@ -95,7 +95,6 @@
     return;
   }
 
-<<<<<<< HEAD
   _socket.async_receive_from(
       asio::buffer(_recv_buffer), _sender_endpoint,
       [this](const asio::error_code &ec, std::size_t length) {
@@ -112,63 +111,6 @@
   if (ec) {
     if (ec != asio::error::operation_aborted) {
       TraceLog(LOG_WARNING, "[Network] Receive error: %s", ec.message().c_str());
-=======
-  try {
-    while (true) {
-      asio::ip::udp::endpoint sender_endpoint;
-      asio::error_code ec;
-
-      std::size_t length = _socket.receive_from(asio::buffer(_recv_buffer),
-                                                sender_endpoint, 0, ec);
-
-      if (ec == asio::error::would_block) {
-        break;
-      }
-
-      if (ec) {
-        std::cerr << "Receive error: " << ec.message() << std::endl;
-        return;
-      }
-
-      if (sender_endpoint != _server_endpoint) {
-        std::cerr << "Received packet from unknown sender: "
-                  << sender_endpoint.address().to_string() << ":"
-                  << sender_endpoint.port() << std::endl;
-        continue;
-      }
-
-      if (length > 0) {
-        serialization::Buffer buffer(
-            reinterpret_cast<const uint8_t *>(_recv_buffer.data()),
-            reinterpret_cast<const uint8_t *>(_recv_buffer.data()) + length);
-
-        auto headerOpt =
-            serialization::BitserySerializer::deserialize<PacketHeader>(buffer);
-
-        if (!headerOpt) {
-          std::cerr << "[ERROR] Failed to deserialize packet header"
-                    << std::endl;
-          continue;
-        }
-
-        PacketHeader header = headerOpt.value();
-        PacketType packet_type = header.type;
-
-        auto handler = _packetFactory.createHandler(packet_type);
-        if (handler) {
-          int result =
-              handler->handlePacket(client, _recv_buffer.data(), length);
-          if (result != 0) {
-            std::cerr << "Error handling packet of type "
-                      << static_cast<int>(packet_type) << ": " << result
-                      << std::endl;
-          }
-        } else {
-          std::cerr << "No handler for packet type "
-                    << static_cast<int>(packet_type) << std::endl;
-        }
-      }
->>>>>>> 16333c44
     }
     return;
   }
@@ -235,65 +177,3 @@
               << static_cast<int>(packet_type) << std::endl;
   }
 }
-
-// void ClientNetworkManager::receivePackets(client::Client &client) {
-//   if (!_running.load(std::memory_order_acquire)) {
-//     return;
-//   }
-
-//   try {
-//     while (true) {
-//       asio::ip::udp::endpoint sender_endpoint;
-//       asio::error_code ec;
-
-//       std::size_t length = _socket.receive_from(asio::buffer(_recv_buffer),
-//                                                 sender_endpoint, 0, ec);
-
-//       if (ec == asio::error::would_block) {
-//         break;
-//       }
-
-//       if (ec) {
-//         std::cerr << "Receive error: " << ec.message() << std::endl;
-//         return;
-//       }
-
-//       if (sender_endpoint != _server_endpoint) {
-//         std::cerr << "Received packet from unknown sender: "
-//                   << sender_endpoint.address().to_string() << ":"
-//                   << sender_endpoint.port() << std::endl;
-//         continue;
-//       }
-
-//       if (length > 0) {
-//         const char *data = _recv_buffer.data();
-//         std::size_t size = length;
-
-//         if (size < sizeof(PacketHeader)) {
-//           std::cerr << "Received packet too small to contain header."
-//                     << std::endl;
-//           continue;
-//         }
-
-//         PacketHeader header;
-//         std::memcpy(&header, data, sizeof(PacketHeader));
-//         PacketType packet_type = static_cast<PacketType>(header.type);
-
-//         auto handler = _packetFactory.createHandler(packet_type);
-//         if (handler) {
-//           int result = handler->handlePacket(client, data, size);
-//           if (result != 0) {
-//             std::cerr << "Error handling packet of type "
-//                       << static_cast<int>(packet_type) << ": " << result
-//                       << std::endl;
-//           }
-//         } else {
-//           std::cerr << "No handler for packet type "
-//                     << static_cast<int>(packet_type) << std::endl;
-//         }
-//       }
-//     }
-//   } catch (std::exception &e) {
-//     std::cerr << "Receive error: " << e.what() << std::endl;
-//   }
-// }