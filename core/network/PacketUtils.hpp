#pragma once

#include <chrono>
#include <memory>
#include <sstream>
#include <string>
#include <vector>
#include "Packet.hpp"

/**
 * @brief Convert a PacketType value to a human-readable name.
 *
 * @param type The PacketType value to convert.
 * @return The human-readable name for the packet type; "Unknown(n)" if the
 * value is not recognized, where n is the integer value of the enum.
 */
inline std::string packetTypeToString(PacketType type) {
  switch (type) {
    case PacketType::ChatMessage:
      return "ChatMessage";
    case PacketType::PlayerMove:
      return "Move";
    case PacketType::NewPlayer:
      return "NewPlayer";
    case PacketType::PlayerInfo:
      return "PlayerInfo";
    case PacketType::EnemySpawn:
      return "EnemySpawn";
    case PacketType::EnemyMove:
      return "EnemyMove";
    case PacketType::EnemyDeath:
      return "EnemyDeath";
    case PacketType::PlayerShoot:
      return "PlayerShoot";
    case PacketType::ProjectileSpawn:
      return "ProjectileSpawn";
    case PacketType::ProjectileHit:
      return "ProjectileHit";
    case PacketType::ProjectileDestroy:
      return "ProjectileDestroy";
    case PacketType::GameStart:
      return "GameStart";
    case PacketType::GameEnd:
      return "GameEnd";
    case PacketType::PlayerDisconnected:
      return "PlayerDisconnected";
    case PacketType::Heartbeat:
      return "Heartbeat";
    case PacketType::EnemyHit:
      return "EnemyHit";
    case PacketType::PlayerHit:
      return "PlayerHit";
    case PacketType::PlayerDeath:
      return "PlayerDeath";
    case PacketType::CreateRoom:
      return "CreateRoom";
    case PacketType::JoinRoom:
      return "JoinRoom";
    case PacketType::JoinRoomResponse:
      return "JoinRoomResponse";
    case PacketType::ListRoom:
      return "ListRoom";
    case PacketType::ListRoomResponse:
      return "ListRoomResponse";
    case PacketType::MatchmakingRequest:
      return "MatchmakingRequest";
    case PacketType::MatchmakingResponse:
      return "MatchmakingResponse";
    case PacketType::PlayerInput:
      return "PlayerInput";
<<<<<<< HEAD
    case PacketType::Ack:
      return "Ack";
=======
    case PacketType::RequestChallenge:
      return "RequestChallenge";
    case PacketType::ChallengeResponse:
      return "ChallengeResponse";
    case PacketType::CreateRoomResponse:
      return "CreateRoomResponse";
>>>>>>> e64132ab
    default:
      std::stringstream ss;
      ss << "Unknown(" << static_cast<int>(type) << ")";
      return ss.str();
  }
}

/**
 * @brief Determines whether a packet of the given type should be acknowledged.
 *
 * @param type PacketType value to check.
 * @return `true` if packets of this type require an acknowledgement, `false`
 * otherwise.
 */
inline bool shouldAcknowledgePacketType(PacketType type) {
  switch (type) {
    case PacketType::GameStart:
    case PacketType::GameEnd:
    case PacketType::PlayerInfo:
    case PacketType::PlayerShoot:
    case PacketType::PlayerHit:
    case PacketType::PlayerDeath:
    case PacketType::CreateRoom:
    case PacketType::JoinRoom:
    case PacketType::JoinRoomResponse:
    case PacketType::PlayerDisconnected:
    case PacketType::ChatMessage:
    case PacketType::NewPlayer:
    case PacketType::EnemySpawn:
    case PacketType::EnemyDeath:
    case PacketType::EnemyHit:
    case PacketType::ProjectileSpawn:
    case PacketType::ProjectileDestroy:
    case PacketType::MatchmakingRequest:
      return true;
    case PacketType::PlayerMove:
    case PacketType::PlayerInput:
    case PacketType::Heartbeat:
    case PacketType::Ack:
      return false;
    default:
      return false;
  }
}

struct UnacknowledgedPacket {
    std::shared_ptr<std::vector<uint8_t>> data;
    int resend_count;
    std::chrono::steady_clock::time_point last_sent;
};<|MERGE_RESOLUTION|>--- conflicted
+++ resolved
@@ -68,17 +68,14 @@
       return "MatchmakingResponse";
     case PacketType::PlayerInput:
       return "PlayerInput";
-<<<<<<< HEAD
     case PacketType::Ack:
       return "Ack";
-=======
     case PacketType::RequestChallenge:
       return "RequestChallenge";
     case PacketType::ChallengeResponse:
       return "ChallengeResponse";
     case PacketType::CreateRoomResponse:
       return "CreateRoomResponse";
->>>>>>> e64132ab
     default:
       std::stringstream ss;
       ss << "Unknown(" << static_cast<int>(type) << ")";
