#include "ProjectileSystem.hpp"
#include "ECSManager.hpp"
#include "Macro.hpp"
#include "PositionComponent.hpp"
#include "ProjectileComponent.hpp"
#include "VelocityComponent.hpp"

void ecs::ProjectileSystem::update(float dt) {
  for (const auto &entity : _entities) {
    if (_ecsManager.hasComponent<ProjectileComponent>(entity)) {
      auto &projectile = _ecsManager.getComponent<ProjectileComponent>(entity);

      switch (projectile.type) {
        case ProjectileType::PLAYER_BASIC:
          moveBasics(entity, dt);
          break;
        case ProjectileType::ENEMY_BASIC:
          moveBasics(entity, dt);
          break;
      }
    }
  }
}

void ecs::ProjectileSystem::moveBasics(const Entity &entity, float dt) {
  if (!_ecsManager.hasComponent<PositionComponent>(entity) ||
      !_ecsManager.hasComponent<VelocityComponent>(entity)) {
    return;
  }
  auto &position = _ecsManager.getComponent<PositionComponent>(entity);
  auto &velocity = _ecsManager.getComponent<VelocityComponent>(entity);
  position.x += velocity.vx * dt;
  position.y += velocity.vy * dt;
<<<<<<< HEAD
=======
}

bool ecs::ProjectileSystem::isOutOfBounds(const Entity &entity, int screenWidth,
                                          int screenHeight) {
  if (!_ecsManager.hasComponent<PositionComponent>(entity)) {
    return false;
  }
  auto &position = _ecsManager.getComponent<PositionComponent>(entity);

  const int margin = MARGIN_WINDOW;
  return (position.x < -margin || position.x > screenWidth + margin ||
          position.y < -margin || position.y > screenHeight + margin);
>>>>>>> 595a9f7a
}<|MERGE_RESOLUTION|>--- conflicted
+++ resolved
@@ -31,19 +31,4 @@
   auto &velocity = _ecsManager.getComponent<VelocityComponent>(entity);
   position.x += velocity.vx * dt;
   position.y += velocity.vy * dt;
-<<<<<<< HEAD
-=======
-}
-
-bool ecs::ProjectileSystem::isOutOfBounds(const Entity &entity, int screenWidth,
-                                          int screenHeight) {
-  if (!_ecsManager.hasComponent<PositionComponent>(entity)) {
-    return false;
-  }
-  auto &position = _ecsManager.getComponent<PositionComponent>(entity);
-
-  const int margin = MARGIN_WINDOW;
-  return (position.x < -margin || position.x > screenWidth + margin ||
-          position.y < -margin || position.y > screenHeight + margin);
->>>>>>> 595a9f7a
 }