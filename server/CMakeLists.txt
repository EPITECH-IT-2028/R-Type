find_package(asio REQUIRED)
find_package(Threads REQUIRED)

set(PROJECT_NAME r_type_server)

file(GLOB_RECURSE SERVER_SOURCES CONFIGURE_DEPENDS "src/*.cpp")
file(GLOB_RECURSE ALL_GAME_ENGINE_SOURCES CONFIGURE_DEPENDS "${CMAKE_SOURCE_DIR}/game_engine/ecs/*.cpp")
file(GLOB_RECURSE CORE_NETWORK_SOURCES CONFIGURE_DEPENDS "${CMAKE_SOURCE_DIR}/core/network/ServerNetworkManager.cpp")

set(GAME_ENGINE_SOURCES "")
foreach(source_file ${ALL_GAME_ENGINE_SOURCES})
    execute_process(
        COMMAND grep -l "raylib\.h" ${source_file}
        RESULT_VARIABLE result
        OUTPUT_QUIET
        ERROR_QUIET
    )
    
    if(NOT result EQUAL 0)
        list(APPEND GAME_ENGINE_SOURCES ${source_file})
    endif()
endforeach()

set(CORE_SOURCES
  ${CMAKE_SOURCE_DIR}/core/Parser.cpp
)

add_executable(${PROJECT_NAME}
  ${SERVER_SOURCES}
  ${GAME_ENGINE_SOURCES}
<<<<<<< HEAD
  ${CORE_SOURCES}
=======
  ${CORE_NETWORK_SOURCES}
>>>>>>> 64e5d2f4
)

add_compile_options(-W -Wall -Wextra)
target_link_libraries(${PROJECT_NAME} asio::asio Threads::Threads)
target_include_directories(${PROJECT_NAME} PRIVATE
  src/
  src/errors/
  src/packets/
  src/game/
  src/player/
  src/enemy/
  src/queue/
  src/projectile/
  ${CMAKE_SOURCE_DIR}/core/
  ${CMAKE_SOURCE_DIR}/core/errors/
  ${CMAKE_SOURCE_DIR}/core/network/
  ${CMAKE_SOURCE_DIR}/core/utils/
  ${CMAKE_SOURCE_DIR}/game_engine/ecs/
  ${CMAKE_SOURCE_DIR}/game_engine/ecs/components/
  ${CMAKE_SOURCE_DIR}/game_engine/ecs/systems/
)<|MERGE_RESOLUTION|>--- conflicted
+++ resolved
@@ -28,11 +28,8 @@
 add_executable(${PROJECT_NAME}
   ${SERVER_SOURCES}
   ${GAME_ENGINE_SOURCES}
-<<<<<<< HEAD
   ${CORE_SOURCES}
-=======
   ${CORE_NETWORK_SOURCES}
->>>>>>> 64e5d2f4
 )
 
 add_compile_options(-W -Wall -Wextra)
