find_package(asio REQUIRED)
find_package(Threads REQUIRED)

set(PROJECT_NAME r_type_server)

file(GLOB_RECURSE SERVER_SOURCES CONFIGURE_DEPENDS "src/*.cpp")

file(GLOB_RECURSE GAME_ENGINE_SOURCES CONFIGURE_DEPENDS "../game_engine/ecs/*.cpp")

add_executable(${PROJECT_NAME}
  ${SERVER_SOURCES}
  ${GAME_ENGINE_SOURCES}
)

add_compile_options(-W -Wall -Wextra)

target_link_libraries(${PROJECT_NAME} asio::asio Threads::Threads)

target_include_directories(${PROJECT_NAME} PRIVATE
  src/
  src/errors/
  src/packets/
  src/game/
  src/player/
<<<<<<< HEAD
  src/enemy/
  src/queue/
=======
  src/projectile/
>>>>>>> f2dede4d
  ../core/network/
  ../game_engine/ecs/
  ../game_engine/ecs/components/
  ../game_engine/ecs/systems/
)<|MERGE_RESOLUTION|>--- conflicted
+++ resolved
@@ -22,12 +22,9 @@
   src/packets/
   src/game/
   src/player/
-<<<<<<< HEAD
   src/enemy/
   src/queue/
-=======
   src/projectile/
->>>>>>> f2dede4d
   ../core/network/
   ../game_engine/ecs/
   ../game_engine/ecs/components/
