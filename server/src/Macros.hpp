#pragma once

<<<<<<< HEAD
#include <cstddef>
#ifdef ERROR
  #undef ERROR
#endif

constexpr std::size_t BUFFER_SIZE = 2048;
=======
>>>>>>> e0df833e
/* Macros for function's returns */
constexpr int OK = 0;
constexpr int KO = -1;

/* Macros for ports */
constexpr int MAX_PORT = 65535;
constexpr int MIN_PORT = 1;

/* Macros for game */
constexpr int COLLISION_DAMAGE = 20;

/* Macros for file paths */
constexpr const char *SERVER_PROPERTIES = "server/server.properties";

constexpr float CONVERT_MS_TO_S = 1000.0f;

constexpr float TOLERANCE = 2.0f;

constexpr float FPS = 60.0f;<|MERGE_RESOLUTION|>--- conflicted
+++ resolved
@@ -1,14 +1,11 @@
 #pragma once
 
-<<<<<<< HEAD
 #include <cstddef>
 #ifdef ERROR
   #undef ERROR
 #endif
 
 constexpr std::size_t BUFFER_SIZE = 2048;
-=======
->>>>>>> e0df833e
 /* Macros for function's returns */
 constexpr int OK = 0;
 constexpr int KO = -1;
