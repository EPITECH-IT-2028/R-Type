#pragma once

#include <asio.hpp>
#include "Game.hpp"
#include "Packet.hpp"
#include "PacketBuilder.hpp"
#include "Serializer.hpp"
#include "Server.hpp"
#include "ServerNetworkManager.hpp"

namespace broadcast {

  struct Broadcast {
    public:
      template <typename Packet, typename Pred>
      static void broadcastTo(
          network::ServerNetworkManager &networkManager,
          const std::vector<std::shared_ptr<server::Client>> &clients,
          const Packet &packet, Pred pred) {
        auto buffer = std::make_shared<std::vector<uint8_t>>(
            serialization::BitserySerializer::serialize(packet));

        for (const auto &client : clients) {
          if (client && client->_connected && pred(*client)) {
            networkManager.sendToClient(client->_player_id, buffer);
          }
        }
      }

      template <typename Packet>
      static void broadcastToAll(
          network::ServerNetworkManager &networkManager,
          const std::vector<std::shared_ptr<server::Client>> &clients,
          const Packet &packet) {
        broadcastTo(networkManager, clients, packet,
                    [](const auto &) { return true; });
      }

      template <typename Packet>
      static void broadcastToRoom(
          network::ServerNetworkManager &networkManager,
          const std::vector<std::shared_ptr<server::Client>> &roomClients,
          const Packet &packet) {
        auto buffer = std::make_shared<std::vector<uint8_t>>(
            serialization::BitserySerializer::serialize(packet));

        for (const auto &client : roomClients) {
          if (client && client->_connected) {
            networkManager.sendToClient(client->_player_id, buffer);
          }
        }
      }

      /*
       * Send existing players to the newly connected client.
       * This allows the new client to be aware of all players already in the
       * game.
       */
      static void broadcastExistingPlayersToRoom(
          network::ServerNetworkManager &networkManager, game::Game &game,
          int newPlayerID,
          const std::vector<std::shared_ptr<server::Client>> &roomClients) {
        auto players = game.getAllPlayers();

        for (const auto &player : players) {
          if (player && player->isConnected() &&
              player->getPlayerId() != newPlayerID) {
            std::pair<float, float> pos = player->getPosition();
            float speed = player->getSpeed();
            int health = player->getHealth().value_or(0);

            auto existPlayerPacket = PacketBuilder::makeNewPlayer(
                player->getPlayerId(), pos.first, pos.second, speed, health);

            auto buffer = std::make_shared<std::vector<uint8_t>>(
                serialization::BitserySerializer::serialize(existPlayerPacket));

            networkManager.sendToClient(newPlayerID, buffer);
          }
        }
      }

      /*
       * Broadcast the newly connected player to all other connected
       * clients.
       */
      static void broadcastAncientPlayerToRoom(
          network::ServerNetworkManager &networkManager,
          const std::vector<std::shared_ptr<server::Client>> &roomClients,
          const NewPlayerPacket &packet) {
        auto buffer = std::make_shared<std::vector<uint8_t>>(
            serialization::BitserySerializer::serialize(packet));

        for (const auto &client : roomClients) {
          if (client && client->_connected &&
              client->_player_id != static_cast<int>(packet.player_id)) {
            networkManager.sendToClient(client->_player_id, buffer);
          }
        }
      }

      /*
       * Broadcast the player movement to all other connected clients.
       */
      static void broadcastPlayerMoveToRoom(
          network::ServerNetworkManager &networkManager,
          const std::vector<std::shared_ptr<server::Client>> &roomClients,
          const MovePacket &packet) {
        broadcastToRoom(networkManager, roomClients, packet);
      }

      /*
       * Broadcast the player shoot to all other connected clients.
       */
      static void broadcastPlayerShootToRoom(
          network::ServerNetworkManager &networkManager,
          const std::vector<std::shared_ptr<server::Client>> &roomClients,
          const PlayerShootPacket &packet) {
        broadcastToRoom(networkManager, roomClients, packet);
      }

      /*
       * Broadcast the enemy spawned to all connected clients.
       */
      static void broadcastEnemySpawnToRoom(
          network::ServerNetworkManager &networkManager,
          const std::vector<std::shared_ptr<server::Client>> &roomClients,
          const EnemySpawnPacket &packet) {
        broadcastToRoom(networkManager, roomClients, packet);
      }

      /*
       * Broadcast the enemy moved to all connected clients.
       */
      static void broadcastEnemyMoveToRoom(
          network::ServerNetworkManager &networkManager,
          const std::vector<std::shared_ptr<server::Client>> &roomClients,
          const EnemyMovePacket &packet) {
        broadcastToRoom(networkManager, roomClients, packet);
      }

      /**
       * @brief Broadcasts an EnemyDeathPacket to every connected client.
       *
       * @param socket UDP socket used to send the packet.
       * @param clients Collection of client shared pointers; only clients that
       * are connected will receive the packet.
       * @param packet Enemy death event packet to send to clients.
       */
      static void broadcastEnemyDeathToRoom(
          network::ServerNetworkManager &networkManager,
          const std::vector<std::shared_ptr<server::Client>> &roomClients,
          const EnemyDeathPacket &packet) {
        broadcastToRoom(networkManager, roomClients, packet);
      }

      /**
       * @brief Notifies all connected clients that an enemy was hit.
       *
       * @param packet Packet describing which enemy was hit and associated hit
       * data.
       */
      static void broadcastEnemyHitToRoom(
          network::ServerNetworkManager &networkManager,
          const std::vector<std::shared_ptr<server::Client>> &roomClients,
          const EnemyHitPacket &packet) {
        broadcastToRoom(networkManager, roomClients, packet);
      }

      /*
       * Broadcast the projectile spawned to all connected clients.
       */
      static void broadcastProjectileSpawnToRoom(
          network::ServerNetworkManager &networkManager,
          const std::vector<std::shared_ptr<server::Client>> &roomClients,
          const ProjectileSpawnPacket &packet) {
        broadcastToRoom(networkManager, roomClients, packet);
      }

      /*
       * Broadcast the projectile hit to all connected clients.
       */
      static void broadcastProjectileHitToRoom(
          network::ServerNetworkManager &networkManager,
          const std::vector<std::shared_ptr<server::Client>> &roomClients,
          const ProjectileHitPacket &packet) {
        broadcastToRoom(networkManager, roomClients, packet);
      }

      /*
       * Broadcast the projectile destroyed to all connected clients.
       */
      static void broadcastProjectileDestroyToRoom(
          network::ServerNetworkManager &networkManager,
          const std::vector<std::shared_ptr<server::Client>> &roomClients,
          const ProjectileDestroyPacket &packet) {
        broadcastToRoom(networkManager, roomClients, packet);
      }

      /*
       * Broadcast the game start to all connected clients.
       */
      static void broadcastGameStartToRoom(
          network::ServerNetworkManager &networkManager,
          const std::vector<std::shared_ptr<server::Client>> &roomClients,
          const GameStartPacket &packet) {
        broadcastToRoom(networkManager, roomClients, packet);
      }

      /**
       * @brief Broadcasts a GameEndPacket to all connected clients.
       *
       * @param socket UDP socket used to send the packet.
       * @param clients Vector of client shared pointers; only non-null,
       * connected clients will receive the packet.
       * @param packet GameEndPacket to be sent to recipients.
       */
      static void broadcastGameEndToRoom(
          network::ServerNetworkManager &networkManager,
          const std::vector<std::shared_ptr<server::Client>> &roomClients,
          const GameEndPacket &packet) {
        broadcastToRoom(networkManager, roomClients, packet);
      }

      /**
       * @brief Broadcast a player-death event to all connected clients.
       *
       * @param packet Packet describing the player's death to send to all
       * clients.
       */
      static void broadcastPlayerDeathToRoom(
          network::ServerNetworkManager &networkManager,
          const std::vector<std::shared_ptr<server::Client>> &roomClients,
          const PlayerDeathPacket &packet) {
        broadcastToRoom(networkManager, roomClients, packet);
      }

      /**
       * @brief Broadcasts a player-hit event to all connected clients.
       *
       * @param packet PlayerHitPacket containing the hit event data to send to
       * every connected client.
       */
      static void broadcastPlayerHitToRoom(
          network::ServerNetworkManager &networkManager,
          const std::vector<std::shared_ptr<server::Client>> &roomClients,
          const PlayerHitPacket &packet) {
        broadcastToRoom(networkManager, roomClients, packet);
      }

      /**
       * @brief Broadcasts a player disconnect event to all connected clients.
       *
       * @param socket UDP socket used to send the packet.
       * @param clients Vector of client shared pointers; only connected clients
       * will be sent the packet.
       * @param packet Packet describing the player disconnect (including the
       * player id).
       */
      static void broadcastPlayerDisconnectToRoom(
          network::ServerNetworkManager &networkManager,
          const std::vector<std::shared_ptr<server::Client>> &roomClients,
          const PlayerDisconnectPacket &packet) {
<<<<<<< HEAD
        broadcastToRoom(networkManager, roomClients, packet);
      }
=======
        broadcastToAll(networkManager, clients, packet);
      };

      static void broadcastMessage(
          network::ServerNetworkManager &networkManager,
          const std::vector<std::shared_ptr<server::Client>> &clients,
          const MessagePacket &packet) {
        broadcastToAll(networkManager, clients, packet);
      };
>>>>>>> 21d4e807
  };
}  // namespace broadcast<|MERGE_RESOLUTION|>--- conflicted
+++ resolved
@@ -261,19 +261,14 @@
           network::ServerNetworkManager &networkManager,
           const std::vector<std::shared_ptr<server::Client>> &roomClients,
           const PlayerDisconnectPacket &packet) {
-<<<<<<< HEAD
-        broadcastToRoom(networkManager, roomClients, packet);
-      }
-=======
-        broadcastToAll(networkManager, clients, packet);
+        broadcastToRoom(networkManager, roomClients, packet);
+      }
+
+      static void broadcastMessageToRoom(
+          network::ServerNetworkManager &networkManager,
+          const std::vector<std::shared_ptr<server::Client>> &roomClients,
+          const MessagePacket &packet) {
+        broadcastToAll(networkManager, roomClients, packet);
       };
-
-      static void broadcastMessage(
-          network::ServerNetworkManager &networkManager,
-          const std::vector<std::shared_ptr<server::Client>> &clients,
-          const MessagePacket &packet) {
-        broadcastToAll(networkManager, clients, packet);
-      };
->>>>>>> 21d4e807
   };
 }  // namespace broadcast