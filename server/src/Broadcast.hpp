#pragma once

#include <asio.hpp>
#include "Packet.hpp"
#include "PacketBuilder.hpp"
#include "Serializer.hpp"
#include "Server.hpp"
#include "ServerNetworkManager.hpp"

namespace broadcast {

  struct Broadcast {
    public:
      template <typename Packet, typename Pred>
      static void broadcastTo(
          network::ServerNetworkManager &networkManager,
          const std::vector<std::shared_ptr<server::Client>> &clients,
          const Packet &packet, Pred pred) {
        auto buffer = std::make_shared<std::vector<uint8_t>>(
            serialization::BitserySerializer::serialize(packet));

        for (const auto &client : clients) {
          if (client && client->_connected && pred(*client)) {
            networkManager.sendToClient(client->_player_id, buffer);
          }
        }
      }

      template <typename Packet>
      static void broadcastToAll(
          network::ServerNetworkManager &networkManager,
          const std::vector<std::shared_ptr<server::Client>> &clients,
          const Packet &packet) {
        broadcastTo(networkManager, clients, packet,
                    [](const auto &) { return true; });
      }

      /*
       * Send existing players to the newly connected client.
       * This allows the new client to be aware of all players already in the
       * game.
       */
      static void broadcastExistingPlayers(
          network::ServerNetworkManager &networkManager, game::Game &game,
          int newPlayerID) {
        auto players = game.getAllPlayers();

        for (const auto &player : players) {
          if (player && player->isConnected() &&
              player->getPlayerId() != newPlayerID) {
            std::pair<float, float> pos = player->getPosition();
            float speed = player->getSpeed();
            int health = player->getHealth().value_or(0);

            auto existPlayerPacket = PacketBuilder::makeNewPlayer(
                player->getPlayerId(), pos.first, pos.second, speed, health);

            auto buffer = std::make_shared<std::vector<uint8_t>>(
                serialization::BitserySerializer::serialize(existPlayerPacket));

            networkManager.sendToClient(newPlayerID, buffer);
          }
        }
      }

      /*
       * Broadcast the newly connected player to all other connected
       * clients.
       */
      static void broadcastAncientPlayer(
          network::ServerNetworkManager &networkManager,
          const std::vector<std::shared_ptr<server::Client>> &clients,
          const NewPlayerPacket &packet) {
        broadcastTo(
            networkManager, clients, packet, [&packet](const auto &client) {
              return client._player_id != static_cast<int>(packet.player_id);
            });
      }

      /*
       * Broadcast the player movement to all other connected clients.
       */
      static void broadcastPlayerMove(
          network::ServerNetworkManager &networkManager,
          const std::vector<std::shared_ptr<server::Client>> &clients,
          const MovePacket &packet) {
        broadcastToAll(networkManager, clients, packet);
      }

      /*
       * Broadcast the player shoot to all other connected clients.
       */
      static void broadcastPlayerShoot(
          network::ServerNetworkManager &networkManager,
          const std::vector<std::shared_ptr<server::Client>> &clients,
          const PlayerShootPacket &packet) {
        broadcastToAll(networkManager, clients, packet);
      };

      /*
       * Broadcast the enemy spawned to all connected clients.
       */
      static void broadcastEnemySpawn(
          network::ServerNetworkManager &networkManager,
          const std::vector<std::shared_ptr<server::Client>> &clients,
          const EnemySpawnPacket &packet) {
        broadcastToAll(networkManager, clients, packet);
      };

      /*
       * Broadcast the enemy moved to all connected clients.
       */
      static void broadcastEnemyMove(
          network::ServerNetworkManager &networkManager,
          const std::vector<std::shared_ptr<server::Client>> &clients,
          const EnemyMovePacket &packet) {
        broadcastToAll(networkManager, clients, packet);
      };

      /**
       * @brief Broadcasts an EnemyDeathPacket to every connected client.
       *
       * @param socket UDP socket used to send the packet.
       * @param clients Collection of client shared pointers; only clients that
       * are connected will receive the packet.
       * @param packet Enemy death event packet to send to clients.
       */
      static void broadcastEnemyDeath(
          network::ServerNetworkManager &networkManager,
          const std::vector<std::shared_ptr<server::Client>> &clients,
          const EnemyDeathPacket &packet) {
        broadcastToAll(networkManager, clients, packet);
      };

      /**
       * @brief Notifies all connected clients that an enemy was hit.
       *
       * @param packet Packet describing which enemy was hit and associated hit
       * data.
       */
      static void broadcastEnemyHit(
          network::ServerNetworkManager &networkManager,
          const std::vector<std::shared_ptr<server::Client>> &clients,
          const EnemyHitPacket &packet) {
        broadcastToAll(networkManager, clients, packet);
      };

      /*
       * Broadcast the projectile spawned to all connected clients.
       */
      static void broadcastProjectileSpawn(
          network::ServerNetworkManager &networkManager,
          const std::vector<std::shared_ptr<server::Client>> &clients,
          const ProjectileSpawnPacket &packet) {
        broadcastToAll(networkManager, clients, packet);
      };

      /*
       * Broadcast the projectile hit to all connected clients.
       */
      static void broadcastProjectileHit(
          network::ServerNetworkManager &networkManager,
          const std::vector<std::shared_ptr<server::Client>> &clients,
          const ProjectileHitPacket &packet) {
        broadcastToAll(networkManager, clients, packet);
      };

      /*
       * Broadcast the projectile destroyed to all connected clients.
       */
      static void broadcastProjectileDestroy(
          network::ServerNetworkManager &networkManager,
          const std::vector<std::shared_ptr<server::Client>> &clients,
          const ProjectileDestroyPacket &packet) {
        broadcastToAll(networkManager, clients, packet);
      };

      /*
       * Broadcast the game start to all connected clients.
       */
      static void broadcastGameStart(
          network::ServerNetworkManager &networkManager,
          const std::vector<std::shared_ptr<server::Client>> &clients,
          const GameStartPacket &packet) {
        broadcastToAll(networkManager, clients, packet);
      };

      /**
       * @brief Broadcasts a GameEndPacket to all connected clients.
       *
       * @param socket UDP socket used to send the packet.
       * @param clients Vector of client shared pointers; only non-null,
       * connected clients will receive the packet.
       * @param packet GameEndPacket to be sent to recipients.
       */
      static void broadcastGameEnd(
          network::ServerNetworkManager &networkManager,
          const std::vector<std::shared_ptr<server::Client>> &clients,
          const GameEndPacket &packet) {
        broadcastToAll(networkManager, clients, packet);
      };

      /**
       * @brief Broadcast a player-death event to all connected clients.
       *
       * @param packet Packet describing the player's death to send to all
       * clients.
       */
      static void broadcastPlayerDeath(
          network::ServerNetworkManager &networkManager,
          const std::vector<std::shared_ptr<server::Client>> &clients,
          const PlayerDeathPacket &packet) {
        broadcastToAll(networkManager, clients, packet);
      };

      /**
       * @brief Broadcasts a player-hit event to all connected clients.
       *
       * @param packet PlayerHitPacket containing the hit event data to send to
       * every connected client.
       */
      static void broadcastPlayerHit(
          network::ServerNetworkManager &networkManager,
          const std::vector<std::shared_ptr<server::Client>> &clients,
          const PlayerHitPacket &packet) {
        broadcastToAll(networkManager, clients, packet);
      };

      /**
       * @brief Broadcasts a player disconnect event to all connected clients.
       *
       * @param socket UDP socket used to send the packet.
       * @param clients Vector of client shared pointers; only connected clients
       * will be sent the packet.
       * @param packet Packet describing the player disconnect (including the
       * player id).
       */
      static void broadcastPlayerDisconnect(
          network::ServerNetworkManager &networkManager,
          const std::vector<std::shared_ptr<server::Client>> &clients,
          const PlayerDisconnectPacket &packet) {
        broadcastToAll(networkManager, clients, packet);
      };

<<<<<<< HEAD
      static void broadcastPositionUpdate(
          network::ServerNetworkManager &networkManager,
          const std::vector<std::shared_ptr<server::Client>> &clients,
          const PositionPlayerPacket &packet) {
=======
      static void broadcastMessage(
          network::ServerNetworkManager &networkManager,
          const std::vector<std::shared_ptr<server::Client>> &clients,
          const MessagePacket &packet) {
>>>>>>> 21d4e807
        broadcastToAll(networkManager, clients, packet);
      };
  };
}  // namespace broadcast<|MERGE_RESOLUTION|>--- conflicted
+++ resolved
@@ -242,17 +242,17 @@
         broadcastToAll(networkManager, clients, packet);
       };
 
-<<<<<<< HEAD
       static void broadcastPositionUpdate(
           network::ServerNetworkManager &networkManager,
           const std::vector<std::shared_ptr<server::Client>> &clients,
           const PositionPlayerPacket &packet) {
-=======
+        broadcastToAll(networkManager, clients, packet);
+      };
+
       static void broadcastMessage(
           network::ServerNetworkManager &networkManager,
           const std::vector<std::shared_ptr<server::Client>> &clients,
           const MessagePacket &packet) {
->>>>>>> 21d4e807
         broadcastToAll(networkManager, clients, packet);
       };
   };
