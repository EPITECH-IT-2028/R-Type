#include "Projectile.hpp"
#include <cstdint>
#include "PositionComponent.hpp"
#include "ProjectileComponent.hpp"
#include "SpeedComponent.hpp"
#include "VelocityComponent.hpp"

game::Projectile::Projectile(std::uint32_t projectile_id,
<<<<<<< HEAD
                             std::uint32_t owner_id, std::uint32_t entity_id,
                             ecs::ECSManager *ecsManager)
=======
                             std::uint32_t owner_id,
                             std::uint32_t entity_id,
                             ecs::ECSManager &ecsManager)
>>>>>>> 2b350bad
    : _projectile_id(projectile_id),
      _owner_id(owner_id),
      _entity_id(entity_id),
      _ecsManager(ecsManager) {
}

std::pair<float, float> game::Projectile::getPosition() const {
  if (hasComponent<ecs::PositionComponent>()) {
    const auto &pos = getComponent<ecs::PositionComponent>();
    return {pos.x, pos.y};
  }
  return {0.0f, 0.0f};
}

void game::Projectile::setPosition(float x, float y) {
  if (hasComponent<ecs::PositionComponent>()) {
    auto &pos = getComponent<ecs::PositionComponent>();
    pos.x = x;
    pos.y = y;
  }
}

void game::Projectile::move(float deltaX, float deltaY) {
  if (hasComponent<ecs::PositionComponent>()) {
    auto &pos = getComponent<ecs::PositionComponent>();
    pos.x += deltaX;
    pos.y += deltaY;
  }
}

bool game::Projectile::isDestroyed() const {
  if (hasComponent<ecs::ProjectileComponent>()) {
    return getComponent<ecs::ProjectileComponent>().is_destroy;
  }
  return false;
}

float game::Projectile::getSpeed() const {
  if (hasComponent<ecs::SpeedComponent>()) {
    return getComponent<ecs::SpeedComponent>().speed;
  }
  return 0.0f;
}

void game::Projectile::setSpeed(float speed) {
  if (hasComponent<ecs::SpeedComponent>()) {
    getComponent<ecs::SpeedComponent>().speed = speed;
  }
}

std::pair<float, float> game::Projectile::getVelocity() const {
  if (hasComponent<ecs::VelocityComponent>()) {
    const auto &vel = getComponent<ecs::VelocityComponent>();
    return {vel.vx, vel.vy};
  }
  return {0.0f, 0.0f};
}

void game::Projectile::setVelocity(float vx, float vy) {
  if (hasComponent<ecs::VelocityComponent>()) {
    auto &vel = getComponent<ecs::VelocityComponent>();
    vel.vx = vx;
    vel.vy = vy;
  }
}

ProjectileType game::Projectile::getType() const {
  if (hasComponent<ecs::ProjectileComponent>()) {
    return getComponent<ecs::ProjectileComponent>().type;
  }
  return ProjectileType{};
}
void game::Projectile::setType(ProjectileType type) {
  if (hasComponent<ecs::ProjectileComponent>()) {
    getComponent<ecs::ProjectileComponent>().type = type;
  }
}

std::uint32_t game::Projectile::getSequenceNumber() const {
  if (hasComponent<ecs::ProjectileComponent>()) {
    return getComponent<ecs::ProjectileComponent>().sequence_number;
  }
  return 0;
}

void game::Projectile::setSequenceNumber(std::uint32_t seq) {
  if (hasComponent<ecs::ProjectileComponent>()) {
    getComponent<ecs::ProjectileComponent>().sequence_number = seq;
  }
}

std::uint32_t game::Projectile::getDamage() const {
  if (hasComponent<ecs::ProjectileComponent>()) {
    return getComponent<ecs::ProjectileComponent>().damage;
  }
  return 0;
}

void game::Projectile::setDamage(std::uint32_t damage) {
  if (hasComponent<ecs::ProjectileComponent>()) {
    getComponent<ecs::ProjectileComponent>().damage = damage;
  }
}

void game::Projectile::update(float deltaTime) {
  (void)deltaTime;
}<|MERGE_RESOLUTION|>--- conflicted
+++ resolved
@@ -6,14 +6,8 @@
 #include "VelocityComponent.hpp"
 
 game::Projectile::Projectile(std::uint32_t projectile_id,
-<<<<<<< HEAD
                              std::uint32_t owner_id, std::uint32_t entity_id,
-                             ecs::ECSManager *ecsManager)
-=======
-                             std::uint32_t owner_id,
-                             std::uint32_t entity_id,
                              ecs::ECSManager &ecsManager)
->>>>>>> 2b350bad
     : _projectile_id(projectile_id),
       _owner_id(owner_id),
       _entity_id(entity_id),
