#pragma once
#include <cstddef>
#include "APacket.hpp"
#include "Packet.hpp"

namespace server {
  class Server;
  struct Client;
}  // namespace server

namespace packet {

  class ResponseHelper {
    public:
      static void sendJoinRoomResponse(server::Server &server,
                                       std::uint32_t player_id,
                                       RoomError error);

      static void sendMatchmakingResponse(server::Server &server,
                                          std::uint32_t player_id,
                                          RoomError error);
  };

  class ChatMessageHandler : public APacket {
    public:
      int handlePacket(server::Server &server, server::Client &client,
                       const char *data, std::size_t size) override;
  };

  class PlayerInfoHandler : public APacket {
    public:
      int handlePacket(server::Server &server, server::Client &client,
                       const char *data, std::size_t size) override;
  };

  class PositionHandler : public APacket {
    public:
      int handlePacket(server::Server &server, server::Client &client,
                       const char *data, std::size_t size) override;
  };

  class PlayerShootHandler : public APacket {
    public:
      int handlePacket(server::Server &server, server::Client &client,
                       const char *data, std::size_t size) override;
  };

  class HeartbeatPlayerHandler : public APacket {
    public:
      int handlePacket(server::Server &server, server::Client &client,
                       const char *data, std::size_t size) override;
  };

  class PlayerDisconnectedHandler : public APacket {
    public:
      int handlePacket(server::Server &server, server::Client &client,
                       const char *data, std::size_t size) override;
  };

  class CreateRoomHandler : public APacket {
    public:
      int handlePacket(server::Server &server, server::Client &client,
                       const char *data, std::size_t size) override;
  };

  class JoinRoomHandler : public APacket {
    public:
      int handlePacket(server::Server &server, server::Client &client,
                       const char *data, std::size_t size) override;
  };

  class LeaveRoomHandler : public APacket {
    public:
      int handlePacket(server::Server &server, server::Client &client,
                       const char *data, std::size_t size) override;
  };

  class ListRoomHandler : public APacket {
    public:
      int handlePacket(server::Server &server, server::Client &client,
                       const char *data, std::size_t size) override;
  };

  class MatchmakingRequestHandler : public APacket {
    public:
      int handlePacket(server::Server &server, server::Client &client,
                       const char *data, std::size_t size) override;
  };

  class PlayerInputHandler : public APacket {
    public:
      int handlePacket(server::Server &server, server::Client &client,
                       const char *data, std::size_t size) override;
  };

<<<<<<< HEAD
  class PingHandler : public APacket {
=======
  class RequestChallengeHandler : public APacket {
>>>>>>> e64132ab
    public:
      int handlePacket(server::Server &server, server::Client &client,
                       const char *data, std::size_t size) override;
  };
}  // namespace packet<|MERGE_RESOLUTION|>--- conflicted
+++ resolved
@@ -93,11 +93,13 @@
                        const char *data, std::size_t size) override;
   };
 
-<<<<<<< HEAD
   class PingHandler : public APacket {
-=======
+    public:
+      int handlePacket(server::Server &server, server::Client &client,
+                       const char *data, std::size_t size) override;
+  };
+  
   class RequestChallengeHandler : public APacket {
->>>>>>> e64132ab
     public:
       int handlePacket(server::Server &server, server::Client &client,
                        const char *data, std::size_t size) override;
