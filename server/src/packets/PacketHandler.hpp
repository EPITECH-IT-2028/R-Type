--- conflicted
+++ resolved
@@ -44,11 +44,7 @@
       int handlePacket(server::Server &server, server::Client &client,
                        const char *data, std::size_t size) override;
   };
-<<<<<<< HEAD
-  class InputPlayerHandler : public APacket {
-=======
   class PlayerInputHandler : public APacket {
->>>>>>> bb145a49
     public:
       int handlePacket(server::Server &server, server::Client &client,
                        const char *data, std::size_t size) override;
