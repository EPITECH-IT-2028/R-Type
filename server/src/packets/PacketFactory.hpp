#pragma once
#include <functional>
#include <memory>
#include <unordered_map>
#include "APacket.hpp"
#include "Packet.hpp"
#include "PacketHandler.hpp"

namespace packet {

  class PacketHandlerFactory {
    public:
      PacketHandlerFactory() = default;
      ~PacketHandlerFactory() = default;

      std::unique_ptr<APacket> createHandler(PacketType packetType);

    private:
      inline static const std::unordered_map<
          PacketType, std::function<std::unique_ptr<APacket>()>>
          _handlers = {
              {PacketType::ChatMessage,
               []() { return std::make_unique<ChatMessageHandler>(); }},
              {PacketType::PlayerInfo,
               []() { return std::make_unique<PlayerInfoHandler>(); }},
              {PacketType::Heartbeat,
               []() { return std::make_unique<HeartbeatPlayerHandler>(); }},
              {PacketType::PlayerDisconnected,
               []() { return std::make_unique<PlayerDisconnectedHandler>(); }},
              {PacketType::PlayerShoot,
               []() { return std::make_unique<PlayerShootHandler>(); }},
              {PacketType::CreateRoom,
               []() { return std::make_unique<CreateRoomHandler>(); }},
              {PacketType::JoinRoom,
               []() { return std::make_unique<JoinRoomHandler>(); }},
              {PacketType::LeaveRoom,
               []() { return std::make_unique<LeaveRoomHandler>(); }},
              {PacketType::ListRoom,
               []() { return std::make_unique<ListRoomHandler>(); }},
              {PacketType::MatchmakingRequest,
               []() { return std::make_unique<MatchmakingRequestHandler>(); }},
              {PacketType::PlayerInput,
               []() { return std::make_unique<PlayerInputHandler>(); }},
<<<<<<< HEAD
              {PacketType::Ping,
               []() { return std::make_unique<PingHandler>(); }},
=======
              {PacketType::Ack,
               []() { return std::make_unique<AckPacketHandler>(); }},
>>>>>>> 45875475
              {PacketType::RequestChallenge,
               []() { return std::make_unique<RequestChallengeHandler>(); }},
              {PacketType::ScoreboardRequest,
               []() { return std::make_unique<ScoreboardRequestHandler>(); }},
      };
  };

}  // namespace packet<|MERGE_RESOLUTION|>--- conflicted
+++ resolved
@@ -41,13 +41,10 @@
                []() { return std::make_unique<MatchmakingRequestHandler>(); }},
               {PacketType::PlayerInput,
                []() { return std::make_unique<PlayerInputHandler>(); }},
-<<<<<<< HEAD
               {PacketType::Ping,
                []() { return std::make_unique<PingHandler>(); }},
-=======
               {PacketType::Ack,
                []() { return std::make_unique<AckPacketHandler>(); }},
->>>>>>> 45875475
               {PacketType::RequestChallenge,
                []() { return std::make_unique<RequestChallengeHandler>(); }},
               {PacketType::ScoreboardRequest,
