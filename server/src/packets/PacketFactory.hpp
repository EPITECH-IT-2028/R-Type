--- conflicted
+++ resolved
@@ -41,14 +41,11 @@
                []() { return std::make_unique<MatchmakingRequestHandler>(); }},
               {PacketType::PlayerInput,
                []() { return std::make_unique<PlayerInputHandler>(); }},
-<<<<<<< HEAD
               {PacketType::Ping,
-               []() { return std::make_unique<PingHandler>(); }}};
-=======
+               []() { return std::make_unique<PingHandler>(); }},
               {PacketType::RequestChallenge,
                []() { return std::make_unique<RequestChallengeHandler>(); }},
       };
->>>>>>> e64132ab
   };
 
 }  // namespace packet