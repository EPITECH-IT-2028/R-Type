--- conflicted
+++ resolved
@@ -31,13 +31,8 @@
                []() { return std::make_unique<PlayerDisconnectedHandler>(); }},
               {PacketType::PlayerShoot,
                []() { return std::make_unique<PlayerShootHandler>(); }},
-<<<<<<< HEAD
-              {PacketType::InputPlayer,
-               []() { return std::make_unique<InputPlayerHandler>(); }}};
-=======
               {PacketType::PlayerInput,
                []() { return std::make_unique<PlayerInputHandler>(); }}};
->>>>>>> bb145a49
   };
 
 }  // namespace packet