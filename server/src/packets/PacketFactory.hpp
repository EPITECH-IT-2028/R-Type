#pragma once
#include <functional>
#include <memory>
#include <unordered_map>
#include "APacket.hpp"
#include "Packet.hpp"
#include "PacketHandler.hpp"

namespace packet {

  class PacketHandlerFactory {
    public:
      PacketHandlerFactory() = default;
      ~PacketHandlerFactory() = default;

      std::unique_ptr<APacket> createHandler(PacketType packetType);

    private:
      inline static const std::unordered_map<
          PacketType, std::function<std::unique_ptr<APacket>()>>
          _handlers = {
              {PacketType::ChatMessage,
               []() { return std::make_unique<ChatMessageHandler>(); }},
              {PacketType::PlayerInfo,
               []() { return std::make_unique<PlayerInfoHandler>(); }},
              {PacketType::Heartbeat,
               []() { return std::make_unique<HeartbeatPlayerHandler>(); }},
              {PacketType::PlayerDisconnected,
               []() { return std::make_unique<PlayerDisconnectedHandler>(); }},
              {PacketType::PlayerShoot,
               []() { return std::make_unique<PlayerShootHandler>(); }},
              {PacketType::CreateRoom,
               []() { return std::make_unique<CreateRoomHandler>(); }},
              {PacketType::JoinRoom,
               []() { return std::make_unique<JoinRoomHandler>(); }},
              {PacketType::LeaveRoom,
               []() { return std::make_unique<LeaveRoomHandler>(); }},
              {PacketType::ListRoom,
               []() { return std::make_unique<ListRoomHandler>(); }},
              {PacketType::MatchmakingRequest,
               []() { return std::make_unique<MatchmakingRequestHandler>(); }},
              {PacketType::PlayerInput,
               []() { return std::make_unique<PlayerInputHandler>(); }},
              {PacketType::Ack,
               []() { return std::make_unique<AckPacketHandler>(); }},
              {PacketType::RequestChallenge,
<<<<<<< HEAD
               []() { return std::make_unique<RequestChallengeHandler>(); }}
=======
               []() { return std::make_unique<RequestChallengeHandler>(); }},
              {PacketType::ScoreboardRequest,
               []() { return std::make_unique<ScoreboardRequestHandler>(); }},
>>>>>>> b2f0574e
      };
  };

}  // namespace packet<|MERGE_RESOLUTION|>--- conflicted
+++ resolved
@@ -44,13 +44,9 @@
               {PacketType::Ack,
                []() { return std::make_unique<AckPacketHandler>(); }},
               {PacketType::RequestChallenge,
-<<<<<<< HEAD
-               []() { return std::make_unique<RequestChallengeHandler>(); }}
-=======
                []() { return std::make_unique<RequestChallengeHandler>(); }},
               {PacketType::ScoreboardRequest,
                []() { return std::make_unique<ScoreboardRequestHandler>(); }},
->>>>>>> b2f0574e
       };
   };
 
