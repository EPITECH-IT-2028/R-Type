--- conflicted
+++ resolved
@@ -23,18 +23,12 @@
                []() { return std::make_unique<MessageHandler>(); }},
               {PacketType::PlayerInfo,
                []() { return std::make_unique<PlayerInfoHandler>(); }},
-<<<<<<< HEAD
-              {PacketType::Position,
-               []() { return std::make_unique<PositionHandler>(); }},
-=======
->>>>>>> 97bf4285
               {PacketType::Heartbeat,
                []() { return std::make_unique<HeartbeatPlayerHandler>(); }},
               {PacketType::PlayerDisconnected,
                []() { return std::make_unique<PlayerDisconnectedHandler>(); }},
               {PacketType::PlayerShoot,
                []() { return std::make_unique<PlayerShootHandler>(); }},
-<<<<<<< HEAD
               {PacketType::CreateRoom,
                []() { return std::make_unique<CreateRoomHandler>(); }},
               {PacketType::JoinRoom,
@@ -44,11 +38,9 @@
               {PacketType::ListRoom,
                []() { return std::make_unique<ListRoomHandler>(); }},
               {PacketType::MatchmakingRequest,
-               []() { return std::make_unique<MatchmakingRequestHandler>(); }}};
-=======
+               []() { return std::make_unique<MatchmakingRequestHandler>(); }},
               {PacketType::PlayerInput,
                []() { return std::make_unique<PlayerInputHandler>(); }}};
->>>>>>> 97bf4285
   };
 
 }  // namespace packet