--- conflicted
+++ resolved
@@ -289,7 +289,6 @@
   return OK;
 }
 
-<<<<<<< HEAD
 int packet::CreateRoomHandler::handlePacket(server::Server &server,
                                             server::Client &client,
                                             const char *data,
@@ -301,15 +300,279 @@
 
   if (!deserializedPacket) {
     std::cerr << "[ERROR] Failed to deserialize CreateRoomPacket from client "
-=======
+              << client._player_id << std::endl;
+    return KO;
+  }
+
+  const CreateRoomPacket &packet = deserializedPacket.value();
+
+  const size_t roomLen = strnlen(packet.room_name, sizeof(packet.room_name));
+  const size_t passLen = strnlen(packet.password, sizeof(packet.password));
+
+  std::string roomName(packet.room_name, roomLen);
+  std::string password(packet.password, passLen);
+  auto newRoom = server.getGameManager().createRoom(roomName, password);
+
+  if (!newRoom) {
+    std::cerr << "[ERROR] Failed to create room for client "
+              << client._player_id << std::endl;
+    return KO;
+  }
+
+  bool joinSuccess = server.getGameManager().joinRoom(
+      newRoom->getRoomId(), server.getClientById(client._player_id));
+
+  if (!joinSuccess) {
+    std::cerr << "[ERROR] Client " << client._player_id
+              << " failed to join newly created room " << newRoom->getRoomId()
+              << std::endl;
+    return KO;
+  }
+
+  client._state = server::ClientState::IN_ROOM_WAITING;
+
+  if (!server.initializePlayerInRoom(client)) {
+    std::cerr << "[ERROR] Failed to initialize player " << client._player_id
+              << " in room " << newRoom->getRoomId() << std::endl;
+    client._state = server::ClientState::CONNECTED_MENU;
+    return KO;
+  }
+
+  std::cout << "[CREATE ROOM] Client " << client._player_id
+            << " created and joined room " << newRoom->getRoomId() << " ("
+            << roomName << ")" << std::endl;
+
+  return OK;
+}
+
+int packet::JoinRoomHandler::handlePacket(server::Server &server,
+                                          server::Client &client,
+                                          const char *data, std::size_t size) {
+  serialization::Buffer buffer(data, data + size);
+
+  auto deserializedPacket =
+      serialization::BitserySerializer::deserialize<JoinRoomPacket>(buffer);
+
+  if (!deserializedPacket) {
+    std::cerr << "[ERROR] Failed to deserialize JoinRoomPacket from client "
+              << client._player_id << std::endl;
+    return KO;
+  }
+
+  const JoinRoomPacket &packet = deserializedPacket.value();
+
+  auto sharedClient = server.getClientById(client._player_id);
+  if (!sharedClient) {
+    std::cerr << "[ERROR] Failed to get shared_ptr for client "
+              << client._player_id << std::endl;
+    return KO;
+  }
+
+  auto room = server.getGameManager().getRoom(packet.room_id);
+  if (!room) {
+    ResponseHelper::sendJoinRoomResponse(server, client._player_id,
+                                         RoomError::ROOM_NOT_FOUND);
+    return KO;
+  }
+
+  if (room->hasPassword()) {
+    const size_t passLen = strnlen(packet.password, sizeof(packet.password));
+    std::string providedPassword(packet.password, passLen);
+
+    if (!room->checkPassword(providedPassword)) {
+      ResponseHelper::sendJoinRoomResponse(server, client._player_id,
+                                           RoomError::WRONG_PASSWORD);
+      return KO;
+    }
+  }
+
+  bool joinSuccess =
+      server.getGameManager().joinRoom(packet.room_id, sharedClient);
+
+  if (joinSuccess) {
+    std::cout << "[JOIN ROOM] Client " << client._player_id
+              << " successfully joined room " << packet.room_id << std::endl;
+  } else {
+    std::cout << "[JOIN ROOM] Client " << client._player_id
+              << " failed to join room " << packet.room_id << std::endl;
+
+    ResponseHelper::sendJoinRoomResponse(server, client._player_id,
+                                         RoomError::ROOM_FULL);
+  }
+
+  client._state = server::ClientState::IN_ROOM_WAITING;
+
+  if (!server.initializePlayerInRoom(client)) {
+    server.getGameManager().leaveRoom(sharedClient);
+    client._state = server::ClientState::CONNECTED_MENU;
+    ResponseHelper::sendJoinRoomResponse(server, client._player_id,
+                                         RoomError::UNKNOWN_ERROR);
+    return KO;
+  }
+
+  ResponseHelper::sendJoinRoomResponse(server, client._player_id,
+                                       RoomError::SUCCESS);
+
+  return OK;
+}
+
+int packet::LeaveRoomHandler::handlePacket(server::Server &server,
+                                           server::Client &client,
+                                           const char *data, std::size_t size) {
+  serialization::Buffer buffer(data, data + size);
+
+  auto deserializedPacket =
+      serialization::BitserySerializer::deserialize<LeaveRoomPacket>(buffer);
+
+  if (!deserializedPacket) {
+    std::cerr << "[ERROR] Failed to deserialize LeaveRoomPacket from client "
+              << client._player_id << std::endl;
+    return KO;
+  }
+
+  if (client._room_id == NO_ROOM) {
+    std::cout << "[LEAVE ROOM] Client " << client._player_id
+              << " is not in any room" << std::endl;
+    return OK;
+  }
+
+  auto sharedClient = server.getClientById(client._player_id);
+  if (!sharedClient) {
+    std::cerr << "[ERROR] Failed to get shared_ptr for client "
+              << client._player_id << std::endl;
+    return KO;
+  }
+
+  std::cout << "[LEAVE ROOM] Client " << client._player_id << " leaving room "
+            << client._room_id << std::endl;
+
+  server.getGameManager().leaveRoom(sharedClient);
+
+  client._state = server::ClientState::CONNECTED_MENU;
+
+  return OK;
+}
+
+int packet::ListRoomHandler::handlePacket(server::Server &server,
+                                          server::Client &client,
+                                          const char *data, std::size_t size) {
+  serialization::Buffer buffer(data, data + size);
+
+  auto deserializedPacket =
+      serialization::BitserySerializer::deserialize<ListRoomPacket>(buffer);
+
+  if (!deserializedPacket) {
+    std::cerr << "[ERROR] Failed to deserialize ListRoomPacket from client "
+              << client._player_id << std::endl;
+    return KO;
+  }
+
+  auto rooms = server.getGameManager().getAllRooms();
+  std::vector<RoomInfo> roomInfos;
+  for (const auto &room : rooms) {
+    RoomInfo info;
+    info.room_id = room->getRoomId();
+    std::strncpy(info.room_name, room->getRoomName().c_str(),
+                 sizeof(info.room_name) - 1);
+    info.room_name[sizeof(info.room_name) - 1] = '\0';
+    info.player_count = room->getPlayerCount();
+    info.max_players = room->getMaxPlayers();
+    roomInfos.push_back(info);
+  }
+
+  auto listRoomResponsePacket = PacketBuilder::makeListRoomResponse(roomInfos);
+
+  auto serializedBuffer =
+      serialization::BitserySerializer::serialize(listRoomResponsePacket);
+  server.getNetworkManager().sendToClient(
+      client._player_id,
+      reinterpret_cast<const char *>(serializedBuffer.data()),
+      serializedBuffer.size());
+  return OK;
+}
+
+int packet::MatchmakingRequestHandler::handlePacket(server::Server &server,
+                                                    server::Client &client,
+                                                    const char *data,
+                                                    std::size_t size) {
+  serialization::Buffer buffer(data, data + size);
+
+  auto deserializedPacket =
+      serialization::BitserySerializer::deserialize<MatchmakingRequestPacket>(
+          buffer);
+
+  if (!deserializedPacket) {
+    std::cerr << "[ERROR] Failed to deserialize MatchmakingRequestPacket "
+                 "from client "
+              << client._player_id << std::endl;
+    return KO;
+  }
+
+  const MatchmakingRequestPacket &packet = deserializedPacket.value();
+
+  auto sharedClient = server.getClientById(client._player_id);
+  if (!sharedClient) {
+    ResponseHelper::sendMatchmakingResponse(server, client._player_id,
+                                            RoomError::UNKNOWN_ERROR);
+    return KO;
+  }
+
+  bool joinSuccess = server.getGameManager().joinAnyRoom(sharedClient);
+
+  if (!joinSuccess) {
+    auto newRoom = server.getGameManager().createRoom("Matchmaking Room");
+    if (newRoom && newRoom->addClient(sharedClient)) {
+      std::cout << "[MATCHMAKING] Client " << client._player_id
+                << " created and joined new room " << newRoom->getRoomId()
+                << std::endl;
+
+      client._state = server::ClientState::IN_ROOM_WAITING;
+
+      if (!server.initializePlayerInRoom(client)) {
+        server.getGameManager().leaveRoom(sharedClient);
+        client._state = server::ClientState::CONNECTED_MENU;
+        return KO;
+      }
+
+      ResponseHelper::sendMatchmakingResponse(server, client._player_id,
+                                              RoomError::SUCCESS);
+    } else {
+      std::cerr << "[ERROR] Client " << client._player_id
+                << " failed to create/join new room for matchmaking"
+                << std::endl;
+      ResponseHelper::sendMatchmakingResponse(server, client._player_id,
+                                              RoomError::UNKNOWN_ERROR);
+      return KO;
+    }
+  } else {
+    std::cout << "[MATCHMAKING] Client " << client._player_id
+              << " joined existing room" << std::endl;
+
+    client._state = server::ClientState::IN_ROOM_WAITING;
+
+    if (!server.initializePlayerInRoom(client)) {
+      std::cerr << "[MATCHMAKING] Failed to initialize player" << std::endl;
+      server.getGameManager().leaveRoom(sharedClient);
+      client._state = server::ClientState::CONNECTED_MENU;
+      return KO;
+    }
+
+    ResponseHelper::sendMatchmakingResponse(server, client._player_id,
+                                            RoomError::SUCCESS);
+  }
+
+  return OK;
+}
+
 /**
  * @brief Process a player's input packet, update the player's position, and
  * broadcast the resulting move to the room.
  *
- * Deserializes a PlayerInputPacket from the provided buffer, validates the room
- * and player, updates the player's sequence number and position according to
- * the input and the game's delta time, clamps the position to window bounds,
- * and broadcasts a PlayerMove packet to all clients in the room.
+ * Deserializes a PlayerInputPacket from the provided buffer, validates the
+ * room and player, updates the player's sequence number and position
+ * according to the input and the game's delta time, clamps the position to
+ * window bounds, and broadcasts a PlayerMove packet to all clients in the
+ * room.
  *
  * @param server Server instance used to access the game manager and network
  * manager.
@@ -331,270 +594,10 @@
 
   if (!deserializedPacket) {
     std::cerr << "[ERROR] Failed to deserialize PlayerInputPacket from client "
->>>>>>> 97bf4285
-              << client._player_id << std::endl;
-    return KO;
-  }
-
-<<<<<<< HEAD
-  const CreateRoomPacket &packet = deserializedPacket.value();
-
-  const size_t roomLen = strnlen(packet.room_name, sizeof(packet.room_name));
-  const size_t passLen = strnlen(packet.password, sizeof(packet.password));
-
-  std::string roomName(packet.room_name, roomLen);
-  std::string password(packet.password, passLen);
-  auto newRoom = server.getGameManager().createRoom(roomName, password);
-
-  if (!newRoom) {
-    std::cerr << "[ERROR] Failed to create room for client "
-              << client._player_id << std::endl;
-    return KO;
-  }
-
-  bool joinSuccess = server.getGameManager().joinRoom(
-      newRoom->getRoomId(), server.getClientById(client._player_id));
-
-  if (!joinSuccess) {
-    std::cerr << "[ERROR] Client " << client._player_id
-              << " failed to join newly created room " << newRoom->getRoomId()
-              << std::endl;
-    return KO;
-  }
-
-  client._state = server::ClientState::IN_ROOM_WAITING;
-
-  if (!server.initializePlayerInRoom(client)) {
-    std::cerr << "[ERROR] Failed to initialize player " << client._player_id
-              << " in room " << newRoom->getRoomId() << std::endl;
-    client._state = server::ClientState::CONNECTED_MENU;
-    return KO;
-  }
-
-  std::cout << "[CREATE ROOM] Client " << client._player_id
-            << " created and joined room " << newRoom->getRoomId() << " ("
-            << roomName << ")" << std::endl;
-
-  return OK;
-}
-
-int packet::JoinRoomHandler::handlePacket(server::Server &server,
-                                          server::Client &client,
-                                          const char *data, std::size_t size) {
-  serialization::Buffer buffer(data, data + size);
-
-  auto deserializedPacket =
-      serialization::BitserySerializer::deserialize<JoinRoomPacket>(buffer);
-
-  if (!deserializedPacket) {
-    std::cerr << "[ERROR] Failed to deserialize JoinRoomPacket from client "
-              << client._player_id << std::endl;
-    return KO;
-  }
-
-  const JoinRoomPacket &packet = deserializedPacket.value();
-
-  auto sharedClient = server.getClientById(client._player_id);
-  if (!sharedClient) {
-    std::cerr << "[ERROR] Failed to get shared_ptr for client "
-              << client._player_id << std::endl;
-    return KO;
-  }
-
-  auto room = server.getGameManager().getRoom(packet.room_id);
-  if (!room) {
-    ResponseHelper::sendJoinRoomResponse(server, client._player_id,
-                                         RoomError::ROOM_NOT_FOUND);
-    return KO;
-  }
-
-  if (room->hasPassword()) {
-    const size_t passLen = strnlen(packet.password, sizeof(packet.password));
-    std::string providedPassword(packet.password, passLen);
-
-    if (!room->checkPassword(providedPassword)) {
-      ResponseHelper::sendJoinRoomResponse(server, client._player_id,
-                                           RoomError::WRONG_PASSWORD);
-      return KO;
-    }
-  }
-
-  bool joinSuccess =
-      server.getGameManager().joinRoom(packet.room_id, sharedClient);
-
-  if (joinSuccess) {
-    std::cout << "[JOIN ROOM] Client " << client._player_id
-              << " successfully joined room " << packet.room_id << std::endl;
-  } else {
-    std::cout << "[JOIN ROOM] Client " << client._player_id
-              << " failed to join room " << packet.room_id << std::endl;
-
-    ResponseHelper::sendJoinRoomResponse(server, client._player_id,
-                                         RoomError::ROOM_FULL);
-  }
-
-  client._state = server::ClientState::IN_ROOM_WAITING;
-
-  if (!server.initializePlayerInRoom(client)) {
-    server.getGameManager().leaveRoom(sharedClient);
-    client._state = server::ClientState::CONNECTED_MENU;
-    ResponseHelper::sendJoinRoomResponse(server, client._player_id,
-                                         RoomError::UNKNOWN_ERROR);
-    return KO;
-  }
-
-  ResponseHelper::sendJoinRoomResponse(server, client._player_id,
-                                       RoomError::SUCCESS);
-
-  return OK;
-}
-
-int packet::LeaveRoomHandler::handlePacket(server::Server &server,
-                                           server::Client &client,
-                                           const char *data, std::size_t size) {
-  serialization::Buffer buffer(data, data + size);
-
-  auto deserializedPacket =
-      serialization::BitserySerializer::deserialize<LeaveRoomPacket>(buffer);
-
-  if (!deserializedPacket) {
-    std::cerr << "[ERROR] Failed to deserialize LeaveRoomPacket from client "
-              << client._player_id << std::endl;
-    return KO;
-  }
-
-  if (client._room_id == NO_ROOM) {
-    std::cout << "[LEAVE ROOM] Client " << client._player_id
-              << " is not in any room" << std::endl;
-    return OK;
-  }
-
-  auto sharedClient = server.getClientById(client._player_id);
-  if (!sharedClient) {
-    std::cerr << "[ERROR] Failed to get shared_ptr for client "
-              << client._player_id << std::endl;
-    return KO;
-  }
-
-  std::cout << "[LEAVE ROOM] Client " << client._player_id << " leaving room "
-            << client._room_id << std::endl;
-
-  server.getGameManager().leaveRoom(sharedClient);
-
-  client._state = server::ClientState::CONNECTED_MENU;
-
-  return OK;
-}
-
-int packet::ListRoomHandler::handlePacket(server::Server &server,
-                                          server::Client &client,
-                                          const char *data, std::size_t size) {
-  serialization::Buffer buffer(data, data + size);
-
-  auto deserializedPacket =
-      serialization::BitserySerializer::deserialize<ListRoomPacket>(buffer);
-
-  if (!deserializedPacket) {
-    std::cerr << "[ERROR] Failed to deserialize ListRoomPacket from client "
-              << client._player_id << std::endl;
-    return KO;
-  }
-
-  auto rooms = server.getGameManager().getAllRooms();
-  std::vector<RoomInfo> roomInfos;
-  for (const auto &room : rooms) {
-    RoomInfo info;
-    info.room_id = room->getRoomId();
-    std::strncpy(info.room_name, room->getRoomName().c_str(),
-                 sizeof(info.room_name) - 1);
-    info.room_name[sizeof(info.room_name) - 1] = '\0';
-    info.player_count = room->getPlayerCount();
-    info.max_players = room->getMaxPlayers();
-    roomInfos.push_back(info);
-  }
-
-  auto listRoomResponsePacket = PacketBuilder::makeListRoomResponse(roomInfos);
-
-  auto serializedBuffer =
-      serialization::BitserySerializer::serialize(listRoomResponsePacket);
-  server.getNetworkManager().sendToClient(
-      client._player_id,
-      reinterpret_cast<const char *>(serializedBuffer.data()),
-      serializedBuffer.size());
-  return OK;
-}
-
-int packet::MatchmakingRequestHandler::handlePacket(server::Server &server,
-                                                    server::Client &client,
-                                                    const char *data,
-                                                    std::size_t size) {
-  serialization::Buffer buffer(data, data + size);
-
-  auto deserializedPacket =
-      serialization::BitserySerializer::deserialize<MatchmakingRequestPacket>(
-          buffer);
-
-  if (!deserializedPacket) {
-    std::cerr << "[ERROR] Failed to deserialize MatchmakingRequestPacket "
-                 "from client "
-              << client._player_id << std::endl;
-    return KO;
-  }
-
-  const MatchmakingRequestPacket &packet = deserializedPacket.value();
-
-  auto sharedClient = server.getClientById(client._player_id);
-  if (!sharedClient) {
-    ResponseHelper::sendMatchmakingResponse(server, client._player_id,
-                                            RoomError::UNKNOWN_ERROR);
-    return KO;
-  }
-
-  bool joinSuccess = server.getGameManager().joinAnyRoom(sharedClient);
-
-  if (!joinSuccess) {
-    auto newRoom = server.getGameManager().createRoom("Matchmaking Room");
-    if (newRoom && newRoom->addClient(sharedClient)) {
-      std::cout << "[MATCHMAKING] Client " << client._player_id
-                << " created and joined new room " << newRoom->getRoomId()
-                << std::endl;
-
-      client._state = server::ClientState::IN_ROOM_WAITING;
-
-      if (!server.initializePlayerInRoom(client)) {
-        server.getGameManager().leaveRoom(sharedClient);
-        client._state = server::ClientState::CONNECTED_MENU;
-        return KO;
-      }
-
-      ResponseHelper::sendMatchmakingResponse(server, client._player_id,
-                                              RoomError::SUCCESS);
-    } else {
-      std::cerr << "[ERROR] Client " << client._player_id
-                << " failed to create/join new room for matchmaking"
-                << std::endl;
-      ResponseHelper::sendMatchmakingResponse(server, client._player_id,
-                                              RoomError::UNKNOWN_ERROR);
-      return KO;
-    }
-  } else {
-    std::cout << "[MATCHMAKING] Client " << client._player_id
-              << " joined existing room" << std::endl;
-
-    client._state = server::ClientState::IN_ROOM_WAITING;
-
-    if (!server.initializePlayerInRoom(client)) {
-      std::cerr << "[MATCHMAKING] Failed to initialize player" << std::endl;
-      server.getGameManager().leaveRoom(sharedClient);
-      client._state = server::ClientState::CONNECTED_MENU;
-      return KO;
-    }
-
-    ResponseHelper::sendMatchmakingResponse(server, client._player_id,
-                                            RoomError::SUCCESS);
-  }
-
-=======
+              << client._player_id << std::endl;
+    return KO;
+  }
+
   const PlayerInputPacket &packet = deserializedPacket.value();
   auto room = server.getGameManager().getRoom(client._room_id);
   if (!room || !room->isActive()) {
@@ -651,6 +654,6 @@
   auto roomClients = room->getClients();
   broadcast::Broadcast::broadcastPlayerMoveToRoom(server.getNetworkManager(),
                                                   roomClients, movePacket);
->>>>>>> 97bf4285
+
   return OK;
 }