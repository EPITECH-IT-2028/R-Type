#include "PacketHandler.hpp"
#include <chrono>
#include <cstdint>
#include <cstring>
#include <iostream>
#include "Broadcast.hpp"
#include "Client.hpp"
#include "GameManager.hpp"
#include "Macro.hpp"
#include "Packet.hpp"
#include "PacketSerialize.hpp"
#include "Server.hpp"
#include "ServerInputSystem.hpp"

/**
 * @brief Sends a JoinRoomResponse to the specified client indicating the join result.
 *
 * Sends a serialized JoinRoomResponse packet to the client identified by player_id.
 * If serialization fails, logs an error and aborts sending.
 *
 * @param player_id ID of the client that will receive the response.
 * @param error Result code describing why the join succeeded or failed.
 */
void packet::ResponseHelper::sendJoinRoomResponse(server::Server &server,
                                                  std::uint32_t player_id,
                                                  RoomError error) {
  auto response = PacketBuilder::makeJoinRoomResponse(error);
  auto serializedBuffer = serialization::BitserySerializer::serialize(response);
  if (serializedBuffer.empty()) {
    std::cerr << "[ERROR] Failed to serialize JoinRoomResponse for client "
              << player_id << std::endl;
    return;
  }
  server.getNetworkManager().sendToClient(
      player_id, reinterpret_cast<const char *>(serializedBuffer.data()),
      serializedBuffer.size());
}

/**
 * @brief Send a MatchmakingResponse to a specific player indicating the matchmaking result.
 *
 * @param server Server instance whose network manager will deliver the response.
 * @param player_id ID of the target player to receive the response.
 * @param error Result code describing the matchmaking outcome.
 */
void packet::ResponseHelper::sendMatchmakingResponse(server::Server &server,
                                                     std::uint32_t player_id,
                                                     RoomError error) {
  auto response = PacketBuilder::makeMatchmakingResponse(error);
  auto serializedBuffer = serialization::BitserySerializer::serialize(response);
  if (serializedBuffer.empty()) {
    std::cerr << "[ERROR] Failed to serialize MatchmakingResponse for client "
              << player_id << std::endl;
    return;
  }
  server.getNetworkManager().sendToClient(
      player_id, reinterpret_cast<const char *>(serializedBuffer.data()),
      serializedBuffer.size());
}

/**
 * @brief Handle an incoming chat message and broadcast it to the sender's room.
 *
 * Deserializes a ChatMessagePacket from the provided buffer, replaces the
 * packet's player_id with the sender's id, and broadcasts the validated packet
 * to all clients in the sender's room.
 *
 * @param server Server instance used to access game and network managers.
 * @param client Client that sent the packet; its player_id and room_id are
 * used.
 * @param data Pointer to the serialized ChatMessagePacket bytes.
 * @param size Number of bytes available at `data`.
 * @return int `OK` on success, `KO` if deserialization fails or the client is
 * not in a room.
 */
int packet::ChatMessageHandler::handlePacket(server::Server &server,
                                             server::Client &client,
                                             const char *data,
                                             std::size_t size) {
  serialization::Buffer buffer(data, data + size);

  auto deserializedPacket =
      serialization::BitserySerializer::deserialize<ChatMessagePacket>(buffer);

  if (!deserializedPacket) {
    std::cerr << "[ERROR] Failed to deserialize ChatMessagePacket from client "
              << client._player_id << std::endl;
    return KO;
  }
  const ChatMessagePacket &packet = deserializedPacket.value();
  std::string message = packet.message;
  std::cout << "[MESSAGE] Player " << client._player_id << ": " << message
            << std::endl;

  ChatMessagePacket validatedPacket = packet;
  validatedPacket.player_id = static_cast<std::uint32_t>(client._player_id);

  auto room = server.getGameManager().getRoom(client._room_id);
  if (!room) {
    std::cerr << "[ERROR] Client " << client._player_id << " is not in any room"
              << std::endl;
    return KO;
  }

  auto roomClients = room->getClients();

  broadcast::Broadcast::broadcastMessageToRoom(server.getNetworkManager(),
                                               roomClients, validatedPacket);
  auto ackPacket = PacketBuilder::makeAckPacket(validatedPacket.sequence_number,
                                                client._player_id);
  auto ackBuffer = std::make_shared<std::vector<uint8_t>>(
      serialization::BitserySerializer::serialize(ackPacket));
  server.getNetworkManager().sendToClient(
      client._player_id, reinterpret_cast<const char *>(ackBuffer->data()),
      ackBuffer->size());
  return OK;
}

/**
 * @brief Process a PlayerInfoPacket from a client, update the client's player
 * name, and initialize the player in a room when appropriate.
 *
 * @param server Server managing rooms, game state, and networking.
 * @param client Client that sent the packet; its `_player_name` and
 * room-related state may be updated.
 * @param data Pointer to the raw PlayerInfoPacket bytes.
 * @param size Size of the data buffer in bytes.
 * @return int `OK` if the packet was handled successfully and any required
 * player initialization completed, `KO` on deserialization failure, invalid
 * client state, or other errors.
 */
int packet::PlayerInfoHandler::handlePacket(server::Server &server,
                                            server::Client &client,
                                            const char *data,
                                            std::size_t size) {
  serialization::Buffer buffer(data, data + size);

  auto deserializedPacket =
      serialization::BitserySerializer::deserialize<PlayerInfoPacket>(buffer);

  if (!deserializedPacket) {
    std::cerr << "[ERROR] Failed to deserialize PlayerInfoPacket from client "
              << client._player_id << std::endl;
    return KO;
  }

  const PlayerInfoPacket &packet = deserializedPacket.value();

  std::string name = packet.name;

  client._player_name = name;

  std::cout << "[INFO] Player " << client._player_id << " registered in menu"
            << std::endl;
  auto ackPacket =
      PacketBuilder::makeAckPacket(packet.sequence_number, client._player_id);
  auto ackBuffer = std::make_shared<std::vector<uint8_t>>(
      serialization::BitserySerializer::serialize(ackPacket));

  server.getNetworkManager().sendToClient(client._player_id, ackBuffer);
  return OK;
}

/**
 * @brief Validates a HeartbeatPlayerPacket and updates the client's heartbeat
 * timestamp.
 *
 * Validates that the incoming packet deserializes correctly and that its
 * player_id matches the client's player id; on success updates the client's
 * last_heartbeat to the current time.
 *
 * @param client The client whose heartbeat is being validated and updated.
 * @param data Pointer to the received packet data.
 * @param size Size of the received packet data in bytes.
 * @return int `OK` on successful validation and heartbeat update, `KO`
 * otherwise.
 */
int packet::HeartbeatPlayerHandler::handlePacket(
    [[maybe_unused]] server::Server &server, server::Client &client,
    const char *data, std::size_t size) {
  serialization::Buffer buffer(data, data + size);
  auto deserializedPacket =
      serialization::BitserySerializer::deserialize<HeartbeatPlayerPacket>(
          buffer);
  if (!deserializedPacket) {
    std::cerr
        << "[ERROR] Failed to deserialize HeartbeatPlayerPacket from client "
        << client._player_id << std::endl;
    return KO;
  }

  const auto &hb = deserializedPacket.value();
  if (hb.player_id != static_cast<std::uint32_t>(client._player_id)) {
    return KO;
  }
  client._last_heartbeat = std::chrono::steady_clock::now();
  return OK;
}

/**
 * @brief Process an incoming PlayerShootPacket, spawn the projectile,
 * acknowledge the sender, and broadcast the shot to the room.
 *
 * Deserializes the provided buffer as a PlayerShootPacket, validates the
 * sender's room and player, creates a projectile in the room's game, sends an
 * AckPacket back to the originating client, and broadcasts the resulting
 * PlayerShoot packet to all clients in the room.
 *
 * @param server Server instance used to access game manager and network
 * manager.
 * @param client Originating client sending the shoot packet.
 * @param data Pointer to the serialized PlayerShootPacket buffer.
 * @param size Size of the serialized buffer in bytes.
 * @return int `OK` on success; `KO` if deserialization fails, the room or
 * player cannot be found, or projectile creation fails.
 */
int packet::PlayerShootHandler::handlePacket(server::Server &server,
                                             server::Client &client,
                                             const char *data,
                                             std::size_t size) {
  serialization::Buffer buffer(data, data + size);

  auto deserializedPacket =
      serialization::BitserySerializer::deserialize<PlayerShootPacket>(buffer);

  if (!deserializedPacket) {
    std::cerr << "[ERROR] Failed to deserialize PlayerShootPacket from client "
              << client._player_id << std::endl;
    return KO;
  }

  const PlayerShootPacket &packet = deserializedPacket.value();

  auto room = server.getGameManager().getRoom(client._room_id);
  if (!room) {
    return KO;
  }

  auto player = room->getGame().getPlayer(client._player_id);
  if (!player) {
    return KO;
  }

  std::pair<float, float> pos = player->getPosition();
  const float speed = PROJECTILE_SPEED;

  float vx = speed;
  float vy = 0.0f;

  std::uint32_t projectileId = room->getGame().getNextProjectileId();

  auto projectileType = packet.projectile_type;

  if (projectileType != ProjectileType::PLAYER_BASIC) {
    projectileType = ProjectileType::PLAYER_BASIC;
  }

  std::uint64_t lastSeq = 0;
  auto lastProcessedOpt = server.getLastProcessedSeq(client._player_id);

  if (lastProcessedOpt.has_value()) {
    lastSeq = lastProcessedOpt.value();
  }
  if (packet.sequence_number <= lastSeq) {
    server.getNetworkManager().sendToClient(
        client._player_id,
        std::make_shared<std::vector<uint8_t>>(
            serialization::BitserySerializer::serialize(
                PacketBuilder::makeAckPacket(packet.sequence_number,
                                             client._player_id))));
    return OK;
  }
  auto projectile = room->getGame().createProjectile(
      projectileId, client._player_id, projectileType, pos.first, pos.second,
      vx, vy);

  if (!projectile) {
    return KO;
  }

  auto playerShotPacket =
      PacketBuilder::makePlayerShoot(pos.first, pos.second, projectileType,
                                     room->getGame().getSequenceNumber());

  server.setLastProcessedSeq(client._player_id, packet.sequence_number);
  auto ackPacket =
      PacketBuilder::makeAckPacket(packet.sequence_number, client._player_id);
  auto ackBuffer = std::make_shared<std::vector<uint8_t>>(
      serialization::BitserySerializer::serialize(ackPacket));
  server.getNetworkManager().sendToClient(client._player_id, ackBuffer);
  std::cout << "Sending ACK to client " << client._player_id
            << " for projectile " << projectileId << " with sequence number "
            << room->getGame().getSequenceNumber() << std::endl;
  auto roomClients = room->getClients();
  broadcast::Broadcast::broadcastPlayerShootToRoom(
      server.getNetworkManager(), roomClients, playerShotPacket);

  return OK;
}

/**
 * @brief Handle a PlayerDisconnectPacket from a client and finalize that
 * client's disconnection.
 *
 * Updates server and client state, removes the player from their room and game
 * when present, broadcasts the disconnect and an announcement chat message to
 * remaining room clients, and clears the client's server slot.
 *
 * @returns int `OK` if the disconnection was processed successfully; `KO` if
 * packet deserialization fails or the packet's `player_id` does not match the
 * client.
 */
int packet::PlayerDisconnectedHandler::handlePacket(server::Server &server,
                                                    server::Client &client,
                                                    const char *data,
                                                    std::size_t size) {
  serialization::Buffer buffer(data, data + size);

  auto deserializedPacket =
      serialization::BitserySerializer::deserialize<PlayerDisconnectPacket>(
          buffer);

  if (!deserializedPacket) {
    std::cerr
        << "[ERROR] Failed to deserialize PlayerDisconnectPacket from client "
        << client._player_id << std::endl;
    return KO;
  }

  const auto &disc = deserializedPacket.value();
  if (disc.player_id != static_cast<std::uint32_t>(client._player_id)) {
    return KO;
  }
  std::cout << "[WORLD] Player " << client._player_id << " disconnected."
            << std::endl;

  bool wasConnected = client._connected;
  client._connected = false;

  if (wasConnected) {
    server.setPlayerCount(server.getPlayerCount() - 1);
  }

  if (client._room_id != NO_ROOM) {
    auto room = server.getGameManager().getRoom(client._room_id);
    if (room) {
      auto player = room->getGame().getPlayer(client._player_id);
      if (player) {
        room->getGame().destroyPlayer(client._player_id);
      }

      std::shared_ptr<server::Client> sharedClient;
      for (const auto &entry : server.getClients()) {
        if (entry && entry->_player_id == client._player_id) {
          sharedClient = entry;
          break;
        }
      }
      if (sharedClient) {
        server.getGameManager().leaveRoom(sharedClient);
      }
      auto roomClients = room->getClients();

      auto &game = room->getGame();
      auto disconnectPacket = PacketBuilder::makePlayerDisconnect(
          client._player_id, game.fetchAndIncrementSequenceNumber());
      broadcast::Broadcast::broadcastPlayerDisconnectToRoom(
          server.getNetworkManager(), roomClients, disconnectPacket);

      std::string msg = client._player_name + " has disconnected.";
      auto chatMessagePacket = PacketBuilder::makeChatMessage(
          msg, SERVER_SENDER_ID, 255, 255, 0, 255,
          game.fetchAndIncrementSequenceNumber());
      broadcast::Broadcast::broadcastMessageToRoom(
          server.getNetworkManager(), roomClients, chatMessagePacket);
    }
  }
  server.enqueueClientRemoval(client._player_id);
  return OK;
}

/**
 * @brief Process a CreateRoomPacket: create a room, join the requesting client,
 * and initialize the player in that room.
 *
 * Deserializes the incoming packet, creates a game room using the provided name
 * and password, has the client join the newly created room, and initializes the
 * player state inside the room. On failure the function performs necessary
 * cleanup (leaving/destroying the room) and restores client state.
 *
 * @param server Server instance handling game rooms and clients.
 * @param client Client that sent the CreateRoomPacket.
 * @param data Pointer to the serialized packet data.
 * @param size Size in bytes of the serialized packet.
 * @return int `OK` on success after room creation, join, and player
 * initialization; `KO` on any failure.
 */
int packet::CreateRoomHandler::handlePacket(server::Server &server,
                                            server::Client &client,
                                            const char *data,
                                            std::size_t size) {
  serialization::Buffer buffer(data, data + size);

  auto deserializedPacket =
      serialization::BitserySerializer::deserialize<CreateRoomPacket>(buffer);

  if (!deserializedPacket) {
    std::cerr << "[ERROR] Failed to deserialize CreateRoomPacket from client "
              << client._player_id << std::endl;
    return KO;
  }

  const CreateRoomPacket &packet = deserializedPacket.value();

  std::string roomName = packet.room_name;
  std::string password = packet.password;
  auto newRoom = server.getGameManager().createRoom(roomName, password);

  if (!newRoom) {
    std::cerr << "[ERROR] Failed to create room for client "
              << client._player_id << std::endl;
    return KO;
  }

  auto sharedClient = server.getClientById(client._player_id);
  if (!sharedClient) {
    std::cerr << "[ERROR] Failed to get shared_ptr for client "
              << client._player_id << std::endl;
    server.getGameManager().destroyRoom(newRoom->getRoomId());
    return KO;
  }

  bool joinSuccess = server.getGameManager().joinRoom(
      newRoom->getRoomId(), server.getClientById(client._player_id));

  if (!joinSuccess) {
    std::cerr << "[ERROR] Client " << client._player_id
              << " failed to join newly created room " << newRoom->getRoomId()
              << std::endl;
    if (!server.getGameManager().destroyRoom(newRoom->getRoomId())) {
      std::cerr << "[ERROR] Failed to delete room " << newRoom->getRoomId()
                << std::endl;
    } else
      std::cout << "[INFO] Room " << newRoom->getRoomId() << std::endl;
    return KO;
  }

  client._state = server::ClientState::IN_ROOM_WAITING;

  if (!server.initializePlayerInRoom(client)) {
    std::cerr << "[ERROR] Failed to initialize player " << client._player_id
              << " in room " << newRoom->getRoomId() << std::endl;
    server.getGameManager().leaveRoom(sharedClient);
    server.getGameManager().destroyRoom(newRoom->getRoomId());
    client._state = server::ClientState::CONNECTED_MENU;
    return KO;
  }

  std::cout << "[CREATE ROOM] Client " << client._player_id
            << " created and joined room " << newRoom->getRoomId() << " ("
            << roomName << ")" << std::endl;

  return OK;
}

/**
 * @brief Process a client's JoinRoom request and respond with the appropriate
 * JoinRoomResponse.
 *
 * Deserializes a JoinRoomPacket from the provided buffer, validates room
 * existence and password, attempts to join the room, initializes the player in
 * the room on success, and sends a JoinRoomResponse indicating the resulting
 * RoomError.
 *
 * @param data Pointer to the serialized JoinRoomPacket.
 * @param size Size of the serialized data in bytes.
 * @return int `OK` on success, `KO` on failure.
 */
int packet::JoinRoomHandler::handlePacket(server::Server &server,
                                          server::Client &client,
                                          const char *data, std::size_t size) {
  serialization::Buffer buffer(data, data + size);

  auto deserializedPacket =
      serialization::BitserySerializer::deserialize<JoinRoomPacket>(buffer);

  if (!deserializedPacket) {
    std::cerr << "[ERROR] Failed to deserialize JoinRoomPacket from client "
              << client._player_id << std::endl;
    return KO;
  }

  const JoinRoomPacket &packet = deserializedPacket.value();

  auto sharedClient = server.getClientById(client._player_id);
  if (!sharedClient) {
    std::cerr << "[ERROR] Failed to get shared_ptr for client "
              << client._player_id << std::endl;
    return KO;
  }

  auto room = server.getGameManager().getRoom(packet.room_id);
  if (!room) {
    ResponseHelper::sendJoinRoomResponse(server, client._player_id,
                                         RoomError::ROOM_NOT_FOUND);
    return KO;
  }

  if (room->hasPassword()) {
    std::string providedPassword = packet.password;

    if (!room->checkPassword(providedPassword)) {
      ResponseHelper::sendJoinRoomResponse(server, client._player_id,
                                           RoomError::WRONG_PASSWORD);
      return KO;
    }
  }

  bool joinSuccess =
      server.getGameManager().joinRoom(packet.room_id, sharedClient);

  if (!joinSuccess) {
    std::cout << "[JOIN ROOM] Client " << client._player_id
              << " failed to join room " << packet.room_id << std::endl;

    ResponseHelper::sendJoinRoomResponse(server, client._player_id,
                                         RoomError::ROOM_FULL);
    return KO;
  }

  client._state = server::ClientState::IN_ROOM_WAITING;

  if (!server.initializePlayerInRoom(client)) {
    server.getGameManager().leaveRoom(sharedClient);
    client._state = server::ClientState::CONNECTED_MENU;
    ResponseHelper::sendJoinRoomResponse(server, client._player_id,
                                         RoomError::UNKNOWN_ERROR);
    return KO;
  }

  ResponseHelper::sendJoinRoomResponse(server, client._player_id,
                                       RoomError::SUCCESS);

  return OK;
}

/**
 * @brief Handle a client's request to leave their current room.
 *
 * If the client is in a room, removes the client from that room and sets the
 * client's state to CONNECTED_MENU. On success the client will no longer be
 * associated with the previous room.
 *
 * @param data Pointer to the raw packet bytes containing the LeaveRoomPacket.
 * @param size Number of bytes available at data.
 * @return int OK on success (client left room or was not in a room), KO on
 * failure (failed to deserialize the packet or failed to obtain the shared
 * client).
 */
int packet::LeaveRoomHandler::handlePacket(server::Server &server,
                                           server::Client &client,
                                           const char *data, std::size_t size) {
  serialization::Buffer buffer(data, data + size);

  auto deserializedPacket =
      serialization::BitserySerializer::deserialize<LeaveRoomPacket>(buffer);

  if (!deserializedPacket) {
    std::cerr << "[ERROR] Failed to deserialize LeaveRoomPacket from client "
              << client._player_id << std::endl;
    return KO;
  }

  if (client._room_id == NO_ROOM) {
    std::cout << "[LEAVE ROOM] Client " << client._player_id
              << " is not in any room" << std::endl;
    return OK;
  }

  auto sharedClient = server.getClientById(client._player_id);
  if (!sharedClient) {
    std::cerr << "[ERROR] Failed to get shared_ptr for client "
              << client._player_id << std::endl;
    return KO;
  }

  std::cout << "[LEAVE ROOM] Client " << client._player_id << " leaving room "
            << client._room_id << std::endl;

  server.getGameManager().leaveRoom(sharedClient);

  client._state = server::ClientState::CONNECTED_MENU;

  return OK;
}

/**
 * @brief Send the current list of active rooms to the requesting client.
 *
 * @returns int `OK` on success, `KO` if the request cannot be processed (for example, deserialization or serialization failure).
 */
int packet::ListRoomHandler::handlePacket(server::Server &server,
                                          server::Client &client,
                                          const char *data, std::size_t size) {
  serialization::Buffer buffer(data, data + size);

  auto deserializedPacket =
      serialization::BitserySerializer::deserialize<ListRoomPacket>(buffer);

  if (!deserializedPacket) {
    std::cerr << "[ERROR] Failed to deserialize ListRoomPacket from client "
              << client._player_id << std::endl;
    return KO;
  }

  auto rooms = server.getGameManager().getAllRooms();
  std::vector<RoomInfo> roomInfos;
  for (const auto &room : rooms) {
    RoomInfo info;
    info.room_id = room->getRoomId();
    info.room_name = room->getRoomName();
    info.player_count = room->getPlayerCount();
    info.max_players = room->getMaxPlayers();
    roomInfos.push_back(info);
  }

  auto listRoomResponsePacket = PacketBuilder::makeListRoomResponse(roomInfos);

  auto serializedBuffer =
      serialization::BitserySerializer::serialize(listRoomResponsePacket);
  if (serializedBuffer.empty()) {
    std::cerr
        << "[ERROR] Failed to serialize ListRoomResponsePacket for client "
        << client._player_id << std::endl;
    return KO;
  }
  server.getNetworkManager().sendToClient(
      client._player_id,
      reinterpret_cast<const char *>(serializedBuffer.data()),
      serializedBuffer.size());
  return OK;
}

/**
 * @brief Attempts to place the client into a matchmaking room and responds with
 * the result.
 *
 * Deserializes a MatchmakingRequestPacket from the provided buffer, then either
 * joins the client to an existing suitable room or creates and joins a new
 * matchmaking room. On success the client is transitioned to IN_ROOM_WAITING,
 * the server initializes the player in the room, and a success matchmaking
 * response is sent to the client. On failure an appropriate matchmaking
 * response (e.g., UNKNOWN_ERROR) is sent and the client's state is restored
 * where applicable.
 *
 * @param server Reference to the server managing rooms, clients, and game
 * state.
 * @param client Reference to the client issuing the matchmaking request; may be
 * updated.
 * @param data Pointer to the serialized MatchmakingRequestPacket data.
 * @param size Size in bytes of the serialized data buffer.
 * @return int `OK` if matchmaking succeeded and the client was initialized in a
 * room, `KO` otherwise.
 */
int packet::MatchmakingRequestHandler::handlePacket(server::Server &server,
                                                    server::Client &client,
                                                    const char *data,
                                                    std::size_t size) {
  serialization::Buffer buffer(data, data + size);

  auto deserializedPacket =
      serialization::BitserySerializer::deserialize<MatchmakingRequestPacket>(
          buffer);

  if (!deserializedPacket) {
    std::cerr << "[ERROR] Failed to deserialize MatchmakingRequestPacket "
                 "from client "
              << client._player_id << std::endl;
    return KO;
  }

  MatchmakingRequestPacket packet;
  try {
    packet = deserializedPacket.value();
  } catch (std::bad_optional_access &e) {
    std::cerr << "Can't retrieve packet" << std::endl;
    return KO;
  }

  auto sharedClient = server.getClientById(client._player_id);
  if (!sharedClient) {
    ResponseHelper::sendMatchmakingResponse(server, client._player_id,
                                            RoomError::UNKNOWN_ERROR);
    return KO;
  }
  bool joinSuccess = server.getGameManager().joinAnyRoom(sharedClient);

  if (!joinSuccess) {
    auto newRoom = server.getGameManager().createRoom("Matchmaking Room");
    if (!newRoom) {
      std::cerr << "[ERROR] Client " << client._player_id
                << " failed to create new room for matchmaking" << std::endl;
      ResponseHelper::sendMatchmakingResponse(server, client._player_id,
                                              RoomError::UNKNOWN_ERROR);
      return KO;
    }
    auto joinSuccess =
        server.getGameManager().joinRoom(newRoom->getRoomId(), sharedClient);
    if (newRoom && joinSuccess) {
      std::cout << "[MATCHMAKING] Client " << client._player_id
                << " created and joined new room " << newRoom->getRoomId()
                << std::endl;

      client._state = server::ClientState::IN_ROOM_WAITING;

      if (!server.initializePlayerInRoom(client)) {
        server.getGameManager().leaveRoom(sharedClient);
        server.getGameManager().destroyRoom(newRoom->getRoomId());
        client._state = server::ClientState::CONNECTED_MENU;
        return KO;
      }

      ResponseHelper::sendMatchmakingResponse(server, client._player_id,
                                              RoomError::SUCCESS);
    } else {
      std::cerr << "[ERROR] Client " << client._player_id
                << " failed to create/join new room for matchmaking"
                << std::endl;
      ResponseHelper::sendMatchmakingResponse(server, client._player_id,
                                              RoomError::UNKNOWN_ERROR);
      return KO;
    }
  } else {
    std::cout << "[MATCHMAKING] Client " << client._player_id
              << " joined existing room" << std::endl;

    client._state = server::ClientState::IN_ROOM_WAITING;

    if (!server.initializePlayerInRoom(client)) {
      std::cerr << "[MATCHMAKING] Failed to initialize player" << std::endl;
      server.getGameManager().leaveRoom(sharedClient);
      client._state = server::ClientState::CONNECTED_MENU;
      return KO;
    }

    ResponseHelper::sendMatchmakingResponse(server, client._player_id,
                                            RoomError::SUCCESS);
  }

  return OK;
}

/**
 * @brief Apply a player's movement input to their in-room player state and
 * broadcast the resulting PlayerMove to the room.
 *
 * Deserializes the incoming PlayerInput packet from the provided buffer,
 * updates the player's sequence number and position according to the input and
 * game delta time (clamped to window bounds), and broadcasts a PlayerMove
 * packet to all clients in the same room.
 *
 * @param server Server instance used to access game and network managers.
 * @param client Client that sent the input; identifies the player and room.
 * @param data Pointer to the raw packet data buffer containing a
 * PlayerInputPacket.
 * @param size Size of the raw packet data buffer in bytes.
 * @return int `OK` on success; `KO` on error (e.g., deserialization failure,
 * missing or inactive room, or missing player).
 */
int packet::PlayerInputHandler::handlePacket(server::Server &server,
                                             server::Client &client,
                                             const char *data,
                                             std::size_t size) {
  serialization::Buffer buffer(data, data + size);

  auto deserializedPacket =
      serialization::BitserySerializer::deserialize<PlayerInputPacket>(buffer);

  if (!deserializedPacket) {
    std::cerr << "[ERROR] Failed to deserialize PlayerInputPacket from client "
              << client._player_id << std::endl;
    return KO;
  }

  const PlayerInputPacket &packet = deserializedPacket.value();
  auto room = server.getGameManager().getRoom(client._room_id);
  if (!room) {
    return KO;
  }
  auto sis = room->getGame().getServerInputSystem();
  if (!sis) {
    return KO;
  }
  if (client._entity_id == static_cast<Entity>(-1)) {
    std::cerr << "[ERROR] Client " << client._player_id
              << " has invalid entity_id" << std::endl;
    return KO;
  }

<<<<<<< HEAD
  float newX = player->getPosition().first + dirX * moveDistance;
  float newY = player->getPosition().second + dirY * moveDistance;

  newX =
      std::clamp(newX, 0.0f, static_cast<float>(WINDOW_WIDTH) - PLAYER_WIDTH);
  newY =
      std::clamp(newY, 0.0f, static_cast<float>(WINDOW_HEIGHT) - PLAYER_HEIGHT);

  player->setPosition(newX, newY);

  auto movePacket = PacketBuilder::makePlayerMove(
      client._player_id, player->getSequenceNumber().value_or(0), newX, newY);

  auto roomClients = room->getClients();
  broadcast::Broadcast::broadcastPlayerMoveToRoom(server.getNetworkManager(),
                                                  roomClients, movePacket);
  return OK;
}

/**
 * @brief Process an incoming AckPacket and mark the referenced packet as
 * acknowledged.
 *
 * Deserializes an AckPacket from the provided buffer, finds the corresponding
 * client on the server by player_id, and removes the acknowledged sequence
 * number from that client's unacknowledged packet set.
 *
 * @param server The server instance that owns the client list and packet state.
 * @param client The client that sent the ACK (used for logging/context).
 * @param data Pointer to the serialized AckPacket bytes.
 * @param size Number of bytes available at `data`.
 * @return int `OK` on successful processing; `KO` if deserialization fails.
 */
int packet::AckPacketHandler::handlePacket(server::Server &server,
                                           server::Client &client,
                                           const char *data, std::size_t size) {
  serialization::Buffer buffer(data, data + size);

  auto deserializedPacket =
      serialization::BitserySerializer::deserialize<AckPacket>(buffer);

  if (!deserializedPacket) {
    std::cerr << "[ERROR] Failed to deserialize AckPacket from client "
              << client._player_id << std::endl;
    return KO;
  }

  const AckPacket &packet = deserializedPacket.value();
  if (packet.player_id != static_cast<std::uint32_t>(client._player_id)) {
    std::cerr << "[WARNING] ACK player_id mismatch (packet=" << packet.player_id
              << ", conn=" << client._player_id << ")" << std::endl;
    return KO;
  }
  client.removeAcknowledgedPacket(packet.sequence_number);
=======
  const ecs::PlayerInput packetInput = {
      static_cast<MovementInputType>(packet.input),
      static_cast<int>(packet.sequence_number)};

  sis->queueInput(client._entity_id, packetInput);
>>>>>>> 0b8f0a08
  return OK;
}<|MERGE_RESOLUTION|>--- conflicted
+++ resolved
@@ -797,23 +797,11 @@
     return KO;
   }
 
-<<<<<<< HEAD
-  float newX = player->getPosition().first + dirX * moveDistance;
-  float newY = player->getPosition().second + dirY * moveDistance;
-
-  newX =
-      std::clamp(newX, 0.0f, static_cast<float>(WINDOW_WIDTH) - PLAYER_WIDTH);
-  newY =
-      std::clamp(newY, 0.0f, static_cast<float>(WINDOW_HEIGHT) - PLAYER_HEIGHT);
-
-  player->setPosition(newX, newY);
-
-  auto movePacket = PacketBuilder::makePlayerMove(
-      client._player_id, player->getSequenceNumber().value_or(0), newX, newY);
-
-  auto roomClients = room->getClients();
-  broadcast::Broadcast::broadcastPlayerMoveToRoom(server.getNetworkManager(),
-                                                  roomClients, movePacket);
+  const ecs::PlayerInput packetInput = {
+      static_cast<MovementInputType>(packet.input),
+      static_cast<int>(packet.sequence_number)};
+
+  sis->queueInput(client._entity_id, packetInput);
   return OK;
 }
 
@@ -852,12 +840,5 @@
     return KO;
   }
   client.removeAcknowledgedPacket(packet.sequence_number);
-=======
-  const ecs::PlayerInput packetInput = {
-      static_cast<MovementInputType>(packet.input),
-      static_cast<int>(packet.sequence_number)};
-
-  sis->queueInput(client._entity_id, packetInput);
->>>>>>> 0b8f0a08
   return OK;
 }