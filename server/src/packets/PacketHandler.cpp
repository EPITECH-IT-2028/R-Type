#include "PacketHandler.hpp"
#include <chrono>
#include <cmath>
#include <cstdint>
#include <iostream>
#include "Broadcast.hpp"
#include "GameManager.hpp"
#include "GameRoom.hpp"
#include "Macro.hpp"
#include "Packet.hpp"
#include "PacketSerialize.hpp"
#include "Server.hpp"

int packet::MessageHandler::handlePacket(server::Server &server,
                                         server::Client &client,
                                         const char *data, std::size_t size) {
  serialization::Buffer buffer(data, data + size);

  auto deserializedPacket =
      serialization::BitserySerializer::deserialize<MessagePacket>(buffer);

  if (!deserializedPacket) {
    std::cerr << "[ERROR] Failed to deserialize MessagePacket from client "
              << client._player_id << std::endl;
    return KO;
  }
  const MessagePacket &packet = deserializedPacket.value();
  std::cout << "[MESSAGE] Player " << client._player_id << ": "
            << packet.message << std::endl;

  MessagePacket validatedPacket = packet;
  validatedPacket.player_id = static_cast<uint32_t>(client._player_id);

  auto room = server.getGameManager().getRoom(client._room_id);
  if (!room) {
    std::cerr << "[ERROR] Client " << client._player_id << " is not in any room"
              << std::endl;
    return KO;
  }

  auto roomClients = room->getClients();

  broadcast::Broadcast::broadcastMessageToRoom(server.getNetworkManager(),
                                               roomClients, validatedPacket);
  return OK;
}

int packet::PlayerInfoHandler::handlePacket(server::Server &server,
                                            server::Client &client,
                                            const char *data,
                                            std::size_t size) {
  serialization::Buffer buffer(data, data + size);

  auto deserializedPacket =
      serialization::BitserySerializer::deserialize<PlayerInfoPacket>(buffer);

  if (!deserializedPacket) {
    std::cerr << "[ERROR] Failed to deserialize PlayerInfoPacket from client "
              << client._player_id << std::endl;
    return KO;
  }

  const PlayerInfoPacket &packet = deserializedPacket.value();

  // Ensure null-termination of the name
  char nameBuf[sizeof(packet.name) + 1];
  std::memcpy(nameBuf, packet.name, sizeof(packet.name));
  nameBuf[sizeof(packet.name)] = '\0';
  std::string name(nameBuf);

  auto room = server.getGameManager().getRoom(client._room_id);
  if (!room) {
    std::cerr << "[ERROR] Client " << client._player_id << " is not in any room"
              << std::endl;
    return KO;
  }

  auto player = room->getGame().createPlayer(client._player_id, name);
  client._entity_id = player->getEntityId();
  std::pair<float, float> pos = player->getPosition();
  float speed = player->getSpeed();
  int health = player->getHealth().value_or(0);

  // Send own player info back to the client
  auto ownPlayerPacket = PacketBuilder::makeNewPlayer(
      client._player_id, pos.first, pos.second, speed, health);

  auto serializedBuffer =
      serialization::BitserySerializer::serialize(ownPlayerPacket);

  server.getNetworkManager().sendToClient(
      client._player_id,
      reinterpret_cast<const char *>(serializedBuffer.data()),
      serializedBuffer.size());

  auto roomClients = room->getClients();

  // Broadcast existing players to the new client
  broadcast::Broadcast::broadcastExistingPlayersToRoom(
      server.getNetworkManager(), room->getGame(), client._player_id,
      roomClients);

  // Broadcast new player to all other clients
  auto newPlayerPacket = PacketBuilder::makeNewPlayer(
      client._player_id, pos.first, pos.second, speed, health);
  broadcast::Broadcast::broadcastAncientPlayerToRoom(
      server.getNetworkManager(), roomClients, newPlayerPacket);

  if (roomClients.size() >= 2 &&
      room->getState() == game::RoomStatus::WAITING) {
    room->start();
  }

  return OK;
}

int packet::PositionHandler::handlePacket(server::Server &server,
                                          server::Client &client,
                                          const char *data, std::size_t size) {
  serialization::Buffer buffer(data, data + size);
  auto deserializedPacket =
      serialization::BitserySerializer::deserialize<PositionPacket>(buffer);
  if (!deserializedPacket) {
    std::cerr << "[ERROR] Failed to deserialize PositionPacket from client "
              << client._player_id << std::endl;
    return KO;
  }
  const PositionPacket &packet = deserializedPacket.value();

  auto room = server.getGameManager().getRoom(client._room_id);
  if (!room)
    return KO;

  auto player = room->getGame().getPlayer(client._player_id);
  if (!player) {
    return KO;
  }

  float oldX = player->getPosition().first;
  float oldY = player->getPosition().second;

  auto now = std::chrono::steady_clock::now();
  auto timeDiff = std::chrono::duration_cast<std::chrono::milliseconds>(
      now - client._last_position_update);

  if (timeDiff.count() > 5) {
    float deltaX = packet.x - oldX;
    float deltaY = packet.y - oldY;
    float distance = std::sqrt(deltaX * deltaX + deltaY * deltaY);

    float timeSeconds = timeDiff.count() / 1000.0f;
    float actualSpeed = distance / timeSeconds;
    float maxSpeed = (player->getSpeed() * FPS) * TOLERANCE;

    if (actualSpeed > maxSpeed) {
      std::cout << "[ANTICHEAT] Player " << client._player_id
                << " is moving too fast!" << std::endl;
      player->setSequenceNumber(packet.sequence_number);
      return KO;
    }
  }

  player->setPosition(packet.x, packet.y);
  player->setSequenceNumber(packet.sequence_number);
  client._last_position_update = now;
  std::pair<float, float> pos = player->getPosition();

  auto movePacket = PacketBuilder::makeMove(
      client._player_id, player->getSequenceNumber().value_or(0), pos.first,
      pos.second);

  auto roomClients = room->getClients();
  broadcast::Broadcast::broadcastPlayerMoveToRoom(server.getNetworkManager(),
                                                  roomClients, movePacket);
  return OK;
}

int packet::HeartbeatPlayerHandler::handlePacket(
    [[maybe_unused]] server::Server &server, server::Client &client,
    const char *data, std::size_t size) {
  serialization::Buffer buffer(data, data + size);
  auto deserializedPacket =
      serialization::BitserySerializer::deserialize<HeartbeatPlayerPacket>(
          buffer);
  if (!deserializedPacket) {
    std::cerr
        << "[ERROR] Failed to deserialize HeartbeatPlayerPacket from client "
        << client._player_id << std::endl;
    return KO;
  }

  const auto &hb = deserializedPacket.value();
  if (hb.player_id != static_cast<uint32_t>(client._player_id)) {
    return KO;
  }
  client._last_heartbeat = std::chrono::steady_clock::now();
  return OK;
}

int packet::PlayerShootHandler::handlePacket(server::Server &server,
                                             server::Client &client,
                                             const char *data,
                                             std::size_t size) {
  serialization::Buffer buffer(data, data + size);

  auto deserializedPacket =
      serialization::BitserySerializer::deserialize<PlayerShootPacket>(buffer);

  if (!deserializedPacket) {
    std::cerr << "[ERROR] Failed to deserialize PlayerShootPacket from client "
              << client._player_id << std::endl;
    return KO;
  }

  const PlayerShootPacket &packet = deserializedPacket.value();

  auto room = server.getGameManager().getRoom(client._room_id);
  if (!room) {
    return KO;
  }

  auto player = room->getGame().getPlayer(client._player_id);
  if (!player) {
    return KO;
  }

  std::pair<float, float> pos = player->getPosition();
  const float speed = PROJECTILE_SPEED;

  float vx = speed;
  float vy = 0.0f;

  std::uint32_t projectileId = room->getGame().getNextProjectileId();

  auto projectileType = packet.projectile_type;

  if (projectileType != ProjectileType::PLAYER_BASIC) {
    projectileType = ProjectileType::PLAYER_BASIC;
  }

  auto projectile = room->getGame().createProjectile(
      projectileId, client._player_id, projectileType, pos.first, pos.second,
      vx, vy);

  if (!projectile) {
    return KO;
  }

  auto playerShotPacket = PacketBuilder::makePlayerShoot(
      pos.first, pos.second, projectileType, packet.sequence_number);

  auto roomClients = room->getClients();
  broadcast::Broadcast::broadcastPlayerShootToRoom(
      server.getNetworkManager(), roomClients, playerShotPacket);

  return OK;
}

int packet::PlayerDisconnectedHandler::handlePacket(server::Server &server,
                                                    server::Client &client,
                                                    const char *data,
                                                    std::size_t size) {
  serialization::Buffer buffer(data, data + size);

  auto deserializedPacket =
      serialization::BitserySerializer::deserialize<PlayerDisconnectPacket>(
          buffer);

  if (!deserializedPacket) {
    std::cerr
        << "[ERROR] Failed to deserialize PlayerDisconnectPacket from client "
        << client._player_id << std::endl;
    return KO;
  }

  const auto &disc = deserializedPacket.value();
  if (disc.player_id != static_cast<uint32_t>(client._player_id)) {
    return KO;
  }
  std::cout << "[WORLD] Player " << client._player_id << " disconnected."
            << std::endl;

  bool wasConnected = client._connected;
  client._connected = false;

  if (wasConnected) {
    server.setPlayerCount(server.getPlayerCount() - 1);
  }

  if (client._room_id != -1) {
    auto room = server.getGameManager().getRoom(client._room_id);
    if (room) {
      auto player = room->getGame().getPlayer(client._player_id);
      if (player) {
        room->getGame().destroyPlayer(client._player_id);
      }

      std::shared_ptr<server::Client> sharedClient;
      for (const auto &entry : server.getClients()) {
        if (entry && entry->_player_id == client._player_id) {
          sharedClient = entry;
          break;
        }
      }
      if (sharedClient) {
        server.getGameManager().leaveRoom(sharedClient);
      }
      auto roomClients = room->getClients();

      auto disconnectPacket =
          PacketBuilder::makePlayerDisconnect(client._player_id);
      broadcast::Broadcast::broadcastPlayerDisconnectToRoom(
          server.getNetworkManager(), roomClients, disconnectPacket);
    }
  }
  server.clearClientSlot(client._player_id);
  return OK;
}

<<<<<<< HEAD
int packet::InputPlayerHandler::handlePacket(server::Server &server,
=======
int packet::PlayerInputHandler::handlePacket(server::Server &server,
>>>>>>> bb145a49
                                             server::Client &client,
                                             const char *data,
                                             std::size_t size) {
  serialization::Buffer buffer(data, data + size);

  auto deserializedPacket =
<<<<<<< HEAD
      serialization::BitserySerializer::deserialize<InputPlayerPacket>(buffer);

  if (!deserializedPacket) {
    std::cerr << "[ERROR] Failed to deserialize InputPlayerPacket from client "
=======
      serialization::BitserySerializer::deserialize<PlayerInputPacket>(buffer);

  if (!deserializedPacket) {
    std::cerr << "[ERROR] Failed to deserialize PlayerInputPacket from client "
>>>>>>> bb145a49
              << client._player_id << std::endl;
    return KO;
  }

<<<<<<< HEAD
  const InputPlayerPacket &packet = deserializedPacket.value();
=======
  const PlayerInputPacket &packet = deserializedPacket.value();
>>>>>>> bb145a49
  auto room = server.getGameManager().getRoom(client._room_id);
  if (!room) {
    return KO;
  }
  auto sis = room->getGame().getServerInputSystem();
  if (!sis) {
    return KO;
  }
  if (client._entity_id == 0 || client._entity_id == static_cast<Entity>(-1)) {
    std::cerr << "[ERROR] Client " << client._player_id
              << " has invalid entity_id" << std::endl;
    return KO;
  }
  sis->queueInput(client._entity_id, {packet.input, packet.sequence_number});
  return OK;
}<|MERGE_RESOLUTION|>--- conflicted
+++ resolved
@@ -317,37 +317,22 @@
   return OK;
 }
 
-<<<<<<< HEAD
-int packet::InputPlayerHandler::handlePacket(server::Server &server,
-=======
 int packet::PlayerInputHandler::handlePacket(server::Server &server,
->>>>>>> bb145a49
                                              server::Client &client,
                                              const char *data,
                                              std::size_t size) {
   serialization::Buffer buffer(data, data + size);
 
   auto deserializedPacket =
-<<<<<<< HEAD
-      serialization::BitserySerializer::deserialize<InputPlayerPacket>(buffer);
-
-  if (!deserializedPacket) {
-    std::cerr << "[ERROR] Failed to deserialize InputPlayerPacket from client "
-=======
       serialization::BitserySerializer::deserialize<PlayerInputPacket>(buffer);
 
   if (!deserializedPacket) {
     std::cerr << "[ERROR] Failed to deserialize PlayerInputPacket from client "
->>>>>>> bb145a49
-              << client._player_id << std::endl;
-    return KO;
-  }
-
-<<<<<<< HEAD
-  const InputPlayerPacket &packet = deserializedPacket.value();
-=======
+              << client._player_id << std::endl;
+    return KO;
+  }
+
   const PlayerInputPacket &packet = deserializedPacket.value();
->>>>>>> bb145a49
   auto room = server.getGameManager().getRoom(client._room_id);
   if (!room) {
     return KO;
