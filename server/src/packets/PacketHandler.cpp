--- conflicted
+++ resolved
@@ -13,10 +13,11 @@
 #include "Server.hpp"
 
 /**
- * @brief Sends a JoinRoomResponse to the specified client indicating the join result.
- *
- * Sends a serialized JoinRoomResponse packet to the client identified by player_id.
- * If serialization fails, logs an error and aborts sending.
+ * @brief Sends a JoinRoomResponse to the specified client indicating the join
+ * result.
+ *
+ * Sends a serialized JoinRoomResponse packet to the client identified by
+ * player_id. If serialization fails, logs an error and aborts sending.
  *
  * @param player_id ID of the client that will receive the response.
  * @param error Result code describing why the join succeeded or failed.
@@ -37,9 +38,11 @@
 }
 
 /**
- * @brief Send a MatchmakingResponse to a specific player indicating the matchmaking result.
- *
- * @param server Server instance whose network manager will deliver the response.
+ * @brief Send a MatchmakingResponse to a specific player indicating the
+ * matchmaking result.
+ *
+ * @param server Server instance whose network manager will deliver the
+ * response.
  * @param player_id ID of the target player to receive the response.
  * @param error Result code describing the matchmaking outcome.
  */
@@ -365,17 +368,8 @@
 
   const CreateRoomPacket &packet = deserializedPacket.value();
 
-<<<<<<< HEAD
-  const size_t roomLen = strnlen(packet.room_name, sizeof(packet.room_name));
-  const size_t passLen = strnlen(packet.password, sizeof(packet.password));
-
-  std::string roomName(packet.room_name, roomLen);
-  std::string password(packet.password, passLen);
-=======
-  std::string roomName = packet.room_name;
-  std::string password = packet.password;
-  auto newRoom = server.getGameManager().createRoom(roomName, password);
->>>>>>> f2551886
+  std::string roomName(packet.room_name);
+  std::string password(packet.password);
 
   std::string actualPassword = packet.is_private ? password : "";
 
@@ -467,16 +461,11 @@
   }
 
   if (room->hasPassword()) {
-<<<<<<< HEAD
-    const size_t hashLen = strnlen(packet.password, sizeof(packet.password));
-    std::string providedHash(packet.password, hashLen);
+    std::string providedHash(packet.password);
     std::string storedPassword = room->getPassword();
 
     bool valid = server.getChallengeManager().validateJoinRoom(
         client._player_id, providedHash, storedPassword);
-=======
-    std::string providedPassword = packet.password;
->>>>>>> f2551886
 
     if (!valid) {
       std::cerr << "[WARN] Invalid password for room " << packet.room_id
@@ -578,7 +567,8 @@
 /**
  * @brief Send the current list of active rooms to the requesting client.
  *
- * @returns int `OK` on success, `KO` if the request cannot be processed (for example, deserialization or serialization failure).
+ * @returns int `OK` on success, `KO` if the request cannot be processed (for
+ * example, deserialization or serialization failure).
  */
 int packet::ListRoomHandler::handlePacket(server::Server &server,
                                           server::Client &client,
