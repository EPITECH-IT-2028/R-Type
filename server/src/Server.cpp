#include "Server.hpp"
#include <chrono>
#include <cstddef>
#include <cstdint>
#include <cstring>
#include <iostream>
#include "Broadcast.hpp"
#include "Events.hpp"
#include "GameManager.hpp"
#include "IPacket.hpp"
#include "Macro.hpp"
#include "Packet.hpp"

server::Client::Client(int id) : _player_id(id) {
  _connected = true;
  _last_heartbeat = std::chrono::steady_clock::now();
  _last_position_update = std::chrono::steady_clock::now();
  _room_id = NO_ROOM;
}

server::Server::Server(std::uint16_t port, std::uint8_t max_clients,
                       std::uint8_t max_clients_per_room)
    : _networkManager(port),
      _max_clients(max_clients),
      _max_clients_per_room(max_clients_per_room),
      _port(port),
      _player_count(0),
      _projectile_count(0),
      _next_player_id(0) {
  _gameManager = std::make_shared<game::GameManager>(_max_clients_per_room);
  _clients.resize(_max_clients);
}

void server::Server::start() {
  std::cout << "[CONSOLE] Server started on port " << _port << std::endl;

  _networkManager.setStopCallback([this]() {
    static bool stopping = false;
    if (stopping)
      return;
    stopping = true;
    std::cout << "[CONSOLE] Network manager stopped, shutting down server..."
              << std::endl;
    _gameManager->shutdownRooms();
  });

  startReceive();

  _networkManager.scheduleEventProcessing(std::chrono::milliseconds(50),
                                          [this]() { processGameEvents(); });
  _networkManager.scheduleTimeout(std::chrono::seconds(1),
                                  [this]() { handleTimeout(); });

  _networkManager.run();
}

void server::Server::processGameEvents() {
  auto rooms = _gameManager->getAllRooms();

  for (auto &room : rooms) {
    if (!room || !room->isActive()) {
      continue;
    }

    queue::GameEvent event;

    while (room->getGame().getEventQueue().popRequest(event)) {
      handleGameEvent(event, room->getRoomId());
    }
  }

  _gameManager->removeEmptyRooms();
}

void server::Server::stop() {
  std::cout << "[CONSOLE] Server stopped..." << std::endl;
  _networkManager.closeSocket();
  _gameManager->shutdownRooms();
}

void server::Server::handleTimeout() {
  auto now = std::chrono::steady_clock::now();

  if (_clients.empty()) {
    return;
  }

  for (std::size_t i = 0; i < _clients.size(); ++i) {
    auto &client = _clients[i];
    if (!client || !client->_connected)
      continue;
    auto duration = std::chrono::duration_cast<std::chrono::seconds>(
        now - client->_last_heartbeat);
    if (duration.count() > CLIENT_TIMEOUT) {
      const int pid = client->_player_id;
      const int roomId = client->_room_id;
      std::cout << "[WORLD] Player " << pid << " timed out due to inactivity."
                << std::endl;
      client->_connected = false;
      if (_player_count > 0)
        --_player_count;

      if (roomId != NO_ROOM) {
        auto room = _gameManager->getRoom(roomId);
        if (room) {
          room->getGame().destroyPlayer(pid);
          room->removeClient(pid);

          auto roomClients = room->getClients();

          auto disconnectPacket = PacketBuilder::makePlayerDisconnect(pid);
          broadcast::Broadcast::broadcastPlayerDisconnectToRoom(
              _networkManager, roomClients, disconnectPacket);
        }
      }

      client.reset();
    }
  }
}

/**
 * @brief Translate a game event into its network packet and broadcast it to
 * all connected clients.
 *
 * Handles each concrete variant of `queue::GameEvent` (EnemySpawnEvent,
 * EnemyDestroyEvent, EnemyHitEvent, EnemyMoveEvent, ProjectileSpawnEvent,
 * ProjectileDestroyEvent, PlayerHitEvent, PlayerDestroyEvent) by building the
 * corresponding network packet and broadcasting it to every connected client
 * via the server's UDP socket.
 *
 * @param event Variant containing the specific game event to handle.
 */
void server::Server::handleGameEvent(const queue::GameEvent &event,
                                     uint32_t roomId) {
  if (roomId == NO_ROOM) {
    return;
  }
  auto room = _gameManager->getRoom(roomId);
  if (!room) {
    return;
  }

  auto clients = room->getClients();

  std::visit(
      [this, &clients](const auto &specificEvent) {
        using T = std::decay_t<decltype(specificEvent)>;

        if constexpr (std::is_same_v<T, queue::EnemySpawnEvent>) {
          auto enemySpawnPacket = PacketBuilder::makeEnemySpawn(
              specificEvent.enemy_id, EnemyType::BASIC_FIGHTER, specificEvent.x,
              specificEvent.y, specificEvent.vx, specificEvent.vy,
              specificEvent.health, specificEvent.max_health);
          broadcast::Broadcast::broadcastEnemySpawnToRoom(
              _networkManager, clients, enemySpawnPacket);
        } else if constexpr (std::is_same_v<T, queue::EnemyDestroyEvent>) {
          auto enemyDeathPacket = PacketBuilder::makeEnemyDeath(
              specificEvent.enemy_id, specificEvent.x, specificEvent.y,
              specificEvent.player_id, specificEvent.score);
          broadcast::Broadcast::broadcastEnemyDeathToRoom(
              _networkManager, clients, enemyDeathPacket);
        } else if constexpr (std::is_same_v<T, queue::EnemyHitEvent>) {
          auto enemyHitPacket = PacketBuilder::makeEnemyHit(
              specificEvent.enemy_id, specificEvent.x, specificEvent.y,
              specificEvent.damage, specificEvent.sequence_number);
          broadcast::Broadcast::broadcastEnemyHitToRoom(
              _networkManager, clients, enemyHitPacket);
        } else if constexpr (std::is_same_v<T, queue::EnemyMoveEvent>) {
          auto enemyMovePacket = PacketBuilder::makeEnemyMove(
              specificEvent.enemy_id, specificEvent.x, specificEvent.y,
              specificEvent.vx, specificEvent.vy,
              specificEvent.sequence_number);
          broadcast::Broadcast::broadcastEnemyMoveToRoom(
              _networkManager, clients, enemyMovePacket);
        } else if constexpr (std::is_same_v<T, queue::ProjectileSpawnEvent>) {
          auto projectileSpawnPacket = PacketBuilder::makeProjectileSpawn(
              specificEvent.projectile_id, specificEvent.type, specificEvent.x,
              specificEvent.y, specificEvent.vx, specificEvent.vy,
              specificEvent.is_enemy_projectile, specificEvent.damage,
              specificEvent.owner_id);
          broadcast::Broadcast::broadcastProjectileSpawnToRoom(
              _networkManager, clients, projectileSpawnPacket);
        } else if constexpr (std::is_same_v<T, queue::PlayerHitEvent>) {
          auto playerHitPacket = PacketBuilder::makePlayerHit(
              specificEvent.player_id, specificEvent.damage, specificEvent.x,
              specificEvent.y, specificEvent.sequence_number);
          broadcast::Broadcast::broadcastPlayerHitToRoom(
              _networkManager, clients, playerHitPacket);
        } else if constexpr (std::is_same_v<T, queue::ProjectileDestroyEvent>) {
          auto projectileDestroyPacket = PacketBuilder::makeProjectileDestroy(
              specificEvent.projectile_id, specificEvent.x, specificEvent.y);
          broadcast::Broadcast::broadcastProjectileDestroyToRoom(
              _networkManager, clients, projectileDestroyPacket);
        } else if constexpr (std::is_same_v<T, queue::PlayerDestroyEvent>) {
          auto playerDestroyPacket = PacketBuilder::makePlayerDeath(
              specificEvent.player_id, specificEvent.x, specificEvent.y);
          broadcast::Broadcast::broadcastPlayerDeathToRoom(
              _networkManager, clients, playerDestroyPacket);
        } else if constexpr (std::is_same_v<T, queue::GameStartEvent>) {
          auto gameStartPacket =
              PacketBuilder::makeGameStart(specificEvent.game_started);
<<<<<<< HEAD
          broadcast::Broadcast::broadcastGameStart(_networkManager, _clients,
                                                   gameStartPacket);
        } else if constexpr (std::is_same_v<T, queue::PositionEvent>) {
          auto positionPacket = PacketBuilder::makePositionPlayer(
              specificEvent.player_id, specificEvent.x, specificEvent.y);
          broadcast::Broadcast::broadcastPositionUpdate(
              _networkManager, _clients, positionPacket);
=======
          broadcast::Broadcast::broadcastGameStartToRoom(
              _networkManager, clients, gameStartPacket);
>>>>>>> afe8cbe0
        } else {
          std::cerr << "[WARNING] Unhandled game event type." << std::endl;
        }
      },
      event);
}

/*
 * Begin asynchronous receive operation.
 */
void server::Server::startReceive() {
  _networkManager.startReceive([this](const char *data, std::size_t size) {
    handleReceive(data, size);
  });
}

/**
 * @brief Handle incoming data from clients.
 *
 * Parses the packet header to determine the packet type and delegates to the
 * appropriate handler function. If the packet is a PlayerInfo packet, it
 * calls `handlePlayerInfoPacket` to manage new player connections. For other
 * packet types, it attempts to find the existing client based on the sender's
 * endpoint and processes the data accordingly.
 *
 * @param data Pointer to the received data buffer.
 * @param bytes_transferred Number of bytes received in the buffer.
 */
void server::Server::handleReceive(const char *data,
                                   std::size_t bytes_transferred) {
  serialization::Buffer buffer(data, data + bytes_transferred);

  auto headerOpt =
      serialization::BitserySerializer::deserialize<PacketHeader>(buffer);

  if (!headerOpt) {
    std::cerr << "[WARNING] Failed to deserialize packet header" << std::endl;
    return;
  }

  PacketHeader header = headerOpt.value();

  if (header.type == PacketType::PlayerInfo) {
    handlePlayerInfoPacket(data, bytes_transferred);
    return;
  }

  int client_idx = findExistingClient();
  if (client_idx == KO)
    return;
  handleClientData(client_idx, data, bytes_transferred);
}

/**
 * @brief Handle a PlayerInfo packet from a client attempting to connect.
 *
 * Validates the packet size, checks if the client is already connected,
 * and if not, assigns a new player ID and registers the client.
 * If the server is at max capacity, it refuses the connection.
 * @param data Pointer to the received data buffer.
 * @param size Size of the received data buffer.
 */
void server::Server::handlePlayerInfoPacket(const char *data,
                                            std::size_t size) {
  auto current_endpoint = _networkManager.getRemoteEndpoint();

  for (size_t i = 0; i < _clients.size(); ++i) {
    if (_clients[i] && _clients[i]->_connected &&
        _networkManager.getClientEndpoint(_clients[i]->_player_id) ==
            current_endpoint) {
      return;
    }
  }

  for (size_t i = 0; i < _clients.size(); ++i) {
    if (!_clients[i]) {
      int id = _next_player_id++;
      _clients[i] = std::make_shared<Client>(id);
      _clients[i]->_connected = true;
      _player_count++;
      _networkManager.registerClient(id, current_endpoint);

      std::cout << "[WORLD] New player connecting with ID " << id << std::endl;

      bool joined = _gameManager->joinAnyRoom(_clients[i]);
      if (!joined) {
        auto newRoom = _gameManager->createRoom("Room_" + std::to_string(id));
        if (newRoom) {
          bool joinedNew = newRoom->addClient(_clients[i]);
          if (joinedNew) {
            std::cout << "[WORLD] Player " << id << " created and joined room "
                      << newRoom->getRoomId() << "." << std::endl;
          } else {
            std::cerr << "[ERROR] Player " << id
                      << " failed to join newly created room." << std::endl;
            _clients[i].reset();
            _player_count--;
            return;
          }
        } else {
          std::cerr << "[ERROR] Failed to create a new room for player " << id
                    << "." << std::endl;
          _clients[i].reset();
          _player_count--;
          return;
        }
      } else {
        std::cout << "[WORLD] Player " << id << " joined an existing room."
                  << std::endl;
      }

      auto handler = _factory.createHandler(PacketType::PlayerInfo);
      if (handler) {
        handler->handlePacket(*this, *_clients[i], data, size);
      }
      return;
    }
  }

  std::cerr << "[WARNING] Max clients reached. Refused connection from "
            << current_endpoint.address().to_string() << std::endl;
}

/**
 * @brief Find an existing client based on the sender's endpoint.
 * Compares the remote endpoint of the incoming packet with the stored
 * endpoints of connected clients. If a match is found, updates the client's
 * last heartbeat timestamp and returns the client's index. If no match is
 * found, returns KO.
 * @return int Index of the existing client, or KO if not found.
 */
size_t server::Server::findExistingClient() {
  auto current_endpoint = _networkManager.getRemoteEndpoint();

  for (size_t i = 0; i < _clients.size(); ++i) {
    if (_clients[i] && _clients[i]->_connected &&
        _networkManager.getClientEndpoint(_clients[i]->_player_id) ==
            current_endpoint) {
      _clients[i]->_last_heartbeat = std::chrono::steady_clock::now();
      return static_cast<int>(i);
    }
  }
  return KO;
}

/*
 * Process data received from a client.
 */
void server::Server::handleClientData(std::size_t client_idx, const char *data,
                                      std::size_t size) {
  if (client_idx < 0 || client_idx >= static_cast<size_t>(_clients.size()) ||
      !_clients[client_idx]) {
    return;
  }

  auto client = _clients[client_idx];

<<<<<<< HEAD
  serialization::Buffer buffer(reinterpret_cast<const uint8_t *>(data),
                               reinterpret_cast<const uint8_t *>(data) + size);
=======
  if (size < sizeof(PacketHeader)) {
    std::cerr << "[WARNING] Packet too small from client "
              << _clients[client_idx]->_player_id << std::endl;
    return;
  }

  serialization::Buffer buffer(data, data + size);
>>>>>>> afe8cbe0

  auto headerOpt =
      serialization::BitserySerializer::deserialize<PacketHeader>(buffer);
  if (!headerOpt) {
    std::cerr << "[WARNING] Failed to deserialize packet header from client "
              << _clients[client_idx]->_player_id << std::endl;
    return;
  }

  PacketHeader header = headerOpt.value();

  auto handler = _factory.createHandler(header.type);
  if (handler) {
    handler->handlePacket(*this, *client, data, size);
  } else {
    std::cerr << "[WARNING] Unknown packet type "
              << static_cast<int>(header.type) << " from client "
              << _clients[client_idx]->_player_id << std::endl;
  }
}

/*
 * Retrieve a client by index.
 * Returns nullptr if the index is invalid or the client does not exist.
 */
std::shared_ptr<server::Client> server::Server::getClient(
    std::size_t idx) const {
  if (idx < 0 || idx >= static_cast<std::size_t>(_clients.size())) {
    return nullptr;
  }
  return _clients[idx];
}

void server::Server::clearClientSlot(int player_id) {
  for (auto &client : _clients) {
    if (client && client->_player_id == player_id) {
      if (client->_room_id != -1)
        _gameManager->leaveRoom(client);
      client.reset();
      return;
    }
  }
}<|MERGE_RESOLUTION|>--- conflicted
+++ resolved
@@ -10,13 +10,6 @@
 #include "IPacket.hpp"
 #include "Macro.hpp"
 #include "Packet.hpp"
-
-server::Client::Client(int id) : _player_id(id) {
-  _connected = true;
-  _last_heartbeat = std::chrono::steady_clock::now();
-  _last_position_update = std::chrono::steady_clock::now();
-  _room_id = NO_ROOM;
-}
 
 server::Server::Server(std::uint16_t port, std::uint8_t max_clients,
                        std::uint8_t max_clients_per_room)
@@ -200,18 +193,13 @@
         } else if constexpr (std::is_same_v<T, queue::GameStartEvent>) {
           auto gameStartPacket =
               PacketBuilder::makeGameStart(specificEvent.game_started);
-<<<<<<< HEAD
-          broadcast::Broadcast::broadcastGameStart(_networkManager, _clients,
-                                                   gameStartPacket);
+          broadcast::Broadcast::broadcastGameStartToRoom(
+              _networkManager, clients, gameStartPacket);
         } else if constexpr (std::is_same_v<T, queue::PositionEvent>) {
           auto positionPacket = PacketBuilder::makePositionPlayer(
               specificEvent.player_id, specificEvent.x, specificEvent.y);
-          broadcast::Broadcast::broadcastPositionUpdate(
-              _networkManager, _clients, positionPacket);
-=======
-          broadcast::Broadcast::broadcastGameStartToRoom(
-              _networkManager, clients, gameStartPacket);
->>>>>>> afe8cbe0
+          broadcast::Broadcast::broadcastPositionUpdateToRoom(
+              _networkManager, clients, positionPacket);
         } else {
           std::cerr << "[WARNING] Unhandled game event type." << std::endl;
         }
@@ -369,10 +357,6 @@
 
   auto client = _clients[client_idx];
 
-<<<<<<< HEAD
-  serialization::Buffer buffer(reinterpret_cast<const uint8_t *>(data),
-                               reinterpret_cast<const uint8_t *>(data) + size);
-=======
   if (size < sizeof(PacketHeader)) {
     std::cerr << "[WARNING] Packet too small from client "
               << _clients[client_idx]->_player_id << std::endl;
@@ -380,7 +364,6 @@
   }
 
   serialization::Buffer buffer(data, data + size);
->>>>>>> afe8cbe0
 
   auto headerOpt =
       serialization::BitserySerializer::deserialize<PacketHeader>(buffer);
