#include "Server.hpp"
#include <chrono>
#include <cstddef>
#include <cstring>
#include <iostream>
#include "Broadcast.hpp"
#include "Events.hpp"
#include "GameManager.hpp"
#include "IPacket.hpp"
#include "Macro.hpp"
#include "Packet.hpp"

server::Client::Client(int id) : _player_id(id) {
  _connected = true;
  _last_heartbeat = std::chrono::steady_clock::now();
  _last_position_update = std::chrono::steady_clock::now();
  _room_id = -1;
}

server::Server::Server(std::uint16_t port, std::uint16_t max_clients)
    : _networkManager(port),
      _max_clients(max_clients),
      _port(port),
      _player_count(0),
      _projectile_count(0),
      _next_player_id(0) {
  _gameManager = std::make_shared<game::GameManager>(max_clients);
  _clients.resize(100);  // TODO : configurable max clients for the server
}

void server::Server::start() {
  std::cout << "[CONSOLE] Server started on port " << _port << std::endl;

  _networkManager.setStopCallback([this]() {
    static bool stopping = false;
    if (stopping)
      return;
    stopping = true;
    std::cout << "[CONSOLE] Network manager stopped, shutting down server..."
              << std::endl;
    _gameManager->shutdownRooms();
  });

  startReceive();

  _networkManager.scheduleEventProcessing(std::chrono::milliseconds(50),
                                          [this]() { processGameEvents(); });
  _networkManager.scheduleTimeout(std::chrono::seconds(1),
                                  [this]() { handleTimeout(); });

  _networkManager.run();
}

void server::Server::processGameEvents() {
  auto rooms = _gameManager->getAllRooms();

  for (auto &room : rooms) {
    if (!room || !room->isActive()) {
      continue;
    }

    queue::GameEvent event;

    while (room->getGame().getEventQueue().popRequest(event)) {
      handleGameEvent(event, room->getRoomId());
    }
  }

  _gameManager->removeEmptyRooms();
}

void server::Server::stop() {
  std::cout << "[CONSOLE] Server stopped..." << std::endl;
  _networkManager.closeSocket();
  _gameManager->shutdownRooms();
}

void server::Server::handleTimeout() {
  auto now = std::chrono::steady_clock::now();

  if (_clients.empty()) {
    return;
  }

  for (std::size_t i = 0; i < _clients.size(); ++i) {
    auto &client = _clients[i];
    if (!client || !client->_connected)
      continue;
    auto duration = std::chrono::duration_cast<std::chrono::seconds>(
        now - client->_last_heartbeat);
    if (duration.count() > CLIENT_TIMEOUT) {
      const int pid = client->_player_id;
      const int roomId = client->_room_id;
      std::cout << "[WORLD] Player " << pid << " timed out due to inactivity."
                << std::endl;
      client->_connected = false;
      if (_player_count > 0)
        --_player_count;

      if (roomId != -1) {
        auto room = _gameManager->getRoom(roomId);
        if (room) {
          room->getGame().destroyPlayer(pid);
          room->removeClient(pid);
        }
      }
<<<<<<< HEAD

      if (roomId != -1) {
        auto room = _gameManager->getRoom(roomId);
        if (room) {
          auto roomClients = room->getClients();
          // broadcast::Broadcast::broadcastToRoom(_networkManager, roomClients,
          //                                       disconnectMsg);

          auto disconnectPacket = PacketBuilder::makePlayerDisconnect(pid);
          broadcast::Broadcast::broadcastPlayerDisconnectToRoom(
              _networkManager, roomClients, disconnectPacket);
        }
      }

=======
      auto disconnectPacket = PacketBuilder::makePlayerDisconnect(pid);
>>>>>>> 21d4e807
      client.reset();
    }
  }
}

/**
 * @brief Translate a game event into its network packet and broadcast it to
 * all connected clients.
 *
 * Handles each concrete variant of `queue::GameEvent` (EnemySpawnEvent,
 * EnemyDestroyEvent, EnemyHitEvent, EnemyMoveEvent, ProjectileSpawnEvent,
 * ProjectileDestroyEvent, PlayerHitEvent, PlayerDestroyEvent) by building the
 * corresponding network packet and broadcasting it to every connected client
 * via the server's UDP socket.
 *
 * @param event Variant containing the specific game event to handle.
 */
void server::Server::handleGameEvent(const queue::GameEvent &event,
                                     int roomId) {
  auto room = _gameManager->getRoom(roomId);
  if (roomId == -1) {
    return;
  }

  auto clients = room->getClients();

  std::visit(
      [this, &clients](const auto &specificEvent) {
        using T = std::decay_t<decltype(specificEvent)>;

        if constexpr (std::is_same_v<T, queue::EnemySpawnEvent>) {
          auto enemySpawnPacket = PacketBuilder::makeEnemySpawn(
              specificEvent.enemy_id, EnemyType::BASIC_FIGHTER, specificEvent.x,
              specificEvent.y, specificEvent.vx, specificEvent.vy,
              specificEvent.health, specificEvent.max_health);
          broadcast::Broadcast::broadcastEnemySpawnToRoom(
              _networkManager, clients, enemySpawnPacket);
        } else if constexpr (std::is_same_v<T, queue::EnemyDestroyEvent>) {
          auto enemyDeathPacket = PacketBuilder::makeEnemyDeath(
              specificEvent.enemy_id, specificEvent.x, specificEvent.y,
              specificEvent.player_id, specificEvent.score);
          broadcast::Broadcast::broadcastEnemyDeathToRoom(
              _networkManager, clients, enemyDeathPacket);
        } else if constexpr (std::is_same_v<T, queue::EnemyHitEvent>) {
          auto enemyHitPacket = PacketBuilder::makeEnemyHit(
              specificEvent.enemy_id, specificEvent.x, specificEvent.y,
              specificEvent.damage, specificEvent.sequence_number);
          broadcast::Broadcast::broadcastEnemyHitToRoom(
              _networkManager, clients, enemyHitPacket);
        } else if constexpr (std::is_same_v<T, queue::EnemyMoveEvent>) {
          auto enemyMovePacket = PacketBuilder::makeEnemyMove(
              specificEvent.enemy_id, specificEvent.x, specificEvent.y,
              specificEvent.vx, specificEvent.vy,
              specificEvent.sequence_number);
          broadcast::Broadcast::broadcastEnemyMoveToRoom(
              _networkManager, clients, enemyMovePacket);
        } else if constexpr (std::is_same_v<T, queue::ProjectileSpawnEvent>) {
          auto projectileSpawnPacket = PacketBuilder::makeProjectileSpawn(
              specificEvent.projectile_id, specificEvent.type, specificEvent.x,
              specificEvent.y, specificEvent.vx, specificEvent.vy,
              specificEvent.is_enemy_projectile, specificEvent.damage,
              specificEvent.owner_id);
          broadcast::Broadcast::broadcastProjectileSpawnToRoom(
              _networkManager, clients, projectileSpawnPacket);
        } else if constexpr (std::is_same_v<T, queue::PlayerHitEvent>) {
          auto playerHitPacket = PacketBuilder::makePlayerHit(
              specificEvent.player_id, specificEvent.damage, specificEvent.x,
              specificEvent.y, specificEvent.sequence_number);
          broadcast::Broadcast::broadcastPlayerHitToRoom(
              _networkManager, clients, playerHitPacket);
        } else if constexpr (std::is_same_v<T, queue::ProjectileDestroyEvent>) {
          auto projectileDestroyPacket = PacketBuilder::makeProjectileDestroy(
              specificEvent.projectile_id, specificEvent.x, specificEvent.y);
          broadcast::Broadcast::broadcastProjectileDestroyToRoom(
              _networkManager, clients, projectileDestroyPacket);
        } else if constexpr (std::is_same_v<T, queue::PlayerDestroyEvent>) {
          auto playerDestroyPacket = PacketBuilder::makePlayerDeath(
              specificEvent.player_id, specificEvent.x, specificEvent.y);
          broadcast::Broadcast::broadcastPlayerDeathToRoom(
              _networkManager, clients, playerDestroyPacket);
        } else if constexpr (std::is_same_v<T, queue::GameStartEvent>) {
          auto gameStartPacket =
              PacketBuilder::makeGameStart(specificEvent.game_started);
          broadcast::Broadcast::broadcastGameStartToRoom(
              _networkManager, clients, gameStartPacket);
        } else {
          std::cerr << "[WARNING] Unhandled game event type." << std::endl;
        }
      },
      event);
}

/*
 * Begin asynchronous receive operation.
 */
void server::Server::startReceive() {
  _networkManager.startReceive([this](const char *data, std::size_t size) {
    handleReceive(data, size);
  });
}

/**
 * @brief Handle incoming data from clients.
 *
 * Parses the packet header to determine the packet type and delegates to the
 * appropriate handler function. If the packet is a PlayerInfo packet, it
 * calls `handlePlayerInfoPacket` to manage new player connections. For other
 * packet types, it attempts to find the existing client based on the sender's
 * endpoint and processes the data accordingly.
 *
 * @param data Pointer to the received data buffer.
 * @param bytes_transferred Number of bytes received in the buffer.
 */
void server::Server::handleReceive(const char *data,
                                   std::size_t bytes_transferred) {
  if (bytes_transferred < sizeof(PacketHeader)) {
    std::cerr << "[DEBUG] Received packet too small: " << bytes_transferred
              << " bytes" << std::endl;
    return;
  }

  serialization::Buffer buffer(data, data + bytes_transferred);

  auto headerOpt =
      serialization::BitserySerializer::deserialize<PacketHeader>(buffer);

  if (!headerOpt) {
    std::cerr << "[WARNING] Failed to deserialize packet header" << std::endl;
    return;
  }

  PacketHeader header = headerOpt.value();

  if (header.type == PacketType::PlayerInfo) {
    handlePlayerInfoPacket(data, bytes_transferred);
    return;
  }

  int client_idx = findExistingClient();
  if (client_idx == KO)
    return;
  handleClientData(client_idx, data, bytes_transferred);
}

/**
 * @brief Handle a PlayerInfo packet from a client attempting to connect.
 *
 * Validates the packet size, checks if the client is already connected,
 * and if not, assigns a new player ID and registers the client.
 * If the server is at max capacity, it refuses the connection.
 * @param data Pointer to the received data buffer.
 * @param size Size of the received data buffer.
 */
void server::Server::handlePlayerInfoPacket(const char *data,
                                            std::size_t size) {
  auto current_endpoint = _networkManager.getRemoteEndpoint();

  for (size_t i = 0; i < _clients.size(); ++i) {
    if (_clients[i] && _clients[i]->_connected &&
        _networkManager.getClientEndpoint(_clients[i]->_player_id) ==
            current_endpoint) {
      return;
    }
  }

  for (size_t i = 0; i < _clients.size(); ++i) {
    if (!_clients[i]) {
      int id = _next_player_id++;
      _clients[i] = std::make_shared<Client>(id);
      _clients[i]->_connected = true;
      _player_count++;
      _networkManager.registerClient(id, current_endpoint);

      std::cout << "[WORLD] New player connecting with ID " << id << std::endl;

      bool joined = _gameManager->joinAnyRoom(_clients[i]);
      if (!joined) {
        auto newRoom = _gameManager->createRoom("Room_" + std::to_string(id));
        if (newRoom) {
          bool joinedNew = newRoom->addClient(_clients[i]);
          if (joinedNew) {
            std::cout << "[WORLD] Player " << id << " created and joined room "
                      << newRoom->getRoomId() << "." << std::endl;
          } else {
            std::cerr << "[ERROR] Player " << id
                      << " failed to join newly created room." << std::endl;
            _clients[i].reset();
            _player_count--;
            return;
          }
        }
      } else {
        std::cout << "[WORLD] Player " << id << " joined an existing room."
                  << std::endl;
      }

      auto handler = _factory.createHandler(PacketType::PlayerInfo);
      if (handler) {
        handler->handlePacket(*this, *_clients[i], data, size);
      }
      return;
    }
  }

  std::cerr << "[WARNING] Max clients reached. Refused connection from "
            << current_endpoint.address().to_string() << std::endl;
}

/**
 * @brief Find an existing client based on the sender's endpoint.
 * Compares the remote endpoint of the incoming packet with the stored
 * endpoints of connected clients. If a match is found, updates the client's
 * last heartbeat timestamp and returns the client's index. If no match is
 * found, returns KO.
 * @return int Index of the existing client, or KO if not found.
 */
size_t server::Server::findExistingClient() {
  auto current_endpoint = _networkManager.getRemoteEndpoint();

  for (size_t i = 0; i < _clients.size(); ++i) {
    if (_clients[i] && _clients[i]->_connected &&
        _networkManager.getClientEndpoint(_clients[i]->_player_id) ==
            current_endpoint) {
      _clients[i]->_last_heartbeat = std::chrono::steady_clock::now();
      return static_cast<int>(i);
    }
  }
  return KO;
}

/*
 * Process data received from a client.
 */
void server::Server::handleClientData(std::size_t client_idx, const char *data,
                                      std::size_t size) {
  if (client_idx < 0 || client_idx >= static_cast<size_t>(_clients.size()) ||
      !_clients[client_idx]) {
    return;
  }

  auto client = _clients[client_idx];

  if (size < sizeof(PacketHeader)) {
    std::cerr << "[WARNING] Packet too small from client "
              << _clients[client_idx]->_player_id << std::endl;
    return;
  }

  serialization::Buffer buffer(data, data + size);

  auto headerOpt =
      serialization::BitserySerializer::deserialize<PacketHeader>(buffer);
  if (!headerOpt) {
    std::cerr << "[WARNING] Failed to deserialize packet header from client "
              << _clients[client_idx]->_player_id << std::endl;
    return;
  }

  PacketHeader header = headerOpt.value();

  auto handler = _factory.createHandler(header.type);
  if (handler) {
    handler->handlePacket(*this, *client, data, size);
  } else {
    std::cerr << "[WARNING] Unknown packet type "
              << static_cast<int>(header.type) << " from client "
              << _clients[client_idx]->_player_id << std::endl;
  }
}

/*
 * Retrieve a client by index.
 * Returns nullptr if the index is invalid or the client does not exist.
 */
std::shared_ptr<server::Client> server::Server::getClient(
    std::size_t idx) const {
  if (idx < 0 || idx >= static_cast<std::size_t>(_clients.size())) {
    return nullptr;
  }
  return _clients[idx];
}

void server::Server::clearClientSlot(int player_id) {
  for (auto &client : _clients) {
    if (client && client->_player_id == player_id) {
      if (client->_room_id != 1)
        _gameManager->leaveRoom(client);
      client.reset();
      return;
    }
  }
}<|MERGE_RESOLUTION|>--- conflicted
+++ resolved
@@ -104,14 +104,11 @@
           room->removeClient(pid);
         }
       }
-<<<<<<< HEAD
 
       if (roomId != -1) {
         auto room = _gameManager->getRoom(roomId);
         if (room) {
           auto roomClients = room->getClients();
-          // broadcast::Broadcast::broadcastToRoom(_networkManager, roomClients,
-          //                                       disconnectMsg);
 
           auto disconnectPacket = PacketBuilder::makePlayerDisconnect(pid);
           broadcast::Broadcast::broadcastPlayerDisconnectToRoom(
@@ -119,9 +116,6 @@
         }
       }
 
-=======
-      auto disconnectPacket = PacketBuilder::makePlayerDisconnect(pid);
->>>>>>> 21d4e807
       client.reset();
     }
   }
