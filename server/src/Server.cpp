--- conflicted
+++ resolved
@@ -676,26 +676,4 @@
       client->resendUnacknowledgedPackets(_networkManager);
     }
   }
-<<<<<<< HEAD
-=======
-}
-
-/**
- * @brief Periodically triggers resend of unacknowledged packets until shutdown.
- *
- * Runs a loop on a dedicated thread that, every RESEND_PACKET_DELAY milliseconds,
- * invokes handleUnacknowledgedPackets() to resend pending packets for all clients.
- * The loop exits when the server signals the thread to stop by clearing
- * _resendThreadRunning.
- */
-void server::Server::resendThreadFunction() {
-  while (_resendThreadRunning) {
-    std::this_thread::sleep_for(std::chrono::milliseconds(RESEND_PACKET_DELAY));
-
-    if (!_resendThreadRunning)
-      break;
-
-    handleUnacknowledgedPackets();
-  }
->>>>>>> bae0ad39
 }