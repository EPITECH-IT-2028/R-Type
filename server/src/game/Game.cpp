#include "Game.hpp"
#include <chrono>
#include <cstdint>
#include <cstdlib>
#include <iostream>
#include <mutex>
#include <thread>
#include "ColliderComponent.hpp"
#include "CollisionSystem.hpp"
#include "EnemyComponent.hpp"
#include "EntityManager.hpp"
#include "Events.hpp"
#include "HealthComponent.hpp"
#include "Macro.hpp"
#include "Packet.hpp"
#include "PlayerComponent.hpp"
#include "PositionComponent.hpp"
#include "ProjectileComponent.hpp"
#include "ProjectileSystem.hpp"
#include "ScoreComponent.hpp"
#include "ServerInputSystem.hpp"
#include "ShootComponent.hpp"
#include "SpeedComponent.hpp"
#include "VelocityComponent.hpp"

game::Game::Game()
    : _running(false), _ecsManager(std::make_unique<ecs::ECSManager>()) {
  initECS();
  srand(time(nullptr));
}

/**
 * @brief Cleanly shuts down the game, stops the game loop, and releases game
 * resources.
 *
 * Stops the running game loop and joins the internal game thread, clears each
 * core system's reference to the ECS manager, destroys all entities, and
 * releases system resources.
 */
game::Game::~Game() {
  stop();

  if (_enemySystem) {
    _enemySystem->setECSManager(nullptr);
  }
  if (_projectileSystem) {
    _projectileSystem->setECSManager(nullptr);
  }
  if (_collisionSystem) {
    _collisionSystem->setECSManager(nullptr);
  }
  if (_serverInputSystem) {
    _serverInputSystem->setECSManager(nullptr);
  }

  clearAllEntities();

  _enemySystem.reset();
  _collisionSystem.reset();
  _projectileSystem.reset();
  _serverInputSystem.reset();
}

/**
 * @brief Register all ECS component types and configure core systems with their
 * required component signatures and links to this Game and the event queue.
 *
 * Registers the component types used by the game and creates/configures the
 * core systems (EnemySystem, ProjectileSystem, CollisionSystem), setting each
 * system's component signature and wiring the systems to the Game instance and
 * the event queue.
 *
 * Registered components: PositionComponent, HealthComponent, SpeedComponent,
 * PlayerComponent, ProjectileComponent, VelocityComponent, EnemyComponent,
 * ShootComponent, ColliderComponent, ScoreComponent.
 */
void game::Game::initECS() {
  try {
    _ecsManager->registerComponent<ecs::PositionComponent>();
    _ecsManager->registerComponent<ecs::HealthComponent>();
    _ecsManager->registerComponent<ecs::SpeedComponent>();
    _ecsManager->registerComponent<ecs::PlayerComponent>();
    _ecsManager->registerComponent<ecs::ProjectileComponent>();
    _ecsManager->registerComponent<ecs::VelocityComponent>();
    _ecsManager->registerComponent<ecs::EnemyComponent>();
    _ecsManager->registerComponent<ecs::ShootComponent>();
    _ecsManager->registerComponent<ecs::ColliderComponent>();
    _ecsManager->registerComponent<ecs::ScoreComponent>();
  } catch (const std::runtime_error &e) {
    std::cerr << "ECS Component registration error: " << e.what() << std::endl;
    return;
  }

  try {
    _enemySystem = _ecsManager->registerSystem<ecs::EnemySystem>();
    _enemySystem->setGame(this);
    _enemySystem->setEventQueue(&_eventQueue);

    _collisionSystem = _ecsManager->registerSystem<ecs::CollisionSystem>();
    _collisionSystem->setGame(this);
    _collisionSystem->setEventQueue(&_eventQueue);

    _projectileSystem = _ecsManager->registerSystem<ecs::ProjectileSystem>();

    _serverInputSystem = _ecsManager->registerSystem<ecs::ServerInputSystem>();
    _serverInputSystem->setEventQueue(&_eventQueue);

    Signature enemySignature;
    enemySignature.set(_ecsManager->getComponentType<ecs::EnemyComponent>());
    enemySignature.set(_ecsManager->getComponentType<ecs::PositionComponent>());
    enemySignature.set(_ecsManager->getComponentType<ecs::VelocityComponent>());
    enemySignature.set(_ecsManager->getComponentType<ecs::ShootComponent>());
    enemySignature.set(_ecsManager->getComponentType<ecs::HealthComponent>());
    enemySignature.set(_ecsManager->getComponentType<ecs::ColliderComponent>());
    enemySignature.set(_ecsManager->getComponentType<ecs::ScoreComponent>());
    _ecsManager->setSystemSignature<ecs::EnemySystem>(enemySignature);

    Signature projectileSignature;
    projectileSignature.set(
        _ecsManager->getComponentType<ecs::ProjectileComponent>());
    projectileSignature.set(
        _ecsManager->getComponentType<ecs::PositionComponent>());
    projectileSignature.set(
        _ecsManager->getComponentType<ecs::VelocityComponent>());
    projectileSignature.set(
        _ecsManager->getComponentType<ecs::ColliderComponent>());
    _ecsManager->setSystemSignature<ecs::ProjectileSystem>(projectileSignature);

    Signature collisionSignature;
    collisionSignature.set(
        _ecsManager->getComponentType<ecs::PositionComponent>());
    collisionSignature.set(
        _ecsManager->getComponentType<ecs::ColliderComponent>());
    _ecsManager->setSystemSignature<ecs::CollisionSystem>(collisionSignature);

    Signature serverInputSignature{};
    serverInputSignature.set(
        _ecsManager->getComponentType<ecs::VelocityComponent>());
    serverInputSignature.set(
        _ecsManager->getComponentType<ecs::PositionComponent>());
    serverInputSignature.set(
        _ecsManager->getComponentType<ecs::SpeedComponent>());
    serverInputSignature.set(
        _ecsManager->getComponentType<ecs::PlayerComponent>());
    _ecsManager->setSystemSignature<ecs::ServerInputSystem>(
        serverInputSignature);

  } catch (const std::runtime_error &e) {
    std::cerr << "ECS System registration error: " << e.what() << std::endl;
  }
}

void game::Game::start() {
  if (_running) {
    return;
  }
  _running = true;
  _gameThread = std::thread(&Game::Game::gameLoop, this);
}

/**
 * @brief Stops the game loop, joins the game thread, and clears all entities.
 *
 * If the game is not running or the internal thread is not joinable, this is a no-op.
 * Otherwise it sets the running flag to false, joins the thread if joinable, and
 * releases all game entities and related resources via clearAllEntities().
 */
void game::Game::stop() {
  _running = false;
<<<<<<< HEAD

  if (_gameThread.joinable())
    _gameThread.join();
=======
  if (_gameThread.joinable()) {
    _gameThread.join();
  }
>>>>>>> b2f0574e

  clearAllEntities();
}

/**
 * @brief Run the game's main loop: advance time, update systems, and spawn
 * enemies.
 *
 * Enqueues a GameStartEvent immediately, then repeatedly:
 * - calculates and stores frame delta time in `_deltaTime`,
 * - updates the enemy, projectile, and collision systems with the delta time,
 * - runs enemy spawn logic,
 * - dynamically sleeps to maintain a consistent tick rate.
 *
 * The loop ends when `_running` becomes false or if any required system
 * (enemy, projectile, collision) is unavailable, in which case `_running` is
 * cleared and the loop stops.
 */

void game::Game::gameLoop() {
  queue::GameStartEvent startEvent;
  startEvent.game_started = true;
  startEvent.sequence_number = fetchAndIncrementSequenceNumber();
  _eventQueue.addRequest(startEvent);

  auto lastTime = std::chrono::high_resolution_clock::now();
  auto gameStartTime = std::chrono::high_resolution_clock::now();
  constexpr std::chrono::nanoseconds tickDuration(NANOSECONDS_IN_SECOND / TPS);

  while (_running) {
    auto frameStart = std::chrono::high_resolution_clock::now();

    std::chrono::duration<float> elapsedTime = frameStart - gameStartTime;
    if (elapsedTime.count() >= GAME_DURATION) {
      queue::GameEndEvent endEvent;
      endEvent.game_ended = true;
      _eventQueue.addRequest(endEvent);
      _running = false;
      break;
    }
    if (!_enemySystem || !_projectileSystem || !_collisionSystem) {
      std::cerr << "Error: ECS Manager or Systems not initialized."
                << std::endl;
      _running = false;
      break;
    }

    std::chrono::duration<float> deltaTime = frameStart - lastTime;
    _deltaTime.store(deltaTime.count());
    lastTime = frameStart;

    _serverInputSystem->update(deltaTime.count());
    _enemySystem->update(deltaTime.count());
    _projectileSystem->update(deltaTime.count());
    _collisionSystem->update(deltaTime.count());
    spawnEnemy(deltaTime.count());

    auto frameEnd = std::chrono::high_resolution_clock::now();
    auto frameDuration = frameEnd - frameStart;
    auto sleepTime = tickDuration - frameDuration;
    if (sleepTime > std::chrono::nanoseconds(0))
      std::this_thread::sleep_for(sleepTime);
  }
}

/**
 * @brief Create a new player entity, attach initial components, and register
 * the player.
 *
 * Creates an ECS entity for the player, attaches Position, Health, Speed,
 * Player, Velocity, Shoot, Collider, and Score components, stores the
 * resulting Player instance in the game's player registry, and returns it.
 *
 * @param player_id Unique identifier for the player.
 * @param name Player display name.
 * @return std::shared_ptr<game::Player> Shared pointer to the created Player
 * stored in the game.
 */
std::shared_ptr<game::Player> game::Game::createPlayer(
    std::uint32_t player_id, const std::string &name) {
  std::scoped_lock lock(_playerMutex, _ecsMutex);
  auto entity = _ecsManager->createEntity();

  _ecsManager->addComponent<ecs::PositionComponent>(entity, {10.0f, 10.0f});
  _ecsManager->addComponent<ecs::HealthComponent>(entity, {100, 100});
  _ecsManager->addComponent<ecs::SpeedComponent>(entity, {PLAYER_SPEED});
  _ecsManager->addComponent<ecs::PlayerComponent>(
      entity, {player_id, name, true, 0, true});
  _ecsManager->addComponent<ecs::VelocityComponent>(entity, {0.0f, 0.0f});
  _ecsManager->addComponent<ecs::ShootComponent>(entity,
                                                 {0.0f, 3.0f, true, 0.0f});
  ecs::ColliderComponent collider;
  collider.center = {25.f, 25.f};
  collider.halfSize = {25.f, 25.f};
  _ecsManager->addComponent<ecs::ColliderComponent>(entity, collider);
  _ecsManager->addComponent<ecs::ScoreComponent>(entity, {0});

  auto player = std::make_shared<Player>(player_id, entity, *_ecsManager);
  _players[player_id] = player;

  return player;
}

/**
 * @brief Removes a player and its associated ECS entity from the game.
 *
 * Destroys the ECS entity owned by the player with the given id and removes
 * the player from the internal registry. If no player with that id exists,
 * the function has no effect.
 *
 * @param player_id Identifier of the player to remove.
 */
void game::Game::destroyPlayer(int player_id) {
  std::lock_guard<std::mutex> lock(_playerMutex);
  auto it = _players.find(player_id);
  if (it != _players.end()) {
    std::uint32_t entity_id = it->second->getEntityId();
    _ecsManager->destroyEntity(entity_id);
    _players.erase(it);
  }
}

std::shared_ptr<game::Player> game::Game::getPlayer(int player_id) {
  std::lock_guard<std::mutex> lock(_playerMutex);
  auto it = _players.find(player_id);
  return (it != _players.end()) ? it->second : nullptr;
}

std::vector<std::shared_ptr<game::Player>> game::Game::getAllPlayers() const {
  std::lock_guard<std::mutex> lock(_playerMutex);
  std::vector<std::shared_ptr<Player>> playerList;
  playerList.reserve(_players.size());
  for (const auto &pair : _players) {
    playerList.push_back(pair.second);
  }
  return playerList;
}

/**
 * @brief Advances the enemy spawn timer and spawns a BASIC_FIGHTER when the interval elapses.
 *
 * Increments the internal spawn accumulator by the provided delta and, if the configured
 * spawn interval is reached or exceeded, resets the accumulator, creates a BASIC_FIGHTER
 * enemy, and enqueues an EnemySpawnEvent containing the new enemy's id, type, position,
 * velocity, health, max health, and a sequence number.
 *
 * @param deltaTime Time elapsed since the last update in seconds.
 */
void game::Game::spawnEnemy(float deltaTime) {
  _enemySpawnTimer += deltaTime;

  if (_enemySpawnTimer >= _enemySpawnInterval) {
    _enemySpawnTimer = 0.0f;

    auto enemy = createEnemy(_nextEnemyId++, EnemyType::BASIC_FIGHTER);

    if (enemy) {
      auto pos = enemy->getPosition();
      auto vel = enemy->getVelocity();
      auto health = enemy->getHealth().value_or(0);
      auto max_health = enemy->getMaxHealth().value_or(0);
      queue::EnemySpawnEvent event;
      event.enemy_id = enemy->getEnemyId();
      event.type = EnemyType::BASIC_FIGHTER;
      event.x = pos.first;
      event.y = pos.second;
      event.vx = vel.first;
      event.vy = vel.second;
      event.health = health;
      event.max_health = max_health;
      event.sequence_number = fetchAndIncrementSequenceNumber();
      _eventQueue.addRequest(event);
    }
  }
}

/**
 * @brief Create and register an enemy with the specified id and type.
 *
 * Creates an enemy entity, configures its gameplay components according to
 * the given EnemyType, stores the resulting Enemy instance in the game's
 * enemy registry, and returns a shared pointer to that Enemy.
 *
 * @param enemy_id Unique identifier assigned to the new enemy.
 * @param type EnemyType value that determines the enemy's configuration and
 * behavior.
 * @return std::shared_ptr<Enemy> Shared pointer to the created Enemy, or
 * `nullptr` if the provided EnemyType is unsupported.
 */
std::shared_ptr<game::Enemy> game::Game::createEnemy(int enemy_id,
                                                     const EnemyType type) {
  std::lock_guard<std::mutex> lock(_enemyMutex);
  std::uint32_t entity;
  switch (type) {
    case EnemyType::BASIC_FIGHTER: {
      std::lock_guard<std::mutex> lock(_ecsMutex);
      entity = _ecsManager->createEntity();

      float spawnY =
          static_cast<float>(rand() % ENEMY_SPAWN_Y + ENEMY_SPAWN_OFFSET);
      float spawnX = ENEMY_SPAWN_X;

      _ecsManager->addComponent<ecs::EnemyComponent>(entity, {enemy_id, type});
      _ecsManager->addComponent<ecs::PositionComponent>(entity,
                                                        {spawnX, spawnY});
      _ecsManager->addComponent<ecs::HealthComponent>(entity, {100, 100});
      _ecsManager->addComponent<ecs::VelocityComponent>(entity,
                                                        {ENEMY_SPEED, 0.0f});
      _ecsManager->addComponent<ecs::ShootComponent>(entity,
                                                     {0.0f, 3.0f, true, 0.0f});
      ecs::ColliderComponent collider;
      collider.center = {25.f, 25.f};
      collider.halfSize = {25.f, 30.f};
      _ecsManager->addComponent<ecs::ColliderComponent>(entity, collider);
      _ecsManager->addComponent<ecs::ScoreComponent>(entity, {10});
      break;
    }
    default:
      return nullptr;
  }

  auto enemy = std::make_shared<Enemy>(enemy_id, entity, *_ecsManager);
  _enemies[enemy_id] = enemy;
  return enemy;
}

/**
 * @brief Removes the enemy with the given id, marks it as dead, and destroys
 * its ECS entity.
 *
 * If the enemy exists, its EnemyComponent (if present) will have `is_alive`
 * set to `false`, the corresponding ECS entity will be destroyed, and the
 * enemy will be removed from the registry. The operation is guarded by the
 * internal enemy mutex.
 *
 * @param enemy_id Identifier of the enemy to destroy. No action is taken if
 * no enemy with this id exists.
 */
void game::Game::destroyEnemy(int enemy_id) {
  std::lock_guard<std::mutex> lock(_enemyMutex);
  auto it = _enemies.find(enemy_id);
  if (it != _enemies.end()) {
    auto enemy = it->second;
    std::uint32_t entity_id = enemy->getEntityId();

    if (_ecsManager->hasComponent<ecs::EnemyComponent>(entity_id)) {
      auto &enemyComp =
          _ecsManager->getComponent<ecs::EnemyComponent>(entity_id);
      enemyComp.is_alive = false;
    }

    _ecsManager->destroyEntity(entity_id);
    _enemies.erase(it);
  }
}

std::shared_ptr<game::Enemy> game::Game::getEnemy(int enemy_id) {
  std::lock_guard<std::mutex> lock(_enemyMutex);
  auto it = _enemies.find(enemy_id);
  return (it != _enemies.end()) ? it->second : nullptr;
}

std::vector<std::shared_ptr<game::Enemy>> game::Game::getAllEnemies() const {
  std::lock_guard<std::mutex> lock(_enemyMutex);
  std::vector<std::shared_ptr<Enemy>> enemyList;
  enemyList.reserve(_enemies.size());
  for (const auto &pair : _enemies) {
    enemyList.push_back(pair.second);
  }
  return enemyList;
}

/**
 * @brief Create a new projectile entity, register it with the ECS and game
 * registry, and emit a ProjectileSpawnEvent.
 *
 * @param projectile_id Unique identifier for the projectile.
 * @param owner_id Identifier of the entity that fired the projectile.
 * @param type Projectile type.
 * @param x Initial X position.
 * @param y Initial Y position.
 * @param vx Initial X velocity.
 * @param vy Initial Y velocity.
 * @return std::shared_ptr<game::Projectile> Shared pointer to the created
 * projectile.
 */
std::shared_ptr<game::Projectile> game::Game::createProjectile(
    std::uint32_t projectile_id, std::uint32_t owner_id, ProjectileType type,
    float x, float y, float vx, float vy) {
  std::shared_ptr<Projectile> projectile;
  std::uint32_t entity;
  {
    std::lock_guard<std::mutex> lock(_ecsMutex);
    entity = _ecsManager->createEntity();
    _ecsManager->addComponent<ecs::PositionComponent>(entity, {x, y});
    _ecsManager->addComponent<ecs::SpeedComponent>(entity, {10.0f});
    _ecsManager->addComponent<ecs::ProjectileComponent>(
        entity, {projectile_id, type, owner_id, false,
                 (type == ProjectileType::ENEMY_BASIC), 10, 0, 100});
    _ecsManager->addComponent<ecs::VelocityComponent>(entity, {vx, vy});
    ecs::ColliderComponent collider;
    collider.center = {10.f, 10.f};
    collider.halfSize = {10.f, 10.f};
    _ecsManager->addComponent<ecs::ColliderComponent>(entity, collider);
    projectile = std::make_shared<Projectile>(projectile_id, owner_id, entity,
                                              *_ecsManager);
  }
  {
    std::lock_guard<std::mutex> lock(_projectileMutex);
    _projectiles[projectile_id] = projectile;
  }

  queue::ProjectileSpawnEvent event;
  event.projectile_id = projectile_id;
  event.owner_id = owner_id;
  event.type = type;
  event.x = x;
  event.y = y;
  event.damage = projectile->getDamage().value_or(0);
  event.is_enemy_projectile = (type == ProjectileType::ENEMY_BASIC);
  event.vx = vx;
  event.vy = vy;
  _eventQueue.addRequest(event);
  return projectile;
}

/**
 * @brief Removes the projectile with the given id from the game and its ECS.
 *
 * Destroys the projectile's underlying ECS entity and removes the projectile
 * from the internal registry. If no projectile with the given id exists, the
 * call has no effect.
 *
 * @param projectile_id Identifier of the projectile to remove.
 */
void game::Game::destroyProjectile(std::uint32_t projectile_id) {
  std::lock_guard<std::mutex> lock(_projectileMutex);
  auto it = _projectiles.find(projectile_id);
  if (it != _projectiles.end()) {
    auto projectile = it->second;
    std::uint32_t entity_id = projectile->getEntityId();

    queue::ProjectileDestroyEvent event;
    event.projectile_id = projectile_id;
    try {
      auto pos = projectile->getPosition();
      event.x = pos.first;
      event.y = pos.second;
    } catch (const std::runtime_error &e) {
      event.x = 0;
      event.y = 0;
    }
    _eventQueue.addRequest(event);

    {
      std::lock_guard<std::mutex> lock(_ecsMutex);
      _ecsManager->destroyEntity(entity_id);
    }
    _projectiles.erase(it);
  }
}

std::shared_ptr<game::Projectile> game::Game::getProjectile(
    std::uint32_t projectile_id) {
  std::lock_guard<std::mutex> lock(_projectileMutex);
  auto it = _projectiles.find(projectile_id);
  return (it != _projectiles.end()) ? it->second : nullptr;
}

std::vector<std::shared_ptr<game::Projectile>> game::Game::getAllProjectiles()
    const {
  std::lock_guard<std::mutex> lock(_projectileMutex);
  std::vector<std::shared_ptr<Projectile>> projectileList;
  projectileList.reserve(_projectiles.size());
  for (const auto &pair : _projectiles) {
    projectileList.push_back(pair.second);
  }
  return projectileList;
}

void game::Game::clearAllEntities() {
  std::scoped_lock lk(_playerMutex, _enemyMutex, _projectileMutex, _ecsMutex);

  auto entities = _ecsManager->getAllEntities();

  for (auto entity : entities) {
    _ecsManager->destroyEntity(entity);
  }

  _enemies.clear();
  _players.clear();
  _projectiles.clear();

  _nextEnemyId = 0;
  _nextProjectileId.store(0, std::memory_order_relaxed);
  _enemySpawnTimer = 0.0f;
}

std::unordered_map<int, int> game::Game::getPlayerScores() const {
  std::unordered_map<int, int> scores;
  std::scoped_lock lock(_playerMutex, _ecsMutex);
  for (const auto &pair : _players) {
    int playerId = pair.first;
    auto player = pair.second;
    if (player) {
      auto &scoreComp =
          _ecsManager->getComponent<ecs::ScoreComponent>(player->getEntityId());
      scores[playerId] = scoreComp.score;
    }
  }
  return scores;
}<|MERGE_RESOLUTION|>--- conflicted
+++ resolved
@@ -161,21 +161,17 @@
 /**
  * @brief Stops the game loop, joins the game thread, and clears all entities.
  *
- * If the game is not running or the internal thread is not joinable, this is a no-op.
- * Otherwise it sets the running flag to false, joins the thread if joinable, and
- * releases all game entities and related resources via clearAllEntities().
+ * If the game is not running or the internal thread is not joinable, this is a
+ * no-op. Otherwise it sets the running flag to false, joins the thread if
+ * joinable, and releases all game entities and related resources via
+ * clearAllEntities().
  */
 void game::Game::stop() {
   _running = false;
-<<<<<<< HEAD
-
-  if (_gameThread.joinable())
-    _gameThread.join();
-=======
+
   if (_gameThread.joinable()) {
     _gameThread.join();
   }
->>>>>>> b2f0574e
 
   clearAllEntities();
 }
@@ -212,6 +208,7 @@
     if (elapsedTime.count() >= GAME_DURATION) {
       queue::GameEndEvent endEvent;
       endEvent.game_ended = true;
+      endEvent.sequence_number = fetchAndIncrementSequenceNumber();
       _eventQueue.addRequest(endEvent);
       _running = false;
       break;
@@ -315,12 +312,14 @@
 }
 
 /**
- * @brief Advances the enemy spawn timer and spawns a BASIC_FIGHTER when the interval elapses.
- *
- * Increments the internal spawn accumulator by the provided delta and, if the configured
- * spawn interval is reached or exceeded, resets the accumulator, creates a BASIC_FIGHTER
- * enemy, and enqueues an EnemySpawnEvent containing the new enemy's id, type, position,
- * velocity, health, max health, and a sequence number.
+ * @brief Advances the enemy spawn timer and spawns a BASIC_FIGHTER when the
+ * interval elapses.
+ *
+ * Increments the internal spawn accumulator by the provided delta and, if the
+ * configured spawn interval is reached or exceeded, resets the accumulator,
+ * creates a BASIC_FIGHTER enemy, and enqueues an EnemySpawnEvent containing the
+ * new enemy's id, type, position, velocity, health, max health, and a sequence
+ * number.
  *
  * @param deltaTime Time elapsed since the last update in seconds.
  */
