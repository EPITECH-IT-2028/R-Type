#include "Game.hpp"
#include <chrono>
#include <cstdint>
#include <cstdlib>
#include <iostream>
#include <mutex>
#include <thread>
#include "ColliderComponent.hpp"
#include "CollisionSystem.hpp"
#include "EnemyComponent.hpp"
#include "EntityManager.hpp"
#include "Events.hpp"
#include "HealthComponent.hpp"
#include "Macro.hpp"
#include "Packet.hpp"
#include "PlayerComponent.hpp"
#include "PositionComponent.hpp"
#include "ProjectileComponent.hpp"
#include "ProjectileSystem.hpp"
#include "ScoreComponent.hpp"
#include "ServerInputSystem.hpp"
#include "ShootComponent.hpp"
#include "SpeedComponent.hpp"
#include "VelocityComponent.hpp"

game::Game::Game()
    : _running(false), _ecsManager(std::make_unique<ecs::ECSManager>()) {
  initECS();
  srand(time(nullptr));
}

/**
 * @brief Cleanly shuts down the game, stops the game loop, and releases game
 * resources.
 *
 * Stops the running game loop and joins the internal game thread, clears each
 * core system's reference to the ECS manager, destroys all entities, and
 * releases system resources.
 */
game::Game::~Game() {
  stop();

  if (_enemySystem) {
    _enemySystem->setECSManager(nullptr);
  }
  if (_projectileSystem) {
    _projectileSystem->setECSManager(nullptr);
  }
  if (_collisionSystem) {
    _collisionSystem->setECSManager(nullptr);
  }
  if (_serverInputSystem) {
    _serverInputSystem->setECSManager(nullptr);
  }

  clearAllEntities();

  _enemySystem.reset();
  _collisionSystem.reset();
  _projectileSystem.reset();
  _serverInputSystem.reset();
}

/**
 * @brief Register all ECS component types and configure core systems with their
 * required component signatures and links to this Game and the event queue.
 *
 * Registers the component types used by the game and creates/configures the
 * core systems (EnemySystem, ProjectileSystem, CollisionSystem), setting each
 * system's component signature and wiring the systems to the Game instance and
 * the event queue.
 *
 * Registered components: PositionComponent, HealthComponent, SpeedComponent,
 * PlayerComponent, ProjectileComponent, VelocityComponent, EnemyComponent,
 * ShootComponent, ColliderComponent, ScoreComponent.
 */
void game::Game::initECS() {
  try {
    _ecsManager->registerComponent<ecs::PositionComponent>();
    _ecsManager->registerComponent<ecs::HealthComponent>();
    _ecsManager->registerComponent<ecs::SpeedComponent>();
    _ecsManager->registerComponent<ecs::PlayerComponent>();
    _ecsManager->registerComponent<ecs::ProjectileComponent>();
    _ecsManager->registerComponent<ecs::VelocityComponent>();
    _ecsManager->registerComponent<ecs::EnemyComponent>();
    _ecsManager->registerComponent<ecs::ShootComponent>();
    _ecsManager->registerComponent<ecs::ColliderComponent>();
    _ecsManager->registerComponent<ecs::ScoreComponent>();
  } catch (const std::runtime_error &e) {
    std::cerr << "ECS Component registration error: " << e.what() << std::endl;
    return;
  }

  try {
    _enemySystem = _ecsManager->registerSystem<ecs::EnemySystem>();
    _enemySystem->setGame(this);
    _enemySystem->setEventQueue(&_eventQueue);

    _collisionSystem = _ecsManager->registerSystem<ecs::CollisionSystem>();
    _collisionSystem->setGame(this);
    _collisionSystem->setEventQueue(&_eventQueue);

    _projectileSystem = _ecsManager->registerSystem<ecs::ProjectileSystem>();

    _serverInputSystem = _ecsManager->registerSystem<ecs::ServerInputSystem>();
    _serverInputSystem->setEventQueue(&_eventQueue);

    Signature enemySignature;
    enemySignature.set(_ecsManager->getComponentType<ecs::EnemyComponent>());
    enemySignature.set(_ecsManager->getComponentType<ecs::PositionComponent>());
    enemySignature.set(_ecsManager->getComponentType<ecs::VelocityComponent>());
    enemySignature.set(_ecsManager->getComponentType<ecs::ShootComponent>());
    enemySignature.set(_ecsManager->getComponentType<ecs::HealthComponent>());
    enemySignature.set(_ecsManager->getComponentType<ecs::ColliderComponent>());
    enemySignature.set(_ecsManager->getComponentType<ecs::ScoreComponent>());
    _ecsManager->setSystemSignature<ecs::EnemySystem>(enemySignature);

    Signature projectileSignature;
    projectileSignature.set(
        _ecsManager->getComponentType<ecs::ProjectileComponent>());
    projectileSignature.set(
        _ecsManager->getComponentType<ecs::PositionComponent>());
    projectileSignature.set(
        _ecsManager->getComponentType<ecs::VelocityComponent>());
    projectileSignature.set(
        _ecsManager->getComponentType<ecs::ColliderComponent>());
    _ecsManager->setSystemSignature<ecs::ProjectileSystem>(projectileSignature);

    Signature collisionSignature;
    collisionSignature.set(
        _ecsManager->getComponentType<ecs::PositionComponent>());
    collisionSignature.set(
        _ecsManager->getComponentType<ecs::ColliderComponent>());
    _ecsManager->setSystemSignature<ecs::CollisionSystem>(collisionSignature);

    Signature serverInputSignature{};
    serverInputSignature.set(
        _ecsManager->getComponentType<ecs::VelocityComponent>());
    serverInputSignature.set(
        _ecsManager->getComponentType<ecs::PositionComponent>());
    serverInputSignature.set(
        _ecsManager->getComponentType<ecs::SpeedComponent>());
    serverInputSignature.set(
        _ecsManager->getComponentType<ecs::PlayerComponent>());
    _ecsManager->setSystemSignature<ecs::ServerInputSystem>(
        serverInputSignature);

  } catch (const std::runtime_error &e) {
    std::cerr << "ECS System registration error: " << e.what() << std::endl;
  }
}

void game::Game::start() {
  if (_running) {
    return;
  }
  _running = true;
  _gameThread = std::thread(&Game::Game::gameLoop, this);
}

void game::Game::stop() {
  if (!_running || !_gameThread.joinable()) {
    return;
  }

  _running = false;

  if (_gameThread.joinable())
    _gameThread.join();

  clearAllEntities();
}

/**
 * @brief Run the game's main loop: advance time, update systems, and spawn
 * enemies.
 *
<<<<<<< HEAD
 * Enqueues a GameStartEvent (sets its sequence number via getSequenceNumber()
 * and increments the sequence) then repeatedly:
 * - updates the stored frame delta time (_deltaTime),
 * - calls update on enemy, projectile, and collision systems with the delta,
 * - invokes enemy spawn logic,
 * - and enforces approximate 16ms frame pacing.
=======
 * Enqueues a GameStartEvent immediately, then repeatedly:
 * - calculates and stores frame delta time in `_deltaTime`,
 * - updates the enemy, projectile, and collision systems with the delta time,
 * - runs enemy spawn logic,
 * - dynamically sleeps to maintain a consistent tick rate.
>>>>>>> e64132ab
 *
 * The loop ends when `_running` becomes false or if any required system
 * (enemy, projectile, collision) is unavailable, in which case `_running` is
 * cleared and the loop stops.
 */
void game::Game::gameLoop() {
  queue::GameStartEvent startEvent;
  startEvent.game_started = true;
  startEvent.sequence_number = fetchAndIncrementSequenceNumber();
  _eventQueue.addRequest(startEvent);

  auto lastTime = std::chrono::high_resolution_clock::now();
  constexpr std::chrono::nanoseconds tickDuration(NANOSECONDS_IN_SECOND / TPS);

  while (_running) {
    auto frameStart = std::chrono::high_resolution_clock::now();
    if (!_enemySystem || !_projectileSystem || !_collisionSystem) {
      std::cerr << "Error: ECS Manager or Systems not initialized."
                << std::endl;
      _running = false;
      break;
    }
    std::chrono::duration<float> deltaTime = frameStart - lastTime;
    _deltaTime.store(deltaTime.count());
    lastTime = frameStart;

    _serverInputSystem->update(deltaTime.count());
    _enemySystem->update(deltaTime.count());
    _projectileSystem->update(deltaTime.count());
    _collisionSystem->update(deltaTime.count());

    spawnEnemy(deltaTime.count());

    auto frameEnd = std::chrono::high_resolution_clock::now();
    auto frameDuration = frameEnd - frameStart;
    auto sleepTime = tickDuration - frameDuration;
    if (sleepTime > std::chrono::nanoseconds(0))
      std::this_thread::sleep_for(sleepTime);
  }
}

/**
 * @brief Create a new player entity, attach initial components, and register
 * the player.
 *
 * Creates an ECS entity for the player, attaches Position, Health, Speed,
 * Player, Velocity, Shoot, Collider, and Score components, stores the
 * resulting Player instance in the game's player registry, and returns it.
 *
 * @param player_id Unique identifier for the player.
 * @param name Player display name.
 * @return std::shared_ptr<game::Player> Shared pointer to the created Player
 * stored in the game.
 */
std::shared_ptr<game::Player> game::Game::createPlayer(
    std::uint32_t player_id, const std::string &name) {
  std::scoped_lock lock(_playerMutex, _ecsMutex);
  auto entity = _ecsManager->createEntity();

  _ecsManager->addComponent<ecs::PositionComponent>(entity, {10.0f, 10.0f});
  _ecsManager->addComponent<ecs::HealthComponent>(entity, {100, 100});
  _ecsManager->addComponent<ecs::SpeedComponent>(entity, {PLAYER_SPEED});
  _ecsManager->addComponent<ecs::PlayerComponent>(
      entity, {player_id, name, true, 0, true});
  _ecsManager->addComponent<ecs::VelocityComponent>(entity, {0.0f, 0.0f});
  _ecsManager->addComponent<ecs::ShootComponent>(entity,
                                                 {0.0f, 3.0f, true, 0.0f});
  ecs::ColliderComponent collider;
  collider.center = {25.f, 25.f};
  collider.halfSize = {25.f, 25.f};
  _ecsManager->addComponent<ecs::ColliderComponent>(entity, collider);
  _ecsManager->addComponent<ecs::ScoreComponent>(entity, {0});

  auto player = std::make_shared<Player>(player_id, entity, *_ecsManager);
  _players[player_id] = player;

  return player;
}

/**
 * @brief Removes a player and its associated ECS entity from the game.
 *
 * Destroys the ECS entity owned by the player with the given id and removes the
 * player from the internal registry. If no player with that id exists, the
 * function has no effect.
 *
 * @param player_id Identifier of the player to remove.
 */
void game::Game::destroyPlayer(int player_id) {
  std::lock_guard<std::mutex> lock(_playerMutex);
  auto it = _players.find(player_id);
  if (it != _players.end()) {
    std::uint32_t entity_id = it->second->getEntityId();
    _ecsManager->destroyEntity(entity_id);
    _players.erase(it);
  }
}

std::shared_ptr<game::Player> game::Game::getPlayer(int player_id) {
  std::scoped_lock lock(_playerMutex);
  auto it = _players.find(player_id);
  return (it != _players.end()) ? it->second : nullptr;
}

std::vector<std::shared_ptr<game::Player>> game::Game::getAllPlayers() const {
  std::scoped_lock lock(_playerMutex);
  std::vector<std::shared_ptr<Player>> playerList;
  playerList.reserve(_players.size());
  for (const auto &pair : _players) {
    playerList.push_back(pair.second);
  }
  return playerList;
}

void game::Game::spawnEnemy(float deltaTime) {
  _enemySpawnTimer += deltaTime;

  if (_enemySpawnTimer >= _enemySpawnInterval) {
    _enemySpawnTimer = 0.0f;

    auto enemy = createEnemy(_nextEnemyId++, EnemyType::BASIC_FIGHTER);

    if (enemy) {
      auto pos = enemy->getPosition();
      auto vel = enemy->getVelocity();
      auto health = enemy->getHealth().value_or(0);
      auto max_health = enemy->getMaxHealth().value_or(0);
      queue::EnemySpawnEvent event;
      event.enemy_id = enemy->getEnemyId();
      event.type = EnemyType::BASIC_FIGHTER;
      event.x = pos.first;
      event.y = pos.second;
      event.vx = vel.first;
      event.vy = vel.second;
      event.health = health;
      event.max_health = max_health;
      event.sequence_number = fetchAndIncrementSequenceNumber();
      _eventQueue.addRequest(event);
    }
  }
}

/**
 * @brief Create and register an enemy with the specified id and type.
 *
 * Creates an enemy entity, configures its gameplay components according to
 * the given EnemyType, stores the resulting Enemy instance in the game's
 * enemy registry, and returns a shared pointer to that Enemy.
 *
 * @param enemy_id Unique identifier assigned to the new enemy.
 * @param type EnemyType value that determines the enemy's configuration and
 * behavior.
 * @return std::shared_ptr<Enemy> Shared pointer to the created Enemy, or
 * `nullptr` if the provided EnemyType is unsupported.
 */
std::shared_ptr<game::Enemy> game::Game::createEnemy(int enemy_id,
                                                     const EnemyType type) {
  std::scoped_lock lock(_enemyMutex);
  std::uint32_t entity;
  switch (type) {
    case EnemyType::BASIC_FIGHTER: {
      std::scoped_lock ecsLock(_ecsMutex);
      entity = _ecsManager->createEntity();

      float spawnY =
          static_cast<float>(rand() % ENEMY_SPAWN_Y + ENEMY_SPAWN_OFFSET);
      float spawnX = ENEMY_SPAWN_X;

      _ecsManager->addComponent<ecs::EnemyComponent>(entity, {enemy_id, type});
      _ecsManager->addComponent<ecs::PositionComponent>(entity,
                                                        {spawnX, spawnY});
      _ecsManager->addComponent<ecs::HealthComponent>(entity, {100, 100});
      _ecsManager->addComponent<ecs::VelocityComponent>(entity,
                                                        {ENEMY_SPEED, 0.0f});
      _ecsManager->addComponent<ecs::ShootComponent>(entity,
                                                     {0.0f, 3.0f, true, 0.0f});
      ecs::ColliderComponent collider;
      collider.center = {25.f, 25.f};
      collider.halfSize = {25.f, 30.f};
      _ecsManager->addComponent<ecs::ColliderComponent>(entity, collider);
      _ecsManager->addComponent<ecs::ScoreComponent>(entity, {10});
      break;
    }
    default:
      return nullptr;
  }

  auto enemy = std::make_shared<Enemy>(enemy_id, entity, *_ecsManager);
  _enemies[enemy_id] = enemy;
  return enemy;
}

/**
 * @brief Removes the enemy with the given id, marks it as dead, and destroys
 * its ECS entity.
 *
 * If the enemy exists, its EnemyComponent (if present) will have `is_alive` set
 * to `false`, the corresponding ECS entity will be destroyed, and the enemy
 * will be removed from the registry. The operation is guarded by the internal
 * enemy mutex.
 *
 * @param enemy_id Identifier of the enemy to destroy. No action is taken if no
 * enemy with this id exists.
 */
void game::Game::destroyEnemy(int enemy_id) {
  std::scoped_lock lock(_enemyMutex);
  auto it = _enemies.find(enemy_id);
  if (it != _enemies.end()) {
    auto enemy = it->second;
    std::uint32_t entity_id = enemy->getEntityId();

    if (_ecsManager->hasComponent<ecs::EnemyComponent>(entity_id)) {
      auto &enemyComp =
          _ecsManager->getComponent<ecs::EnemyComponent>(entity_id);
      enemyComp.is_alive = false;
    }

    _ecsManager->destroyEntity(entity_id);
    _enemies.erase(it);
  }
}

std::shared_ptr<game::Enemy> game::Game::getEnemy(int enemy_id) {
  std::scoped_lock lock(_enemyMutex);
  auto it = _enemies.find(enemy_id);
  return (it != _enemies.end()) ? it->second : nullptr;
}

std::vector<std::shared_ptr<game::Enemy>> game::Game::getAllEnemies() const {
  std::scoped_lock lock(_enemyMutex);
  std::vector<std::shared_ptr<Enemy>> enemyList;
  enemyList.reserve(_enemies.size());
  for (const auto &pair : _enemies) {
    enemyList.push_back(pair.second);
  }
  return enemyList;
}

/**
 * @brief Create a new projectile entity, register it with the ECS and game
 * registry, and emit a ProjectileSpawnEvent.
 *
 * @param projectile_id Unique identifier for the projectile.
 * @param owner_id Identifier of the entity that fired the projectile.
 * @param type Projectile type.
 * @param x Initial X position.
 * @param y Initial Y position.
 * @param vx Initial X velocity.
 * @param vy Initial Y velocity.
 * @return std::shared_ptr<game::Projectile> Shared pointer to the created
 * projectile.
 */
std::shared_ptr<game::Projectile> game::Game::createProjectile(
    std::uint32_t projectile_id, std::uint32_t owner_id, ProjectileType type,
    float x, float y, float vx, float vy) {
  std::shared_ptr<Projectile> projectile;
  std::uint32_t entity;
  {
    std::scoped_lock ecsLock(_ecsMutex);
    entity = _ecsManager->createEntity();
    _ecsManager->addComponent<ecs::PositionComponent>(entity, {x, y});
    _ecsManager->addComponent<ecs::SpeedComponent>(entity, {10.0f});
    _ecsManager->addComponent<ecs::ProjectileComponent>(
        entity, {projectile_id, type, owner_id, false,
                 (type == ProjectileType::ENEMY_BASIC), 10, 0, 100});
    _ecsManager->addComponent<ecs::VelocityComponent>(entity, {vx, vy});
    ecs::ColliderComponent collider;
    collider.center = {10.f, 10.f};
    collider.halfSize = {10.f, 10.f};
    _ecsManager->addComponent<ecs::ColliderComponent>(entity, collider);
    projectile = std::make_shared<Projectile>(projectile_id, owner_id, entity,
                                              *_ecsManager);
  }
  {
    std::scoped_lock lk(_projectileMutex);
    _projectiles[projectile_id] = projectile;
  }

  queue::ProjectileSpawnEvent event;
  event.projectile_id = projectile_id;
  event.owner_id = owner_id;
  event.type = type;
  event.x = x;
  event.y = y;
  event.damage = projectile->getDamage().value_or(0);
  event.is_enemy_projectile = (type == ProjectileType::ENEMY_BASIC);
  event.vx = vx;
  event.vy = vy;
  _eventQueue.addRequest(event);
  return projectile;
}

/**
 * @brief Removes the projectile with the given id from the game and its ECS.
 *
 * Destroys the projectile's underlying ECS entity and removes the projectile
 * from the internal registry. If no projectile with the given id exists, the
 * call has no effect.
 *
 * @param projectile_id Identifier of the projectile to remove.
 */
void game::Game::destroyProjectile(std::uint32_t projectile_id) {
  std::scoped_lock lock(_projectileMutex);
  auto it = _projectiles.find(projectile_id);
  if (it != _projectiles.end()) {
    std::uint32_t entity_id = it->second->getEntityId();
    {
      std::scoped_lock ecsLock(_ecsMutex);
      _ecsManager->destroyEntity(entity_id);
    }
    _projectiles.erase(it);
  }
}

std::shared_ptr<game::Projectile> game::Game::getProjectile(
    std::uint32_t projectile_id) {
  std::scoped_lock lock(_projectileMutex);
  auto it = _projectiles.find(projectile_id);
  return (it != _projectiles.end()) ? it->second : nullptr;
}

std::vector<std::shared_ptr<game::Projectile>> game::Game::getAllProjectiles()
    const {
  std::scoped_lock lock(_projectileMutex);
  std::vector<std::shared_ptr<Projectile>> projectileList;
  projectileList.reserve(_projectiles.size());
  for (const auto &pair : _projectiles) {
    projectileList.push_back(pair.second);
  }
  return projectileList;
}

void game::Game::clearAllEntities() {
  std::scoped_lock lk(_playerMutex, _enemyMutex, _projectileMutex, _ecsMutex);

  auto entities = _ecsManager->getAllEntities();

  for (auto entity : entities) {
    _ecsManager->destroyEntity(entity);
  }

  _enemies.clear();
  _players.clear();
  _projectiles.clear();

  _nextEnemyId = 0;
  _nextProjectileId.store(0, std::memory_order_relaxed);
  _enemySpawnTimer = 0.0f;
}<|MERGE_RESOLUTION|>--- conflicted
+++ resolved
@@ -175,20 +175,11 @@
  * @brief Run the game's main loop: advance time, update systems, and spawn
  * enemies.
  *
-<<<<<<< HEAD
- * Enqueues a GameStartEvent (sets its sequence number via getSequenceNumber()
- * and increments the sequence) then repeatedly:
- * - updates the stored frame delta time (_deltaTime),
- * - calls update on enemy, projectile, and collision systems with the delta,
- * - invokes enemy spawn logic,
- * - and enforces approximate 16ms frame pacing.
-=======
  * Enqueues a GameStartEvent immediately, then repeatedly:
  * - calculates and stores frame delta time in `_deltaTime`,
  * - updates the enemy, projectile, and collision systems with the delta time,
  * - runs enemy spawn logic,
  * - dynamically sleeps to maintain a consistent tick rate.
->>>>>>> e64132ab
  *
  * The loop ends when `_running` becomes false or if any required system
  * (enemy, projectile, collision) is unavailable, in which case `_running` is
