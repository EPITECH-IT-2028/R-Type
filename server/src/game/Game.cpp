--- conflicted
+++ resolved
@@ -153,12 +153,8 @@
  *
  * @param player_id Unique identifier for the player.
  * @param name Display name for the player.
-<<<<<<< HEAD
- * @return std::shared_ptr<game::Player> Shared pointer to the created Player stored in the game's player map.
-=======
  * @return std::shared_ptr<game::Player> Shared pointer to the created Player
  * instance stored in the game.
->>>>>>> ceb35dd1
  */
 std::shared_ptr<game::Player> game::Game::createPlayer(
     std::uint32_t player_id, const std::string &name) {
