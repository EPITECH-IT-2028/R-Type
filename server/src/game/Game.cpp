--- conflicted
+++ resolved
@@ -184,60 +184,33 @@
  * (enemy, projectile, collision) is not available, in which case the running
  * flag is cleared and the loop stops.
  */
+
 void game::Game::gameLoop() {
-  const float TICK_DURATION = 1.0f / TICK_RATE;
-  const auto TICK_DURATION_MS = std::chrono::duration<float>(TICK_DURATION);
-
   queue::GameStartEvent startEvent;
   startEvent.game_started = true;
   _eventQueue.addRequest(startEvent);
 
   auto lastTime = std::chrono::high_resolution_clock::now();
-<<<<<<< HEAD
   auto gameStartTime = std::chrono::high_resolution_clock::now();
-  auto lastTickTime = lastTime;
-=======
   constexpr std::chrono::nanoseconds tickDuration(NANOSECONDS_IN_SECOND / TPS);
->>>>>>> 849d0fce
 
   while (_running) {
     auto frameStart = std::chrono::high_resolution_clock::now();
+
+    std::chrono::duration<float> elapsedTime = frameStart - gameStartTime;
+    if (elapsedTime.count() >= GAME_DURATION) {
+      queue::GameEndEvent endEvent;
+      endEvent.game_ended = true;
+      _eventQueue.addRequest(endEvent);
+      break;
+    }
     if (!_enemySystem || !_projectileSystem || !_collisionSystem) {
       std::cerr << "Error: ECS Manager or Systems not initialized."
                 << std::endl;
       _running = false;
       break;
     }
-<<<<<<< HEAD
-
-    auto now = std::chrono::high_resolution_clock::now();
-    std::chrono::duration<float> deltaTime = now - lastTime;
-    lastTime = now;
-
-    std::chrono::duration<float> timeSinceLastTick = now - lastTickTime;
-
-    if (timeSinceLastTick >= TICK_DURATION_MS) {
-      _deltaTime.store(TICK_DURATION);
-      lastTickTime = now;
-
-      std::chrono::duration<float> elapsedTime = now - gameStartTime;
-      if (elapsedTime.count() >= GAME_DURATION) {
-        queue::GameEndEvent endEvent;
-        endEvent.game_ended = true;
-        _eventQueue.addRequest(endEvent);
-        break;
-      }
-
-      _serverInputSystem->update(TICK_DURATION);
-      _enemySystem->update(TICK_DURATION);
-      _projectileSystem->update(TICK_DURATION);
-      _collisionSystem->update(TICK_DURATION);
-      spawnEnemy(TICK_DURATION);
-    } else {
-      auto timeToWait = TICK_DURATION_MS - timeSinceLastTick;
-      std::this_thread::sleep_for(timeToWait);
-    }
-=======
+
     std::chrono::duration<float> deltaTime = frameStart - lastTime;
     _deltaTime.store(deltaTime.count());
     lastTime = frameStart;
@@ -246,7 +219,6 @@
     _enemySystem->update(deltaTime.count());
     _projectileSystem->update(deltaTime.count());
     _collisionSystem->update(deltaTime.count());
-
     spawnEnemy(deltaTime.count());
 
     auto frameEnd = std::chrono::high_resolution_clock::now();
@@ -254,7 +226,6 @@
     auto sleepTime = tickDuration - frameDuration;
     if (sleepTime > std::chrono::nanoseconds(0))
       std::this_thread::sleep_for(sleepTime);
->>>>>>> 849d0fce
   }
 }
 
@@ -299,9 +270,9 @@
 /**
  * @brief Removes a player and its associated ECS entity from the game.
  *
- * Destroys the ECS entity owned by the player with the given id and removes the
- * player from the internal registry. If no player with that id exists, the
- * function has no effect.
+ * Destroys the ECS entity owned by the player with the given id and removes
+ * the player from the internal registry. If no player with that id exists,
+ * the function has no effect.
  *
  * @param player_id Identifier of the player to remove.
  */
@@ -412,13 +383,13 @@
  * @brief Removes the enemy with the given id, marks it as dead, and destroys
  * its ECS entity.
  *
- * If the enemy exists, its EnemyComponent (if present) will have `is_alive` set
- * to `false`, the corresponding ECS entity will be destroyed, and the enemy
- * will be removed from the registry. The operation is guarded by the internal
- * enemy mutex.
- *
- * @param enemy_id Identifier of the enemy to destroy. No action is taken if no
- * enemy with this id exists.
+ * If the enemy exists, its EnemyComponent (if present) will have `is_alive`
+ * set to `false`, the corresponding ECS entity will be destroyed, and the
+ * enemy will be removed from the registry. The operation is guarded by the
+ * internal enemy mutex.
+ *
+ * @param enemy_id Identifier of the enemy to destroy. No action is taken if
+ * no enemy with this id exists.
  */
 void game::Game::destroyEnemy(int enemy_id) {
   std::scoped_lock lock(_enemyMutex);
