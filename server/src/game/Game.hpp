#pragma once

#include <atomic>
#include <cstdint>
#include <memory>
#include <mutex>
#include <thread>
#include <unordered_map>
#include <vector>
#include "ECSManager.hpp"
#include "Enemy.hpp"
#include "EnemyComponent.hpp"
#include "EnemySystem.hpp"
#include "Player.hpp"
<<<<<<< HEAD
#include "Queue.hpp"
=======
#include "Projectile.hpp"
>>>>>>> f2dede4d

namespace game {

  class Game {
    public:
      Game();
      ~Game();
      void start();
      void stop();

      /*  Player Management */
      std::shared_ptr<Player> createPlayer(int player_id,
                                           const std::string &name);

      std::shared_ptr<game::Projectile> createProjectile(
          std::uint32_t projectile_id, std::uint32_t owner_id,
          ProjectileType type, float x, float y);
      void destroyPlayer(int player_id);

      void destroyProjectile(std::uint32_t projectile_id);

      std::shared_ptr<Player> getPlayer(int player_id);

      std::shared_ptr<Projectile> getProjectile(std::uint32_t projectile_id);

      std::vector<std::shared_ptr<Player>> getAllPlayers() const;

<<<<<<< HEAD
      /* Enemy Management */
      std::shared_ptr<Enemy> createEnemy(int enemy_id,
                                         const ecs::EnemyType type);
      void destroyEnemy(int enemy_id);
      std::shared_ptr<Enemy> getEnemy(int enemy_id);
      std::vector<std::shared_ptr<Enemy>> getAllEnemies() const;

      ecs::ECSManager &getECSManager() {
        return *_ecsManager;
      }

      std::shared_ptr<ecs::EnemySystem> getEnemySystem() {
        return _enemySystem;
      }

      queue::EventQueue &getEventQueue() {
        return _eventQueue;
      }
=======
      std::vector<std::shared_ptr<Projectile>> getAllProjectiles() const;
>>>>>>> f2dede4d

    private:
      void gameLoop();
      void initECS();
      std::atomic<bool> _running;
      std::thread _gameThread;

      void spawnEnemy(float deltaTime);

      std::unique_ptr<ecs::ECSManager> _ecsManager;

      std::shared_ptr<ecs::EnemySystem> _enemySystem;

      std::unordered_map<int, std::shared_ptr<Enemy>> _enemies;

      float _enemySpawnTimer = 0.0f;
      float _enemySpawnInterval = 3.0f;
      int _nextEnemyId = 0;

      std::unordered_map<int, std::shared_ptr<Player>> _players;
      std::unordered_map<std::uint32_t, std::shared_ptr<Projectile>>
          _projectiles;
      mutable std::mutex _ecsMutex;
      mutable std::mutex _playerMutex;
<<<<<<< HEAD
      mutable std::mutex _enemyMutex;
      queue::EventQueue _eventQueue;
=======
      mutable std::mutex _projectileMutex;
>>>>>>> f2dede4d
  };

}  // namespace game<|MERGE_RESOLUTION|>--- conflicted
+++ resolved
@@ -12,11 +12,8 @@
 #include "EnemyComponent.hpp"
 #include "EnemySystem.hpp"
 #include "Player.hpp"
-<<<<<<< HEAD
+#include "Projectile.hpp"
 #include "Queue.hpp"
-=======
-#include "Projectile.hpp"
->>>>>>> f2dede4d
 
 namespace game {
 
@@ -44,7 +41,6 @@
 
       std::vector<std::shared_ptr<Player>> getAllPlayers() const;
 
-<<<<<<< HEAD
       /* Enemy Management */
       std::shared_ptr<Enemy> createEnemy(int enemy_id,
                                          const ecs::EnemyType type);
@@ -63,9 +59,8 @@
       queue::EventQueue &getEventQueue() {
         return _eventQueue;
       }
-=======
+
       std::vector<std::shared_ptr<Projectile>> getAllProjectiles() const;
->>>>>>> f2dede4d
 
     private:
       void gameLoop();
@@ -90,12 +85,9 @@
           _projectiles;
       mutable std::mutex _ecsMutex;
       mutable std::mutex _playerMutex;
-<<<<<<< HEAD
       mutable std::mutex _enemyMutex;
       queue::EventQueue _eventQueue;
-=======
       mutable std::mutex _projectileMutex;
->>>>>>> f2dede4d
   };
 
 }  // namespace game