#pragma once

#include <asio.hpp>
#include <cstddef>
#include <cstdint>
#include <memory>
#include <vector>
#include "Client.hpp"
#include "Events.hpp"
#include "PacketFactory.hpp"
#include "ServerNetworkManager.hpp"
#include "game/GameManager.hpp"

namespace game {
  class GameManager;
  class GameRoom;
}  // namespace game

namespace server {

<<<<<<< HEAD
  enum class ClientState {
    CONNECTED_MENU = 0,
    IN_ROOM_WAITING = 1,
    IN_GAME = 2,
    DISCONNECTED = 3
  };

  struct Client {
    public:
      Client(int id);
      ~Client() = default;

      bool _connected = false;
      int _player_id = -1;
      uint32_t _room_id = NO_ROOM;
      std::string _player_name = "";
      ClientState _state = ClientState::CONNECTED_MENU;
      std::chrono::steady_clock::time_point _last_heartbeat;
      std::chrono::steady_clock::time_point _last_position_update;
      uint32_t _entity_id = std::numeric_limits<uint32_t>::max();
  };

=======
>>>>>>> 97bf4285
  class Server {
    public:
      Server(std::uint16_t port, std::uint8_t max_clients,
             std::uint8_t max_clients_per_room);
      ~Server() = default;

      void start();
      void stop();

      network::ServerNetworkManager &getNetworkManager() {
        return _networkManager;
      }

      std::uint16_t getPort() const {
        return _port;
      }

      int getPlayerCount() const {
        return _player_count;
      }

      std::uint32_t getProjectileCount() const {
        return _projectile_count;
      }

      void setProjectileCount(std::uint32_t projectile_count) {
        _projectile_count = projectile_count;
      }

      void setPlayerCount(int player_count) {
        _player_count = player_count;
      }

      const std::vector<std::shared_ptr<Client>> &getClients() const {
        return _clients;
      }

      game::GameManager &getGameManager() {
        return *_gameManager;
      }

      void clearClientSlot(int player_id);

      std::shared_ptr<Client> getClientById(int player_id) const;

      bool initializePlayerInRoom(Client &client);

    private:
      void startReceive();
      void handleReceive(const char *data, std::size_t bytes_transferred);

      void handleTimeout();
      void scheduleTimeoutCheck();

      void scheduleEventProcessing();
      void processGameEvents();
      void handleGameEvent(const queue::GameEvent &event, uint32_t roomId);

      size_t findExistingClient();
      void handlePlayerInfoPacket(const char *data, std::size_t size);
      void handleClientData(std::size_t client_idx, const char *data,
                            std::size_t size);

      std::shared_ptr<Client> getClient(std::size_t idx) const;

      void handleCountdown(std::shared_ptr<game::GameRoom> room,
                           std::shared_ptr<asio::steady_timer> timer);

      network::ServerNetworkManager _networkManager;

      std::vector<std::shared_ptr<Client>> _clients;
      packet::PacketHandlerFactory _factory;

      uint16_t screen_width = 800;
      uint16_t screen_height = 1200;

      std::shared_ptr<game::GameManager> _gameManager;

      std::uint8_t _max_clients;
      std::uint8_t _max_clients_per_room = 4;
      std::uint16_t _port;
      int _player_count;
      int _next_player_id;
      std::uint32_t _projectile_count;
  };
}  // namespace server<|MERGE_RESOLUTION|>--- conflicted
+++ resolved
@@ -18,31 +18,6 @@
 
 namespace server {
 
-<<<<<<< HEAD
-  enum class ClientState {
-    CONNECTED_MENU = 0,
-    IN_ROOM_WAITING = 1,
-    IN_GAME = 2,
-    DISCONNECTED = 3
-  };
-
-  struct Client {
-    public:
-      Client(int id);
-      ~Client() = default;
-
-      bool _connected = false;
-      int _player_id = -1;
-      uint32_t _room_id = NO_ROOM;
-      std::string _player_name = "";
-      ClientState _state = ClientState::CONNECTED_MENU;
-      std::chrono::steady_clock::time_point _last_heartbeat;
-      std::chrono::steady_clock::time_point _last_position_update;
-      uint32_t _entity_id = std::numeric_limits<uint32_t>::max();
-  };
-
-=======
->>>>>>> 97bf4285
   class Server {
     public:
       Server(std::uint16_t port, std::uint8_t max_clients,
