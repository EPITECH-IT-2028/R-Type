--- conflicted
+++ resolved
@@ -71,13 +71,10 @@
 
       bool initializePlayerInRoom(Client &client);
 
-<<<<<<< HEAD
       game::Challenge &getChallengeManager() {
         return _challenge;
       }
-=======
       void checkIsPlayerBan();
->>>>>>> c6217687
 
     private:
       void startReceive();
@@ -109,11 +106,8 @@
       std::uint16_t screen_height = 1200;
 
       std::shared_ptr<game::GameManager> _gameManager;
-<<<<<<< HEAD
       game::Challenge _challenge;
-=======
       std::shared_ptr<database::DatabaseManager> _databaseManager;
->>>>>>> c6217687
 
       std::uint8_t _max_clients;
       std::uint8_t _max_clients_per_room = 4;
