--- conflicted
+++ resolved
@@ -102,11 +102,8 @@
       std::uint16_t _port;
       int _player_count;
       int _next_player_id;
-<<<<<<< HEAD
       std::shared_ptr<asio::steady_timer> _eventTimer;
-=======
       std::uint32_t _projectile_count;
       std::uint32_t _next_projectile_id;
->>>>>>> f2dede4d
   };
 }  // namespace server