#pragma once

#include <asio.hpp>
#include <cstddef>
#include <cstdint>
#include <memory>
#include <unordered_map>
#include <vector>
#include "Client.hpp"
#include "Events.hpp"
#include "PacketFactory.hpp"
#include "ServerNetworkManager.hpp"
#include "game/GameManager.hpp"

namespace game {
  class GameManager;
  class GameRoom;
}  // namespace game

namespace server {

  class Server {
    public:
      Server(std::uint16_t port, std::uint8_t max_clients,
             std::uint8_t max_clients_per_room);
      ~Server() = default;

      void start();
      void stop();

      network::ServerNetworkManager &getNetworkManager() {
        return _networkManager;
      }

      std::uint16_t getPort() const {
        return _port;
      }

      int getPlayerCount() const {
        return _player_count;
      }

      std::uint32_t getProjectileCount() const {
        return _projectile_count;
      }

      void setProjectileCount(std::uint32_t projectile_count) {
        _projectile_count = projectile_count;
      }

      void setPlayerCount(int player_count) {
        _player_count = player_count;
      }

      const std::vector<std::shared_ptr<Client>> &getClients() const {
        return _clients;
      }

      game::GameManager &getGameManager() {
        return *_gameManager;
      }

      void clearClientSlot(int player_id);

      std::shared_ptr<Client> getClientById(int player_id) const;

      bool initializePlayerInRoom(Client &client);

    private:
      void startReceive();
      void handleReceive(const char *data, std::size_t bytes_transferred);

      void handleTimeout();
      void scheduleTimeoutCheck();

      void scheduleEventProcessing();
      void processGameEvents();
      void handleGameEvent(const queue::GameEvent &event, std::uint32_t roomId);

      size_t findExistingClient();
      void handlePlayerInfoPacket(const char *data, std::size_t size);
      void handleClientData(std::size_t client_idx, const char *data,
                            std::size_t size);

      std::shared_ptr<Client> getClient(std::size_t idx) const;

<<<<<<< HEAD
      void handleUnacknowledgedPackets();

      void resendThreadFunction();

    private:
=======
      void handleCountdown(std::shared_ptr<game::GameRoom> room,
                           std::shared_ptr<asio::steady_timer> timer);

>>>>>>> 17617309
      network::ServerNetworkManager _networkManager;

      std::vector<std::shared_ptr<Client>> _clients;
      packet::PacketHandlerFactory _factory;

      std::uint16_t screen_width = 800;
      std::uint16_t screen_height = 1200;

      std::shared_ptr<game::GameManager> _gameManager;
      std::unordered_map<std::uint32_t, std::uint32_t> _acknowledgements;

      std::thread _resendThread;
      std::atomic<bool> _resendThreadRunning{false};


      std::uint8_t _max_clients;
      std::uint8_t _max_clients_per_room = 4;
      std::uint16_t _port;
      int _player_count;
      int _next_player_id;
      std::uint32_t _projectile_count;
  };
}  // namespace server<|MERGE_RESOLUTION|>--- conflicted
+++ resolved
@@ -23,7 +23,9 @@
     public:
       Server(std::uint16_t port, std::uint8_t max_clients,
              std::uint8_t max_clients_per_room);
-      ~Server() = default;
+      ~Server() {
+        stop();
+      }
 
       void start();
       void stop();
@@ -84,17 +86,14 @@
 
       std::shared_ptr<Client> getClient(std::size_t idx) const;
 
-<<<<<<< HEAD
       void handleUnacknowledgedPackets();
 
       void resendThreadFunction();
 
     private:
-=======
       void handleCountdown(std::shared_ptr<game::GameRoom> room,
                            std::shared_ptr<asio::steady_timer> timer);
 
->>>>>>> 17617309
       network::ServerNetworkManager _networkManager;
 
       std::vector<std::shared_ptr<Client>> _clients;
