--- conflicted
+++ resolved
@@ -14,56 +14,17 @@
 option(BUILD_SERVER "Build the server" OFF)
 option(BUILD_TESTS "Build the tests" OFF)
 
-<<<<<<< HEAD
-option(SERVER "Build the server executable" OFF)
-option(GAME "Build the game executable" OFF)
-option(ENABLE_TESTS "Build the tests" OFF)
-
-if(SERVER)
-    add_executable(r_type_server
-        server/src/main.cpp
-        server/src/Server.cpp
-        server/src/packets/PacketFactory.cpp
-        server/src/packets/PacketHandler.cpp
-        server/src/Help.cpp
-        server/src/Parser.cpp
-        server/src/game/Game.cpp
-        server/src/player/Player.cpp
-        game_engine/ecs/EntityManager.cpp
-    )
-
-    set_target_properties(r_type_server PROPERTIES
-        RUNTIME_OUTPUT_DIRECTORY ${PROJECT_SOURCE_DIR}
-    )
-=======
 if(NOT DEFINED CMAKE_TOOLCHAIN_FILE)
   message(WARNING "CMAKE_TOOLCHAIN_FILE is not set. Please set it via -DCMAKE_TOOLCHAIN_FILE=...")
 endif()
->>>>>>> e7ad1e24
 
 if(NOT BUILD_CLIENT AND NOT BUILD_SERVER)
   message(FATAL_ERROR "At least one of BUILD_CLIENT or BUILD_SERVER must be ON.")
 endif()
 
-<<<<<<< HEAD
-    target_include_directories(r_type_server 
-        PRIVATE 
-        ${asio_SOURCE_DIR}/asio/include
-        server/src/
-        server/src/errors/
-        server/src/packets/
-        server/src/game/
-        server/src/player/
-        core/network/
-        game_engine/ecs/components/
-        game_engine/ecs/systems/
-        game_engine/ecs/
-    )
-=======
 if(BUILD_CLIENT)
   add_subdirectory(client)
 endif()
->>>>>>> e7ad1e24
 
 if(BUILD_SERVER)
   add_subdirectory(Server)
