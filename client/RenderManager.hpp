#pragma once

#include <cstdarg>
#include "raylib.h"

namespace renderManager {
  constexpr int WINDOW_WIDTH = 1200;
  constexpr int WINDOW_HEIGHT = 750;
  constexpr float SCROLL_SPEED = 250.0f;
<<<<<<< HEAD
  constexpr const char *BG_PATH = "client/resources/background.png";
  constexpr const char *PLAYER_PATH = "client/resources/players.gif";
  constexpr const char *PROJECTILE_PATH = "client/resources/projectiles.gif";
=======
  constexpr const char *BG_PATH = "embedded://background";
  constexpr const char *PLAYER_PATH = "embedded://players";
>>>>>>> eb1b8baa
}  // namespace renderManager

namespace renderManager {
  class Renderer {
    public:
      Renderer(int width, int height, const char *title);
      Renderer(const Renderer &) = delete;
      Renderer &operator=(const Renderer &) = delete;
      Renderer(Renderer &&) noexcept = default;
      Renderer &operator=(Renderer &&) noexcept = default;
      ~Renderer();

      bool InitSucceeded() const {
        return _initSucceeded;
      }
      bool shouldClose() const;
      void beginDrawing() const;
      void clearBackground(Color color) const;
      void drawText(const char *text, int posX, int posY, int fontSize,
                    Color color) const;
      void endDrawing() const;
      void resizeWindow();

    private:
      bool _initSucceeded = false;
      static void coloredLog(int msgType, const char *text, va_list args);
  };
}  // namespace renderManager<|MERGE_RESOLUTION|>--- conflicted
+++ resolved
@@ -7,14 +7,9 @@
   constexpr int WINDOW_WIDTH = 1200;
   constexpr int WINDOW_HEIGHT = 750;
   constexpr float SCROLL_SPEED = 250.0f;
-<<<<<<< HEAD
-  constexpr const char *BG_PATH = "client/resources/background.png";
-  constexpr const char *PLAYER_PATH = "client/resources/players.gif";
-  constexpr const char *PROJECTILE_PATH = "client/resources/projectiles.gif";
-=======
   constexpr const char *BG_PATH = "embedded://background";
   constexpr const char *PLAYER_PATH = "embedded://players";
->>>>>>> eb1b8baa
+  constexpr const char *PROJECTILE_PATH = "embedded://projectiles";
 }  // namespace renderManager
 
 namespace renderManager {
