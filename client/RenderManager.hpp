#pragma once

#include <cstdarg>
#include "raylib.h"

namespace renderManager {
  constexpr int WINDOW_WIDTH = 1200;
  constexpr int WINDOW_HEIGHT = 750;
  constexpr float SCROLL_SPEED = 250.0f;
  constexpr const char *BG_PATH = "embedded://background";
  constexpr const char *PLAYER_PATH = "embedded://players";
<<<<<<< HEAD
  constexpr const char *PROJECTILE_PATH = "embedded://projectiles";
=======
  constexpr const char *ENEMY_PATH = "embedded://enemy";
>>>>>>> bd665dde
}  // namespace renderManager

namespace renderManager {
  class Renderer {
    public:
      Renderer(int width, int height, const char *title);
      Renderer(const Renderer &) = delete;
      Renderer &operator=(const Renderer &) = delete;
      Renderer(Renderer &&) noexcept = default;
      Renderer &operator=(Renderer &&) noexcept = default;
      ~Renderer();

      bool InitSucceeded() const {
        return _initSucceeded;
      }
      bool shouldClose() const;
      void beginDrawing() const;
      void clearBackground(Color color) const;
      void drawText(const char *text, int posX, int posY, int fontSize,
                    Color color) const;
      void endDrawing() const;
      void resizeWindow();

    private:
      bool _initSucceeded = false;
      static void coloredLog(int msgType, const char *text, va_list args);
  };
}  // namespace renderManager<|MERGE_RESOLUTION|>--- conflicted
+++ resolved
@@ -9,11 +9,8 @@
   constexpr float SCROLL_SPEED = 250.0f;
   constexpr const char *BG_PATH = "embedded://background";
   constexpr const char *PLAYER_PATH = "embedded://players";
-<<<<<<< HEAD
   constexpr const char *PROJECTILE_PATH = "embedded://projectiles";
-=======
   constexpr const char *ENEMY_PATH = "embedded://enemy";
->>>>>>> bd665dde
 }  // namespace renderManager
 
 namespace renderManager {
