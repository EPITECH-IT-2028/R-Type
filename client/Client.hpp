#pragma once

#include <raylib.h>
#include <sys/stat.h>
#include <array>
#include <atomic>
#include <chrono>
#include <cstdint>
#include <iostream>
#include <mutex>
#include <shared_mutex>
#include <string>
#include <unordered_map>
#include <vector>
#include "Challenge.hpp"
#include "ClientNetworkManager.hpp"
#include "ECSManager.hpp"
#include "EntityManager.hpp"
#include "Macro.hpp"
#include "PacketBuilder.hpp"
#include "PacketSender.hpp"
#include "PacketUtils.hpp"
#include "Serializer.hpp"

#define TIMEOUT_MS 100

namespace client {
  constexpr int OK = 0;
  constexpr int KO = 1;
  constexpr std::size_t CHAT_MAX_MESSAGES = 14;

  enum class ClientState {
    IN_CONNECTED_MENU,
    IN_ROOM_WAITING,
    IN_GAME,
    DISCONNECTED
  };

  struct ChatMessage {
      std::string author;
      std::string message;
      Color color;
  };

  /**
   * Player sprite and animation configuration.
   * Values must match the layout of the player sprite-sheet used for
   * rendering.
   */
  struct PlayerSpriteConfig {
      static constexpr float RECT_X = 0.0f;  ///< X coordinate in sprite sheet
      static constexpr float RECT_Y = 0.0f;  ///< Y coordinate in sprite sheet
      static constexpr float RECT_WIDTH = 33.0f;   ///< Width of player sprite
      static constexpr float RECT_HEIGHT = 17.0f;  ///< Height of player sprite
      static constexpr int SCALE = 2;          ///< Scale factor for rendering
      static constexpr int TOTAL_COLUMNS = 5;  ///< Columns in sprite sheet
      static constexpr int TOTAL_ROWS = 5;     ///< Rows in sprite sheet
      static constexpr float FRAME_TIME =
          0.05f;  ///< Time per animation frame (seconds)
  };

  struct EnemySpriteConfig {
      static constexpr float RECT_X = 0.0f;  ///< X coordinate in sprite sheet
      static constexpr float RECT_Y = 0.0f;  ///< Y coordinate in sprite sheet
      static constexpr float RECT_WIDTH =
          33.0f;  ///< Width of enemy sprite (1 frame)
      static constexpr float RECT_HEIGHT = 32.0f;  ///< Height of enemy sprite
      static constexpr int SCALE = 1;          ///< Scale factor for rendering
      static constexpr int TOTAL_COLUMNS = 6;  ///< 6 frames horizontally
      static constexpr int TOTAL_ROWS = 1;     ///< 1 row
      static constexpr float FRAME_TIME =
          0.1f;  ///< Time per frame (slower animation)
  };

  /**
   * Frame indices for player animation.
   * These map directly to specific sprite-sheet frames and
   * must match the order/layout of the player sprite asset.
   */
  enum class PlayerSpriteFrameIndex {
    SELECTED_ROW = 0,  ///< Row for basic movement/idle
    NEUTRAL = 2,       ///< Neutral frame index
    END = 4            ///< End frame index (e.g., tilt/extreme)
  };

  enum class EnemySpriteFrameIndex {
    SELECTED_ROW = 0,  ///< Row for basic movement/idle
    NEUTRAL = 0,       ///< Starting frame
    END = 2            ///< Last frame (3 frames: 0-2)
  };
}  // namespace client

namespace client {
  class Client {
    public:
      Client(const std::string &host, const std::uint16_t &port);
      /**
       * @brief Stops the resend thread and joins it during client destruction.
       *
       * Signals the resend thread to stop and joins the thread if it is
       * joinable to ensure the background resend mechanism is terminated before
       * destruction.
       */
      ~Client() {
        _resendThreadRunning.store(false, std::memory_order_release);
        if (_resendThread.joinable()) {
          _resendThread.join();
        }
      }

      /**
       * @brief Check whether the client currently has an active network
       * connection.
       *
       * @return `true` if the underlying network manager reports a connection,
       * `false` otherwise.
       */
      bool isConnected() const {
        return _networkManager.isConnected();
      }

      void initializeECS();

      void startReceive() {
        _networkManager.receivePackets();

        _networkManager.processReceivedPackets(*this);
      }

      /**
       * @brief Connects to the server, transitions the client to the connected
       * menu state, and announces the local player.
       *
       * Initiates a network connection; if the connection is established, sets
       * the client state to ClientState::IN_CONNECTED_MENU and sends a
       * PlayerInfo packet containing the current local player name.
       */
      void connect() {
        _networkManager.connect();
        if (isConnected()) {
          setClientState(ClientState::IN_CONNECTED_MENU);

          PlayerInfoPacket packet = PacketBuilder::makePlayerInfo(
              getPlayerName(), _sequence_number.load());
          send(packet);
        }
      }

      /**
       * @brief Disconnects the client from the server and stops the client's
       * main loop.
       *
       * If the local player ID is valid, a PlayerDisconnect packet for that
       * player is sent before the network connection is closed. In all cases
       * the network manager is disconnected and the running flag is cleared.
       */
      void disconnect() {
        _resendThreadRunning.store(false, std::memory_order_release);

        if (getPlayerId() == static_cast<std::uint32_t>(-1)) {
          _networkManager.disconnect();
          _running.store(false, std::memory_order_release);
          return;
        }
        PlayerDisconnectPacket packet = PacketBuilder::makePlayerDisconnect(
            getPlayerId(), _sequence_number.load());
        send(packet);
        _networkManager.disconnect();
        _running.store(false, std::memory_order_release);
      }

      template <typename PacketType>
      /**
       * @brief Sends a packet to the server using the client's network manager.
       *
       * If the client is not connected, the call returns without sending. On
       * successful transmission the client's internal packet counter and
       * outgoing sequence number are incremented. Exceptions thrown during send
       * are caught and not propagated.
       *
       * @tparam PacketType Type of the packet to send.
       * @param packet Packet to transmit over the network.
       */
      void send(const PacketType &packet) {
        if (!isConnected()) {
          std::cerr << "Client is not connected. Cannot send packet."
                    << std::endl;
          return;
        }

        try {
          auto serializedData = std::make_shared<std::vector<uint8_t>>(
              serialization::BitserySerializer::serialize(packet));

          packet::PacketSender::sendPacket(_networkManager, packet);
          ++_packet_count;

          if constexpr (requires { packet.sequence_number; }) {
            if (shouldAcknowledgePacketType(packet.header.type)) {
              addUnacknowledgedPacket(packet.sequence_number, serializedData);
              TraceLog(LOG_INFO,
                       "[SEND] Added packet %u to unacknowledged list",
                       packet.sequence_number);
            }
          }
          _sequence_number.fetch_add(1, std::memory_order_release);
        } catch (std::exception &e) {
          std::cerr << "Send error: " << e.what() << std::endl;
        }
      }

      /**
       * @brief Sets the local player's display name.
       *
       * Stores the provided string as the client's local player name, which is
       * used for display and outgoing player-identifying messages.
       *
       * @param name The player name to store.
       */
      void setPlayerName(const std::string &name) {
        std::lock_guard<std::shared_mutex> lock(_playerStateMutex);
        _playerName = name;
        if (_player_id != INVALID_ID)
          _playerNames[_player_id] = name;
      }

      /**
       * @brief Retrieve the ECS entity ID associated with an enemy identifier.
       *
       * @returns std::uint32_t The entity ID mapped to the given enemy_id, or
       * `KO` if no mapping exists.
       */
      std::uint32_t getEnemyEntity(std::uint32_t enemy_id) const {
        auto it = _enemyEntities.find(enemy_id);
        if (it != _enemyEntities.end()) {
          return it->second;
        }
        return KO;
      }

      /**
       * @brief Retrieves the ECS entity associated with a player ID.
       *
       * @param player_id The player identifier to look up.
       * @return std::uint32_t The entity ID mapped to the given player, or `KO`
       * if no mapping exists.
       */
      std::uint32_t getPlayerEntity(std::uint32_t player_id) const {
        std::shared_lock<std::shared_mutex> lock(_playerStateMutex);
        auto it = _playerEntities.find(player_id);
        if (it != _playerEntities.end()) {
          return it->second;
        }
        return KO;
      }

      /**
       * @brief Removes the entity mapping for the specified player ID.
       *
       * @param playerId Player identifier whose entity mapping will be removed.
       */
      void destroyPlayerEntity(std::uint32_t playerId) {
        std::lock_guard<std::shared_mutex> lock(_playerStateMutex);
        _playerEntities.erase(playerId);
      }

      /**
       * @brief Remove the enemy entity associated with the given enemy ID from
       * the client's entity map.
       *
       * If no entity is mapped for the provided ID, no action is taken.
       *
       * @param enemyId The enemy identifier whose entity should be removed.
       */
      void destroyEnemyEntity(std::uint32_t enemyId) {
        _enemyEntities.erase(enemyId);
      }

      void createPlayerEntity(NewPlayerPacket packet);
      void createEnemyEntity(EnemySpawnPacket packet);
      void createChatMessageUIEntity();

      void addProjectileEntity(std::uint32_t projectileId, Entity entity);
      Entity getProjectileEntity(std::uint32_t projectileId);
      void removeProjectileEntity(std::uint32_t projectileId);

      /**
       * @brief Retrieves the local player's identifier.
       *
       * @return std::uint32_t The local player ID; returns `(std::uint32_t)-1`
       * if no player is assigned.
       */
      std::uint32_t getPlayerId() const {
        std::shared_lock<std::shared_mutex> lock(_playerStateMutex);
        return _player_id;
      }

      /**
       * @brief Retrieves the local client's current player name.
       *
       * This accessor is thread-safe.
       *
       * @return std::string The local player's name; empty string if not set.
       */
      std::string getPlayerName() const {
        std::shared_lock<std::shared_mutex> lock(_playerStateMutex);
        return _playerName;
      }

      /**
       * @brief Retrieve the display name associated with a player identifier.
       *
       * Looks up the name mapped to the given playerId. If no mapping exists
       * and playerId equals (std::uint32_t)-1, returns "Server". If no mapping
       * exists for any other id, returns "Unknown".
       *
       * @param playerId Player identifier to look up; the sentinel value
       * `(std::uint32_t)-1` represents the server.
       * @return std::string The player name, "Server" for the sentinel id, or
       * "Unknown" if the id is not found.
       */
      std::string getPlayerNameById(const std::uint32_t playerId) const {
        std::shared_lock<std::shared_mutex> lock(_playerStateMutex);
        auto it = _playerNames.find(playerId);
        if (it != _playerNames.end())
          return it->second;
        if (playerId == INVALID_ID)
          return "Server";
        return "Unknown";
      }

      /**
       * @brief Retrieves the current outgoing packet sequence number.
       *
       * @return Current outgoing packet sequence number.
       */
      std::uint32_t getSequenceNumber() const {
        return _sequence_number.load(std::memory_order_acquire);
      }

      /**
       * @brief Update the client's outgoing packet sequence number.
       *
       * Sets the sequence number to use for subsequent outgoing packets.
       *
       * @param seq Sequence number to set for future outgoing packets.
       */
      void updateSequenceNumber(std::uint32_t seq) {
        _sequence_number.store(seq, std::memory_order_release);
      }

      void sendInput(std::uint8_t input);
      void sendShoot(float x, float y);
      void sendMatchmakingRequest();
      void sendRequestChallenge(std::uint32_t room_id);
      void sendJoinRoom(std::uint32_t room_id, const std::string &password);
      void createRoom(const std::string &room_name,
                      const std::string &password);

      void sendChatMessage(const std::string &message);
      void storeChatMessage(const std::string &author,
                            const std::string &message, const Color color);
      /**
       * @brief Get a snapshot of stored chat messages.
       *
       * @return std::vector<ChatMessage> A vector containing a copy of all chat
       * messages as they existed at the time of the call.
       */
      std::vector<ChatMessage> getChatMessages() const {
        std::lock_guard<std::mutex> lock(_chatMutex);
        return _chatMessages;
      }

      /**
       * @brief Retrieves the client's current connection/game state.
       *
       * @return ClientState The current client state.
       */
      ClientState getClientState() const {
        return _state.load(std::memory_order_acquire);
      }

      /**
       * @brief Update the client's current state.
       *
       * Atomically sets the client's state to the provided value.
       *
       * @param state New client state to apply.
       */
      void setClientState(ClientState state) {
        _state.store(state, std::memory_order_release);
      }

<<<<<<< HEAD
      void removeAcknowledgedPacket(std::uint32_t sequence_number);
    private:
      void resendPackets();

      void addUnacknowledgedPacket(
          std::uint32_t sequence_number,
          std::shared_ptr<std::vector<uint8_t>> packetData);

      void resendUnacknowledgedPackets();
=======
      Challenge &getChallenge() {
        return _challenge;
      }
>>>>>>> e64132ab

    private:
      std::array<char, 2048> _recv_buffer;
      std::atomic<std::uint32_t> _sequence_number;
      std::atomic<bool> _running;
      network::ClientNetworkManager _networkManager;
      std::atomic<std::uint64_t> _packet_count;
      std::chrono::milliseconds _timeout;
      std::unordered_map<std::uint32_t, Entity> _playerEntities;
      std::unordered_map<std::uint32_t, Entity> _enemyEntities;
      std::unordered_map<std::uint32_t, Entity> _projectileEntities;
      std::mutex _projectileMutex;
      std::uint32_t _player_id = INVALID_ID;
      std::string _playerName;
      std::unordered_map<std::uint32_t, std::string> _playerNames;
      mutable std::shared_mutex _playerStateMutex;
      std::vector<ChatMessage> _chatMessages;
      mutable std::mutex _chatMutex;
      std::atomic<ClientState> _state{ClientState::DISCONNECTED};

      std::thread _resendThread;
      mutable std::mutex _unacknowledgedPacketsMutex;
      std::atomic<bool> _resendThreadRunning{false};
      std::unordered_map<std::uint32_t, UnacknowledgedPacket>
          _unacknowledged_packets;

      void registerComponent();
      void registerSystem();
      void signSystem();

      void createBackgroundEntities();

      Challenge _challenge;
      ecs::ECSManager &_ecsManager;
  };
}  // namespace client<|MERGE_RESOLUTION|>--- conflicted
+++ resolved
@@ -391,7 +391,10 @@
         _state.store(state, std::memory_order_release);
       }
 
-<<<<<<< HEAD
+      Challenge &getChallenge() {
+        return _challenge;
+      }
+
       void removeAcknowledgedPacket(std::uint32_t sequence_number);
     private:
       void resendPackets();
@@ -401,11 +404,6 @@
           std::shared_ptr<std::vector<uint8_t>> packetData);
 
       void resendUnacknowledgedPackets();
-=======
-      Challenge &getChallenge() {
-        return _challenge;
-      }
->>>>>>> e64132ab
 
     private:
       std::array<char, 2048> _recv_buffer;
