#pragma once

#include <raylib.h>
#include <atomic>
#include <chrono>
#include <cstdint>
#include <iostream>
#include <mutex>
#include <shared_mutex>
#include <string>
#include <vector>
#include "Challenge.hpp"
#include "ClientNetworkManager.hpp"
#include "ECSManager.hpp"
#include "EntityManager.hpp"
#include "Macro.hpp"
#include "PacketBuilder.hpp"
#include "PacketLossMonitor.hpp"
#include "PacketSender.hpp"
#include "PacketUtils.hpp"
#include "Serializer.hpp"

#define TIMEOUT_MS 100

namespace client {
  constexpr int OK = 0;
  constexpr int KO = 1;
  constexpr std::size_t CHAT_MAX_MESSAGES = 14;

  enum class ClientState {
    IN_CONNECTED_MENU,
    IN_ROOM_WAITING,
    IN_GAME,
    DISCONNECTED
  };

  struct ChatMessage {
      std::string author;
      std::string message;
      Color color;
  };

  /**
   * Player sprite and animation configuration.
   * Values must match the layout of the player sprite-sheet used for
   * rendering.
   */
  struct PlayerSpriteConfig {
      static constexpr float RECT_X = 0.0f;  ///< X coordinate in sprite sheet
      static constexpr float RECT_Y = 0.0f;  ///< Y coordinate in sprite sheet
      static constexpr float RECT_WIDTH = 33.0f;   ///< Width of player sprite
      static constexpr float RECT_HEIGHT = 17.0f;  ///< Height of player sprite
      static constexpr int SCALE = 2;          ///< Scale factor for rendering
      static constexpr int TOTAL_COLUMNS = 5;  ///< Columns in sprite sheet
      static constexpr int TOTAL_ROWS = 5;     ///< Rows in sprite sheet
      static constexpr float FRAME_TIME =
          0.05f;  ///< Time per animation frame (seconds)
  };

  struct EnemySpriteConfig {
      static constexpr float RECT_X = 0.0f;  ///< X coordinate in sprite sheet
      static constexpr float RECT_Y = 0.0f;  ///< Y coordinate in sprite sheet
      static constexpr float RECT_WIDTH =
          33.0f;  ///< Width of enemy sprite (1 frame)
      static constexpr float RECT_HEIGHT = 32.0f;  ///< Height of enemy sprite
      static constexpr int SCALE = 1;          ///< Scale factor for rendering
      static constexpr int TOTAL_COLUMNS = 6;  ///< 6 frames horizontally
      static constexpr int TOTAL_ROWS = 1;     ///< 1 row
      static constexpr float FRAME_TIME =
          0.1f;  ///< Time per frame (slower animation)
  };

  /**
   * Frame indices for player animation.
   * These map directly to specific sprite-sheet frames and
   * must match the order/layout of the player sprite asset.
   */
  enum class PlayerSpriteFrameIndex {
    SELECTED_ROW = 0,  ///< Row for basic movement/idle
    NEUTRAL = 2,       ///< Neutral frame index
    END = 4            ///< End frame index (e.g., tilt/extreme)
  };

  enum class EnemySpriteFrameIndex {
    SELECTED_ROW = 0,  ///< Row for basic movement/idle
    NEUTRAL = 0,       ///< Starting frame
    END = 2            ///< Last frame (3 frames: 0-2)
  };
}  // namespace client

namespace client {
  class Client {
    public:
      Client(const std::string &host, const std::uint16_t &port);
      /**
       * @brief Stops the resend thread and joins it during client destruction.
       *
       * Signals the resend thread to stop and joins the thread if it is
       * joinable to ensure the background resend mechanism is terminated before
       * destruction.
       */
      ~Client() {
        _resendThreadRunning.store(false, std::memory_order_release);
        if (_resendThread.joinable()) {
          _resendThread.join();
        }
      }

      /**
       * @brief Reports whether the client has an active network connection.
       *
       * @return `true` if the underlying network manager reports a connection,
       * `false` otherwise.
       */
      bool isConnected() const {
        return _networkManager.isConnected();
      }

      void initializeECS();

      void startReceive() {
        _networkManager.receivePackets();

        _networkManager.processReceivedPackets(*this);
      }

      /**
       * @brief Connects to the server, transitions the client to the connected
       * menu state, and announces the local player.
       *
       * If the connection succeeds, sets the client state to
       * ClientState::IN_CONNECTED_MENU and sends a PlayerInfo packet containing
       * the current player name and the current outgoing sequence number.
       */
      void connect() {
        _networkManager.connect();
        if (isConnected()) {
          setClientState(ClientState::IN_CONNECTED_MENU);

          PlayerInfoPacket packet = PacketBuilder::makePlayerInfo(
              getPlayerName(), _sequence_number.load());
          send(packet);
        }
      }

      /**
       * @brief Disconnects the client from the server and stops its main and
       * resend loops.
       *
       * If a local player ID is assigned, sends a PlayerDisconnect packet using
       * the current outgoing sequence number before closing the network
       * connection. In all cases the network manager is disconnected and the
       * client's running flags are cleared.
       */
      void disconnect() {
        _resendThreadRunning.store(false, std::memory_order_release);

        if (getPlayerId() == static_cast<std::uint32_t>(-1)) {
          _networkManager.disconnect();
          _running.store(false, std::memory_order_release);
          return;
        }
        PlayerDisconnectPacket packet = PacketBuilder::makePlayerDisconnect(
            getPlayerId(), _sequence_number.load());
        send(packet);
        _networkManager.disconnect();
        _running.store(false, std::memory_order_release);
      }

      template <typename PacketType>
      /**
       * @brief Transmit a packet to the server and update sequencing and
       * retransmission bookkeeping.
       *
       * If the client is not connected the function returns without sending. On
       * successful transmission the internal packet counter and outgoing
       * sequence number are advanced. If the packet type requires
       * acknowledgement and carries a sequence number, the serialized packet is
       * recorded for potential resending. Exceptions thrown during send are
       * caught and not propagated.
       *
       * @tparam PacketType Type of the packet to send.
       * @param packet Packet to transmit over the network.
       */
      void send(const PacketType &packet) {
        if (!isConnected()) {
          std::cerr << "Client is not connected. Cannot send packet."
                    << std::endl;
          return;
        }

        try {
          auto serializedData = std::make_shared<std::vector<uint8_t>>(
              serialization::BitserySerializer::serialize(packet));

          packet::PacketSender::sendPacket(_networkManager, packet);
          ++_packet_count;

          if constexpr (requires { packet.sequence_number; }) {
            if (shouldAcknowledgePacketType(packet.header.type)) {
              addUnacknowledgedPacket(packet.sequence_number, serializedData);
            }
          }
          _sequence_number.fetch_add(1, std::memory_order_release);
        } catch (std::exception &e) {
          std::cerr << "Send error: " << e.what() << std::endl;
        }
      }

      /**
       * @brief Sets the local player's display name.
       *
       * Stores the provided string as the client's local player name, which is
       * used for display and outgoing player-identifying messages.
       *
       * @param name The player name to store.
       */
      void setPlayerName(const std::string &name) {
        std::lock_guard<std::shared_mutex> lock(_playerStateMutex);
        _playerName = name;
        if (_player_id != INVALID_ID)
          _playerNames[_player_id] = name;
      }

      /**
       * @brief Retrieve the ECS entity ID associated with an enemy identifier.
       *
       * @returns std::uint32_t The entity ID mapped to the given enemy_id, or
       * `KO` if no mapping exists.
       */
      std::uint32_t getEnemyEntity(std::uint32_t enemy_id) const {
        auto it = _enemyEntities.find(enemy_id);
        if (it != _enemyEntities.end()) {
          return it->second;
        }
        return KO;
      }

      /**
       * @brief Retrieves the ECS entity associated with a player ID.
       *
       * @param player_id The player identifier to look up.
       * @return std::uint32_t The entity ID mapped to the given player, or `KO`
       * if no mapping exists.
       */
      std::uint32_t getPlayerEntity(std::uint32_t player_id) const {
        std::shared_lock<std::shared_mutex> lock(_playerStateMutex);
        auto it = _playerEntities.find(player_id);
        if (it != _playerEntities.end()) {
          return it->second;
        }
        return KO;
      }

      /**
       * @brief Removes the entity mapping for the specified player ID.
       *
       * @param playerId Player identifier whose entity mapping will be removed.
       */
      void destroyPlayerEntity(std::uint32_t playerId) {
        std::lock_guard<std::shared_mutex> lock(_playerStateMutex);
        _playerEntities.erase(playerId);
      }

      /**
       * @brief Remove the enemy entity associated with the given enemy ID from
       * the client's entity map.
       *
       * If no entity is mapped for the provided ID, no action is taken.
       *
       * @param enemyId The enemy identifier whose entity should be removed.
       */
      void destroyEnemyEntity(std::uint32_t enemyId) {
        _enemyEntities.erase(enemyId);
      }

      void createPlayerEntity(NewPlayerPacket packet);
      void createEnemyEntity(EnemySpawnPacket packet);
      void createChatMessageUIEntity();

      void addProjectileEntity(std::uint32_t projectileId, Entity entity);
      Entity getProjectileEntity(std::uint32_t projectileId);
      void removeProjectileEntity(std::uint32_t projectileId);

      /**
       * @brief Retrieves the local player's identifier.
       *
       * @return std::uint32_t The local player ID; returns `(std::uint32_t)-1`
       * if no player is assigned.
       */
      std::uint32_t getPlayerId() const {
        std::shared_lock<std::shared_mutex> lock(_playerStateMutex);
        return _player_id;
      }

      /**
       * @brief Retrieves the local client's current player name.
       *
       * This accessor is thread-safe.
       *
       * @return std::string The local player's name; empty string if not set.
       */
      std::string getPlayerName() const {
        std::shared_lock<std::shared_mutex> lock(_playerStateMutex);
        return _playerName;
      }

      /**
       * @brief Retrieve the display name associated with a player identifier.
       *
       * Looks up the name mapped to the given playerId. If no mapping exists
       * and playerId equals (std::uint32_t)-1, returns "Server". If no mapping
       * exists for any other id, returns "Unknown".
       *
       * @param playerId Player identifier to look up; the sentinel value
       * `(std::uint32_t)-1` represents the server.
       * @return std::string The player name, "Server" for the sentinel id, or
       * "Unknown" if the id is not found.
       */
      std::string getPlayerNameById(const std::uint32_t playerId) const {
        std::shared_lock<std::shared_mutex> lock(_playerStateMutex);
        auto it = _playerNames.find(playerId);
        if (it != _playerNames.end())
          return it->second;
        if (playerId == INVALID_ID)
          return "Server";
        return "Unknown";
      }

      /**
       * @brief Retrieves the current outgoing packet sequence number.
       *
       * @return Current outgoing packet sequence number.
       */
      std::uint32_t getSequenceNumber() const {
        return _sequence_number.load(std::memory_order_acquire);
      }

      /**
       * @brief Update the client's outgoing packet sequence number.
       *
       * Sets the sequence number to use for subsequent outgoing packets.
       *
       * @param seq Sequence number to set for future outgoing packets.
       */
      void updateSequenceNumber(std::uint32_t seq) {
        _sequence_number.store(seq, std::memory_order_release);
      }

      void sendInput(std::uint8_t input);
      void sendShoot(float x, float y);
      void sendMatchmakingRequest();
      void sendRequestChallenge(std::uint32_t room_id);
      void sendJoinRoom(std::uint32_t room_id, const std::string &password);
      void createRoom(const std::string &room_name,
                      const std::string &password);

      void sendChatMessage(const std::string &message);
      void storeChatMessage(const std::string &author,
                            const std::string &message, const Color color);
      /**
       * @brief Get a snapshot of stored chat messages.
       *
       * @return std::vector<ChatMessage> A vector containing a copy of all chat
       * messages as they existed at the time of the call.
       */
      std::vector<ChatMessage> getChatMessages() const {
        std::lock_guard<std::mutex> lock(_chatMutex);
        return _chatMessages;
      }

      /**
       * @brief Retrieves the client's current connection/game state.
       *
       * @return ClientState The current client state.
       */
      ClientState getClientState() const {
        return _state.load(std::memory_order_acquire);
      }

      /**
       * @brief Update the client's current state.
       *
       * Atomically sets the client's state to the provided value.
       *
       * @param state New client state to apply.
       */
      void setClientState(ClientState state) {
        _state.store(state, std::memory_order_release);
      }

<<<<<<< HEAD
      double calculatePacketLoss(uint32_t seq) {
        std::lock_guard<std::mutex> lock(_packetLossMutex);
        _packetLossMonitor.onReceived(seq);

        return _packetLossMonitor.lossRatio();
      }

=======
      /**
       * @brief Accesses the client's Challenge instance.
       *
       * @return Challenge& Reference to the client's Challenge object
       * (mutable).
       */
>>>>>>> 45875475
      Challenge &getChallenge() {
        return _challenge;
      }

      void removeAcknowledgedPacket(std::uint32_t sequence_number);

      void getScoreboard();

    private:
      void resendPackets();

      void addUnacknowledgedPacket(
          std::uint32_t sequence_number,
          std::shared_ptr<std::vector<uint8_t>> packetData);

      void resendUnacknowledgedPackets();

    private:
      std::array<char, 2048> _recv_buffer;
      std::atomic<std::uint32_t> _sequence_number;
      std::atomic<bool> _running;
      network::ClientNetworkManager _networkManager;
      std::atomic<std::uint64_t> _packet_count;
      std::chrono::milliseconds _timeout;
      std::unordered_map<std::uint32_t, Entity> _playerEntities;
      std::unordered_map<std::uint32_t, Entity> _enemyEntities;
      std::unordered_map<std::uint32_t, Entity> _projectileEntities;
      std::mutex _projectileMutex;
      std::uint32_t _player_id = INVALID_ID;
      std::string _playerName;
      std::unordered_map<std::uint32_t, std::string> _playerNames;
      mutable std::shared_mutex _playerStateMutex;
      std::vector<ChatMessage> _chatMessages;
      mutable std::mutex _chatMutex;
      std::atomic<ClientState> _state{ClientState::DISCONNECTED};

      std::thread _resendThread;
      mutable std::mutex _unacknowledgedPacketsMutex;
      std::atomic<bool> _resendThreadRunning{false};
      std::unordered_map<std::uint32_t, UnacknowledgedPacket>
          _unacknowledged_packets;

      void registerComponent();
      void registerSystem();
      void signSystem();

      void createBackgroundEntities();

      network::PacketLossMonitor _packetLossMonitor;
      mutable std::mutex _packetLossMutex;

      Challenge _challenge;
      ecs::ECSManager &_ecsManager;
  };
}  // namespace client<|MERGE_RESOLUTION|>--- conflicted
+++ resolved
@@ -389,7 +389,6 @@
         _state.store(state, std::memory_order_release);
       }
 
-<<<<<<< HEAD
       double calculatePacketLoss(uint32_t seq) {
         std::lock_guard<std::mutex> lock(_packetLossMutex);
         _packetLossMonitor.onReceived(seq);
@@ -397,14 +396,12 @@
         return _packetLossMonitor.lossRatio();
       }
 
-=======
       /**
        * @brief Accesses the client's Challenge instance.
        *
        * @return Challenge& Reference to the client's Challenge object
        * (mutable).
        */
->>>>>>> 45875475
       Challenge &getChallenge() {
         return _challenge;
       }
