--- conflicted
+++ resolved
@@ -1,14 +1,11 @@
 #pragma once
 
-<<<<<<< HEAD
-=======
 #include <sys/stat.h>
 #include <cstdint>
 #include <unordered_map>
 #include "EntityManager.hpp"
 #include "Packet.hpp"
 
->>>>>>> b7ed125f
 #if defined(_WIN32)
   #ifndef NOMINMAX
     #define NOMINMAX
