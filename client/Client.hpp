#pragma once

<<<<<<< HEAD
#if defined(_WIN32)
  #ifndef NOMINMAX
    #define NOMINMAX
  #endif
  #ifndef WIN32_LEAN_AND_MEAN
    #define WIN32_LEAN_AND_MEAN
  #endif
  #ifndef ASIO_NO_WIN32_LEAN_AND_MEAN
    #define ASIO_NO_WIN32_LEAN_AND_MEAN
  #endif
  #ifndef _WIN32_WINNT
    #define _WIN32_WINNT 0x0601
  #endif
  #define PLATFORM_DESKTOP
  #define NOGDI
  #define NOUSER
  #define _WINSOCK_DEPRECATED_NO_WARNINGS
  #define _CRT_SECURE_NO_WARNINGS
#endif

=======
#include <raylib.h>
>>>>>>> d7f730ae
#include <sys/stat.h>
#include <array>
#include <atomic>
#include <chrono>
#include <cstdint>
#include <iostream>
#include <mutex>
#include <shared_mutex>
#include <string>
#include <unordered_map>
<<<<<<< HEAD
#include "ClientNetworkManager.hpp"
#include "ECSManager.hpp"
#include "EntityManager.hpp"
=======
#include <vector>
#include "ClientNetworkManager.hpp"
#include "ECSManager.hpp"
#include "EntityManager.hpp"
#include "Macro.hpp"
>>>>>>> d7f730ae
#include "Packet.hpp"
#include "PacketBuilder.hpp"
#include "PacketSender.hpp"
#include "PacketUtils.hpp"
#include "Serializer.hpp"
#include "raylib.h"

#define TIMEOUT_MS 100

namespace client {
  constexpr int OK = 0;
  constexpr int KO = 1;
  constexpr std::size_t CHAT_MAX_MESSAGES = 14;

  enum class ClientState {
    IN_CONNECTED_MENU,
    IN_ROOM_WAITING,
    IN_GAME,
    DISCONNECTED
  };

  struct ChatMessage {
      std::string author;
      std::string message;
      Color color;
  };

  /**
   * Player sprite and animation configuration.
   * Values must match the layout of the player sprite-sheet used for
   * rendering.
   */
  struct PlayerSpriteConfig {
      static constexpr float RECT_X = 0.0f;  ///< X coordinate in sprite sheet
      static constexpr float RECT_Y = 0.0f;  ///< Y coordinate in sprite sheet
      static constexpr float RECT_WIDTH = 33.0f;   ///< Width of player sprite
      static constexpr float RECT_HEIGHT = 17.0f;  ///< Height of player sprite
      static constexpr int SCALE = 2;          ///< Scale factor for rendering
      static constexpr int TOTAL_COLUMNS = 5;  ///< Columns in sprite sheet
      static constexpr int TOTAL_ROWS = 5;     ///< Rows in sprite sheet
      static constexpr float FRAME_TIME =
          0.05f;  ///< Time per animation frame (seconds)
  };

  struct EnemySpriteConfig {
      static constexpr float RECT_X = 0.0f;  ///< X coordinate in sprite sheet
      static constexpr float RECT_Y = 0.0f;  ///< Y coordinate in sprite sheet
      static constexpr float RECT_WIDTH =
          33.0f;  ///< Width of enemy sprite (1 frame)
      static constexpr float RECT_HEIGHT = 32.0f;  ///< Height of enemy sprite
      static constexpr int SCALE = 1;          ///< Scale factor for rendering
      static constexpr int TOTAL_COLUMNS = 6;  ///< 6 frames horizontally
      static constexpr int TOTAL_ROWS = 1;     ///< 1 row
      static constexpr float FRAME_TIME =
          0.1f;  ///< Time per frame (slower animation)
  };

  /**
   * Frame indices for player animation.
   * These map directly to specific sprite-sheet frames and
   * must match the order/layout of the player sprite asset.
   */
  enum class PlayerSpriteFrameIndex {
    SELECTED_ROW = 0,  ///< Row for basic movement/idle
    NEUTRAL = 2,       ///< Neutral frame index
    END = 4            ///< End frame index (e.g., tilt/extreme)
  };

  enum class EnemySpriteFrameIndex {
    SELECTED_ROW = 0,  ///< Row for basic movement/idle
    NEUTRAL = 0,       ///< Starting frame
    END = 2            ///< Last frame (3 frames: 0-2)
  };
}  // namespace client

namespace client {
  class Client {
    public:
      Client(const std::string &host, const std::uint16_t &port);
      /**
       * @brief Stops the resend thread and joins it during client destruction.
       *
       * Signals the resend thread to stop and joins the thread if it is
       * joinable to ensure the background resend mechanism is terminated before
       * destruction.
       */
      ~Client() {
        _resendThreadRunning.store(false, std::memory_order_release);
        if (_resendThread.joinable()) {
          _resendThread.join();
        }
      }

      /**
       * @brief Check whether the client currently has an active network
       * connection.
       *
       * @return `true` if the underlying network manager reports a connection,
       * `false` otherwise.
       */
      bool isConnected() const {
        return _networkManager.isConnected();
      }

      void initializeECS();

      void startReceive() {
        _networkManager.receivePackets();

        _networkManager.processReceivedPackets(*this);
      }

      /**
<<<<<<< HEAD
       * @brief Attempts to connect; on success enters the connected menu and
       * announces the local player.
       *
       * Attempts to establish a network connection. If the connection succeeds,
       * sets the client state to ClientState::IN_CONNECTED_MENU and sends a
       * PlayerInfoPacket for the local player using the current outgoing
       * sequence number.
=======
       * @brief Connects to the server, transitions the client to the connected
       * menu state, and announces the local player.
       *
       * Initiates a network connection; if the connection is established, sets
       * the client state to ClientState::IN_CONNECTED_MENU and sends a
       * PlayerInfo packet containing the current local player name.
>>>>>>> d7f730ae
       */
      void connect() {
        _networkManager.connect();
        if (isConnected()) {
          setClientState(ClientState::IN_CONNECTED_MENU);

          PlayerInfoPacket packet =
<<<<<<< HEAD
              PacketBuilder::makePlayerInfo("Player", _sequence_number.load());
=======
              PacketBuilder::makePlayerInfo(getPlayerName());
>>>>>>> d7f730ae
          send(packet);
        }
      }

      /**
       * @brief Disconnects the client from the server and stops the client's
       * main loop.
       *
       * If the local player ID is valid, a PlayerDisconnect packet for that
       * player is sent before the network connection is closed. In all cases
       * the network manager is disconnected and the running flag is cleared.
       */
      void disconnect() {
<<<<<<< HEAD
        _resendThreadRunning.store(false, std::memory_order_release);

        if (_player_id == static_cast<std::uint32_t>(-1)) {
=======
        if (getPlayerId() == static_cast<std::uint32_t>(-1)) {
>>>>>>> d7f730ae
          _networkManager.disconnect();
          _running.store(false, std::memory_order_release);
          return;
        }
        PlayerDisconnectPacket packet =
            PacketBuilder::makePlayerDisconnect(getPlayerId());
        send(packet);
        _networkManager.disconnect();
        _running.store(false, std::memory_order_release);
      }

      template <typename PacketType>
      /**
       * @brief Sends a packet to the server using the client's network manager.
       *
       * If the client is not connected, the call returns without sending. On
       * successful transmission the client's internal packet counter and
       * outgoing sequence number are incremented. Exceptions thrown during send
       * are caught and not propagated.
       *
       * @tparam PacketType Type of the packet to send.
       * @param packet Packet to transmit over the network.
       */
      void send(const PacketType &packet) {
        if (!isConnected()) {
          std::cerr << "Client is not connected. Cannot send packet."
                    << std::endl;
          return;
        }

        try {
          auto serializedData = std::make_shared<std::vector<uint8_t>>(
              serialization::BitserySerializer::serialize(packet));

          packet::PacketSender::sendPacket(_networkManager, packet);
          ++_packet_count;

          if constexpr (requires { packet.sequence_number; }) {
            if (shouldAcknowledgePacketType(packet.header.type)) {
              addUnacknowledgedPacket(packet.sequence_number, serializedData);
              TraceLog(LOG_INFO,
                       "[SEND] Added packet %u to unacknowledged list",
                       packet.sequence_number);
            }
          }
          _sequence_number.fetch_add(1, std::memory_order_release);
        } catch (std::exception &e) {
          std::cerr << "Send error: " << e.what() << std::endl;
        }
      }

      /**
<<<<<<< HEAD
       * @brief Retrieves the ECS entity ID associated with an enemy identifier.
=======
       * @brief Sets the local player's display name.
       *
       * Stores the provided string as the client's local player name, which is
       * used for display and outgoing player-identifying messages.
       *
       * @param name The player name to store.
       */
      void setPlayerName(const std::string &name) {
        std::lock_guard<std::shared_mutex> lock(_playerStateMutex);
        _playerName = name;
        if (_player_id != INVALID_ID)
          _playerNames[_player_id] = name;
      }

      /**
       * @brief Retrieve the ECS entity ID associated with an enemy identifier.
>>>>>>> d7f730ae
       *
       * @returns std::uint32_t The entity ID mapped to the given enemy_id, or
       * `KO` if no mapping exists.
       */
      std::uint32_t getEnemyEntity(std::uint32_t enemy_id) const {
        auto it = _enemyEntities.find(enemy_id);
        if (it != _enemyEntities.end()) {
          return it->second;
        }
        return KO;
      }

      /**
       * @brief Retrieves the ECS entity associated with a player ID.
       *
       * @param player_id The player identifier to look up.
       * @return std::uint32_t The entity ID mapped to the given player, or `KO`
       * if no mapping exists.
       */
      std::uint32_t getPlayerEntity(std::uint32_t player_id) const {
        std::shared_lock<std::shared_mutex> lock(_playerStateMutex);
        auto it = _playerEntities.find(player_id);
        if (it != _playerEntities.end()) {
          return it->second;
        }
        return KO;
      }

      /**
       * @brief Removes the entity mapping for the specified player ID.
       *
       * @param playerId Player identifier whose entity mapping will be removed.
       */
      void destroyPlayerEntity(std::uint32_t playerId) {
        std::lock_guard<std::shared_mutex> lock(_playerStateMutex);
        _playerEntities.erase(playerId);
      }

      /**
       * @brief Remove the enemy entity associated with the given enemy ID from
       * the client's entity map.
       *
       * If no entity is mapped for the provided ID, no action is taken.
       *
       * @param enemyId The enemy identifier whose entity should be removed.
       */
      void destroyEnemyEntity(std::uint32_t enemyId) {
        _enemyEntities.erase(enemyId);
      }

      void createPlayerEntity(NewPlayerPacket packet);
      void createEnemyEntity(EnemySpawnPacket packet);
      void createChatMessageUIEntity();

      void addProjectileEntity(std::uint32_t projectileId, Entity entity);
      Entity getProjectileEntity(std::uint32_t projectileId);
      void removeProjectileEntity(std::uint32_t projectileId);

      /**
       * @brief Retrieves the local player's identifier.
       *
       * @return std::uint32_t The local player ID; returns `(std::uint32_t)-1`
       * if no player is assigned.
       */
      std::uint32_t getPlayerId() const {
        std::shared_lock<std::shared_mutex> lock(_playerStateMutex);
        return _player_id;
      }

      /**
       * @brief Retrieves the local client's current player name.
       *
       * This accessor is thread-safe.
       *
       * @return std::string The local player's name; empty string if not set.
       */
      std::string getPlayerName() const {
        std::shared_lock<std::shared_mutex> lock(_playerStateMutex);
        return _playerName;
      }

      /**
       * @brief Retrieve the display name associated with a player identifier.
       *
       * Looks up the name mapped to the given playerId. If no mapping exists
       * and playerId equals (std::uint32_t)-1, returns "Server". If no mapping
       * exists for any other id, returns "Unknown".
       *
       * @param playerId Player identifier to look up; the sentinel value
       * `(std::uint32_t)-1` represents the server.
       * @return std::string The player name, "Server" for the sentinel id, or
       * "Unknown" if the id is not found.
       */
      std::string getPlayerNameById(const std::uint32_t playerId) const {
        std::shared_lock<std::shared_mutex> lock(_playerStateMutex);
        auto it = _playerNames.find(playerId);
        if (it != _playerNames.end())
          return it->second;
        if (playerId == INVALID_ID)
          return "Server";
        return "Unknown";
      }

      /**
       * @brief Retrieves the current outgoing packet sequence number.
       *
       * @return Current outgoing packet sequence number.
       */
      std::uint32_t getSequenceNumber() const {
        return _sequence_number.load(std::memory_order_acquire);
      }

      /**
       * @brief Update the client's outgoing packet sequence number.
       *
       * Sets the sequence number to use for subsequent outgoing packets.
       *
       * @param seq Sequence number to set for future outgoing packets.
       */
      void updateSequenceNumber(std::uint32_t seq) {
        _sequence_number.store(seq, std::memory_order_release);
      }

      void sendInput(std::uint8_t input);
      void sendShoot(float x, float y);
      void sendMatchmakingRequest();

      void sendChatMessage(const std::string &message);
      void storeChatMessage(const std::string &author,
                            const std::string &message, const Color color);
      /**
       * @brief Get a snapshot of stored chat messages.
       *
       * @return std::vector<ChatMessage> A vector containing a copy of all chat
       * messages as they existed at the time of the call.
       */
      std::vector<ChatMessage> getChatMessages() const {
        std::lock_guard<std::mutex> lock(_chatMutex);
        return _chatMessages;
      }

      /**
       * @brief Retrieves the client's current connection/game state.
       *
       * @return ClientState The current client state.
       */
      ClientState getClientState() const {
        return _state.load(std::memory_order_acquire);
      }

      /**
       * @brief Update the client's current state.
       *
       * Atomically sets the client's state to the provided value.
       *
       * @param state New client state to apply.
       */
      void setClientState(ClientState state) {
        _state.store(state, std::memory_order_release);
      }

      void removeAcknowledgedPacket(std::uint32_t sequence_number);
    private:
      void resendPackets();

      void addUnacknowledgedPacket(
          std::uint32_t sequence_number,
          std::shared_ptr<std::vector<uint8_t>> packetData);

      void resendUnacknowledgedPackets();

    private:
      std::array<char, 2048> _recv_buffer;
      std::atomic<std::uint32_t> _sequence_number;
      std::atomic<bool> _running;
      network::ClientNetworkManager _networkManager;
      std::atomic<std::uint64_t> _packet_count;
      std::chrono::milliseconds _timeout;
      std::unordered_map<std::uint32_t, Entity> _playerEntities;
      std::unordered_map<std::uint32_t, Entity> _enemyEntities;
      std::unordered_map<std::uint32_t, Entity> _projectileEntities;
      std::mutex _projectileMutex;
      std::uint32_t _player_id = INVALID_ID;
      std::string _playerName;
      std::unordered_map<std::uint32_t, std::string> _playerNames;
      mutable std::shared_mutex _playerStateMutex;
      std::vector<ChatMessage> _chatMessages;
      mutable std::mutex _chatMutex;
      std::atomic<ClientState> _state{ClientState::DISCONNECTED};

      std::thread _resendThread;
      mutable std::mutex _unacknowledgedPacketsMutex;
      std::atomic<bool> _resendThreadRunning{false};
      std::unordered_map<std::uint32_t, UnacknowledgedPacket>
          _unacknowledged_packets;

      void registerComponent();
      void registerSystem();
      void signSystem();

      void createBackgroundEntities();

      ecs::ECSManager &_ecsManager;
  };
}  // namespace client<|MERGE_RESOLUTION|>--- conflicted
+++ resolved
@@ -1,29 +1,6 @@
 #pragma once
 
-<<<<<<< HEAD
-#if defined(_WIN32)
-  #ifndef NOMINMAX
-    #define NOMINMAX
-  #endif
-  #ifndef WIN32_LEAN_AND_MEAN
-    #define WIN32_LEAN_AND_MEAN
-  #endif
-  #ifndef ASIO_NO_WIN32_LEAN_AND_MEAN
-    #define ASIO_NO_WIN32_LEAN_AND_MEAN
-  #endif
-  #ifndef _WIN32_WINNT
-    #define _WIN32_WINNT 0x0601
-  #endif
-  #define PLATFORM_DESKTOP
-  #define NOGDI
-  #define NOUSER
-  #define _WINSOCK_DEPRECATED_NO_WARNINGS
-  #define _CRT_SECURE_NO_WARNINGS
-#endif
-
-=======
 #include <raylib.h>
->>>>>>> d7f730ae
 #include <sys/stat.h>
 #include <array>
 #include <atomic>
@@ -34,18 +11,11 @@
 #include <shared_mutex>
 #include <string>
 #include <unordered_map>
-<<<<<<< HEAD
-#include "ClientNetworkManager.hpp"
-#include "ECSManager.hpp"
-#include "EntityManager.hpp"
-=======
 #include <vector>
 #include "ClientNetworkManager.hpp"
 #include "ECSManager.hpp"
 #include "EntityManager.hpp"
 #include "Macro.hpp"
->>>>>>> d7f730ae
-#include "Packet.hpp"
 #include "PacketBuilder.hpp"
 #include "PacketSender.hpp"
 #include "PacketUtils.hpp"
@@ -158,22 +128,12 @@
       }
 
       /**
-<<<<<<< HEAD
-       * @brief Attempts to connect; on success enters the connected menu and
-       * announces the local player.
-       *
-       * Attempts to establish a network connection. If the connection succeeds,
-       * sets the client state to ClientState::IN_CONNECTED_MENU and sends a
-       * PlayerInfoPacket for the local player using the current outgoing
-       * sequence number.
-=======
        * @brief Connects to the server, transitions the client to the connected
        * menu state, and announces the local player.
        *
        * Initiates a network connection; if the connection is established, sets
        * the client state to ClientState::IN_CONNECTED_MENU and sends a
        * PlayerInfo packet containing the current local player name.
->>>>>>> d7f730ae
        */
       void connect() {
         _networkManager.connect();
@@ -181,11 +141,7 @@
           setClientState(ClientState::IN_CONNECTED_MENU);
 
           PlayerInfoPacket packet =
-<<<<<<< HEAD
-              PacketBuilder::makePlayerInfo("Player", _sequence_number.load());
-=======
-              PacketBuilder::makePlayerInfo(getPlayerName());
->>>>>>> d7f730ae
+              PacketBuilder::makePlayerInfo(getPlayerName(), _sequence_number.load());
           send(packet);
         }
       }
@@ -199,19 +155,15 @@
        * the network manager is disconnected and the running flag is cleared.
        */
       void disconnect() {
-<<<<<<< HEAD
         _resendThreadRunning.store(false, std::memory_order_release);
 
-        if (_player_id == static_cast<std::uint32_t>(-1)) {
-=======
         if (getPlayerId() == static_cast<std::uint32_t>(-1)) {
->>>>>>> d7f730ae
           _networkManager.disconnect();
           _running.store(false, std::memory_order_release);
           return;
         }
         PlayerDisconnectPacket packet =
-            PacketBuilder::makePlayerDisconnect(getPlayerId());
+            PacketBuilder::makePlayerDisconnect(getPlayerId(), _sequence_number.load());
         send(packet);
         _networkManager.disconnect();
         _running.store(false, std::memory_order_release);
@@ -258,9 +210,6 @@
       }
 
       /**
-<<<<<<< HEAD
-       * @brief Retrieves the ECS entity ID associated with an enemy identifier.
-=======
        * @brief Sets the local player's display name.
        *
        * Stores the provided string as the client's local player name, which is
@@ -277,7 +226,6 @@
 
       /**
        * @brief Retrieve the ECS entity ID associated with an enemy identifier.
->>>>>>> d7f730ae
        *
        * @returns std::uint32_t The entity ID mapped to the given enemy_id, or
        * `KO` if no mapping exists.
