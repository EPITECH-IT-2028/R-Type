#pragma once

#include <raylib.h>
#include <sys/stat.h>
<<<<<<< HEAD
#include <cstdint>
#include <unordered_map>
#include "Challenge.hpp"
#include "EntityManager.hpp"
#include "Packet.hpp"

#if defined(_WIN32)
  #ifndef NOMINMAX
    #define NOMINMAX
  #endif
  #ifndef WIN32_LEAN_AND_MEAN
    #define WIN32_LEAN_AND_MEAN
  #endif
  #ifndef ASIO_NO_WIN32_LEAN_AND_MEAN
    #define ASIO_NO_WIN32_LEAN_AND_MEAN
  #endif
  #define PLATFORM_DESKTOP
  #define NOGDI
  #define NOUSER
  #define _WINSOCK_DEPRECATED_NO_WARNINGS
  #define _CRT_SECURE_NO_WARNINGS
#endif

=======
>>>>>>> d7f730ae
#include <array>
#include <atomic>
#include <chrono>
#include <cstdint>
#include <iostream>
#include <mutex>
#include <shared_mutex>
#include <string>
#include <unordered_map>
#include <vector>
#include "ClientNetworkManager.hpp"
#include "ECSManager.hpp"
#include "EntityManager.hpp"
#include "Macro.hpp"
#include "Packet.hpp"
#include "PacketBuilder.hpp"
#include "PacketSender.hpp"

#define TIMEOUT_MS 100

namespace client {
  constexpr int OK = 0;
  constexpr int KO = 1;
  constexpr std::size_t CHAT_MAX_MESSAGES = 14;

  enum class ClientState {
    IN_CONNECTED_MENU,
    IN_ROOM_WAITING,
    IN_GAME,
    DISCONNECTED
  };

  struct ChatMessage {
      std::string author;
      std::string message;
      Color color;
  };

  /**
   * Player sprite and animation configuration.
   * Values must match the layout of the player sprite-sheet used for
   * rendering.
   */
  struct PlayerSpriteConfig {
      static constexpr float RECT_X = 0.0f;  ///< X coordinate in sprite sheet
      static constexpr float RECT_Y = 0.0f;  ///< Y coordinate in sprite sheet
      static constexpr float RECT_WIDTH = 33.0f;   ///< Width of player sprite
      static constexpr float RECT_HEIGHT = 17.0f;  ///< Height of player sprite
      static constexpr int SCALE = 2;          ///< Scale factor for rendering
      static constexpr int TOTAL_COLUMNS = 5;  ///< Columns in sprite sheet
      static constexpr int TOTAL_ROWS = 5;     ///< Rows in sprite sheet
      static constexpr float FRAME_TIME =
          0.05f;  ///< Time per animation frame (seconds)
  };

  struct EnemySpriteConfig {
      static constexpr float RECT_X = 0.0f;  ///< X coordinate in sprite sheet
      static constexpr float RECT_Y = 0.0f;  ///< Y coordinate in sprite sheet
      static constexpr float RECT_WIDTH =
          33.0f;  ///< Width of enemy sprite (1 frame)
      static constexpr float RECT_HEIGHT = 32.0f;  ///< Height of enemy sprite
      static constexpr int SCALE = 1;          ///< Scale factor for rendering
      static constexpr int TOTAL_COLUMNS = 6;  ///< 6 frames horizontally
      static constexpr int TOTAL_ROWS = 1;     ///< 1 row
      static constexpr float FRAME_TIME =
          0.1f;  ///< Time per frame (slower animation)
  };

  /**
   * Frame indices for player animation.
   * These map directly to specific sprite-sheet frames and
   * must match the order/layout of the player sprite asset.
   */
  enum class PlayerSpriteFrameIndex {
    SELECTED_ROW = 0,  ///< Row for basic movement/idle
    NEUTRAL = 2,       ///< Neutral frame index
    END = 4            ///< End frame index (e.g., tilt/extreme)
  };

  enum class EnemySpriteFrameIndex {
    SELECTED_ROW = 0,  ///< Row for basic movement/idle
    NEUTRAL = 0,       ///< Starting frame
    END = 2            ///< Last frame (3 frames: 0-2)
  };
}  // namespace client

namespace client {
  class Client {
    public:
      Client(const std::string &host, const std::uint16_t &port);
      ~Client() = default;

      bool isConnected() const {
        return _networkManager.isConnected();
      }

      void initializeECS();

      void startReceive() {
        _networkManager.receivePackets();

        _networkManager.processReceivedPackets(*this);
      }

      /**
       * @brief Connects to the server, transitions the client to the connected
       * menu state, and announces the local player.
       *
       * Initiates a network connection; if the connection is established, sets
       * the client state to ClientState::IN_CONNECTED_MENU and sends a
       * PlayerInfo packet containing the current local player name.
       */
      void connect() {
        _networkManager.connect();
        if (isConnected()) {
          setClientState(ClientState::IN_CONNECTED_MENU);

          PlayerInfoPacket packet =
              PacketBuilder::makePlayerInfo(getPlayerName());
          send(packet);
        }
      }

      /**
       * @brief Disconnects the client from the server and stops the client's
       * main loop.
       *
       * If the local player ID is valid, a PlayerDisconnect packet for that
       * player is sent before the network connection is closed. In all cases
       * the network manager is disconnected and the running flag is cleared.
       */
      void disconnect() {
        if (getPlayerId() == static_cast<std::uint32_t>(-1)) {
          _networkManager.disconnect();
          _running.store(false, std::memory_order_release);
          return;
        }
        PlayerDisconnectPacket packet =
            PacketBuilder::makePlayerDisconnect(getPlayerId());
        send(packet);
        _networkManager.disconnect();
        _running.store(false, std::memory_order_release);
      }

      template <typename PacketType>
      /**
       * @brief Sends a packet to the server using the client's network manager.
       *
       * If the client is not connected, the call returns without sending. On
       * successful transmission the client's internal packet counter and
       * outgoing sequence number are incremented. Exceptions thrown during send
       * are caught and not propagated.
       *
       * @tparam PacketType Type of the packet to send.
       * @param packet Packet to transmit over the network.
       */
      void send(const PacketType &packet) {
        if (!isConnected()) {
          std::cerr << "Client is not connected. Cannot send packet."
                    << std::endl;
          return;
        }

        try {
          packet::PacketSender::sendPacket(_networkManager, packet);
          ++_packet_count;
          ++_sequence_number;
        } catch (std::exception &e) {
          std::cerr << "Send error: " << e.what() << std::endl;
        }
      }

      /**
       * @brief Sets the local player's display name.
       *
       * Stores the provided string as the client's local player name, which is
       * used for display and outgoing player-identifying messages.
       *
       * @param name The player name to store.
       */
      void setPlayerName(const std::string &name) {
        std::lock_guard<std::shared_mutex> lock(_playerStateMutex);
        _playerName = name;
        if (_player_id != INVALID_ID)
          _playerNames[_player_id] = name;
      }

      /**
       * @brief Retrieve the ECS entity ID associated with an enemy identifier.
       *
       * @returns std::uint32_t The entity ID mapped to the given enemy_id, or
       * `KO` if no mapping exists.
       */
      std::uint32_t getEnemyEntity(std::uint32_t enemy_id) const {
        auto it = _enemyEntities.find(enemy_id);
        if (it != _enemyEntities.end()) {
          return it->second;
        }
        return KO;
      }

      /**
       * @brief Retrieves the ECS entity associated with a player ID.
       *
       * @param player_id The player identifier to look up.
       * @return std::uint32_t The entity ID mapped to the given player, or `KO`
       * if no mapping exists.
       */
      std::uint32_t getPlayerEntity(std::uint32_t player_id) const {
        std::shared_lock<std::shared_mutex> lock(_playerStateMutex);
        auto it = _playerEntities.find(player_id);
        if (it != _playerEntities.end()) {
          return it->second;
        }
        return KO;
      }

      /**
       * @brief Removes the entity mapping for the specified player ID.
       *
       * @param playerId Player identifier whose entity mapping will be removed.
       */
      void destroyPlayerEntity(std::uint32_t playerId) {
        std::lock_guard<std::shared_mutex> lock(_playerStateMutex);
        _playerEntities.erase(playerId);
      }

      /**
       * @brief Remove the enemy entity associated with the given enemy ID from
       * the client's entity map.
       *
       * If no entity is mapped for the provided ID, no action is taken.
       *
       * @param enemyId The enemy identifier whose entity should be removed.
       */
      void destroyEnemyEntity(std::uint32_t enemyId) {
        _enemyEntities.erase(enemyId);
      }

      void createPlayerEntity(NewPlayerPacket packet);
      void createEnemyEntity(EnemySpawnPacket packet);
      void createChatMessageUIEntity();

      void addProjectileEntity(std::uint32_t projectileId, Entity entity);
      Entity getProjectileEntity(std::uint32_t projectileId);
      void removeProjectileEntity(std::uint32_t projectileId);

      /**
       * @brief Retrieve the local player's identifier.
       *
       * @return std::uint32_t The local player ID; returns `(std::uint32_t)-1`
       * if no player is assigned.
       */
      std::uint32_t getPlayerId() const {
        std::shared_lock<std::shared_mutex> lock(_playerStateMutex);
        return _player_id;
      }

      /**
       * @brief Retrieves the local client's current player name.
       *
       * This accessor is thread-safe.
       *
       * @return std::string The local player's name; empty string if not set.
       */
      std::string getPlayerName() const {
        std::shared_lock<std::shared_mutex> lock(_playerStateMutex);
        return _playerName;
      }

      /**
       * @brief Retrieve the display name associated with a player identifier.
       *
       * Looks up the name mapped to the given playerId. If no mapping exists
       * and playerId equals (std::uint32_t)-1, returns "Server". If no mapping
       * exists for any other id, returns "Unknown".
       *
       * @param playerId Player identifier to look up; the sentinel value
       * `(std::uint32_t)-1` represents the server.
       * @return std::string The player name, "Server" for the sentinel id, or
       * "Unknown" if the id is not found.
       */
      std::string getPlayerNameById(const std::uint32_t playerId) const {
        std::shared_lock<std::shared_mutex> lock(_playerStateMutex);
        auto it = _playerNames.find(playerId);
        if (it != _playerNames.end())
          return it->second;
        if (playerId == INVALID_ID)
          return "Server";
        return "Unknown";
      }

      /**
       * @brief Retrieves the current outgoing packet sequence number.
       *
       * @return Current outgoing packet sequence number.
       */
      std::uint32_t getSequenceNumber() const {
        return _sequence_number.load(std::memory_order_acquire);
      }

      /**
       * @brief Update the client's outgoing packet sequence number.
       *
       * Sets the sequence number to use for subsequent outgoing packets.
       *
       * @param seq Sequence number to set for future outgoing packets.
       */
      void updateSequenceNumber(std::uint32_t seq) {
        _sequence_number.store(seq, std::memory_order_release);
      }

      void sendInput(std::uint8_t input);
      void sendShoot(float x, float y);
      void sendMatchmakingRequest();
      void sendRequestChallenge(std::uint32_t room_id);
      void sendJoinRoom(std::uint32_t room_id, const std::string &password);
      void createRoom(const std::string &room_name,
                      const std::string &password);

      void sendChatMessage(const std::string &message);
      void storeChatMessage(const std::string &author,
                            const std::string &message, const Color color);
      /**
       * @brief Get a snapshot of stored chat messages.
       *
       * @return std::vector<ChatMessage> A vector containing a copy of all chat
       * messages as they existed at the time of the call.
       */
      std::vector<ChatMessage> getChatMessages() const {
        std::lock_guard<std::mutex> lock(_chatMutex);
        return _chatMessages;
      }

      /**
       * @brief Retrieve the client's current connection/game state.
       *
       * @return ClientState The current client state.
       */
      ClientState getClientState() const {
        return _state.load(std::memory_order_acquire);
      }

      /**
       * @brief Update the client's current state.
       *
       * Atomically sets the client's state to the provided value.
       *
       * @param state New client state to apply.
       */
      void setClientState(ClientState state) {
        _state.store(state, std::memory_order_release);
      }

      Challenge &getChallenge() {
        return _challenge;
      }

    private:
      std::array<char, 2048> _recv_buffer;
      std::atomic<std::uint32_t> _sequence_number;
      std::atomic<bool> _running;
      network::ClientNetworkManager _networkManager;
      std::atomic<std::uint64_t> _packet_count;
      std::chrono::milliseconds _timeout;
      std::unordered_map<std::uint32_t, Entity> _playerEntities;
      std::unordered_map<std::uint32_t, Entity> _enemyEntities;
      std::unordered_map<std::uint32_t, Entity> _projectileEntities;
      std::mutex _projectileMutex;
      std::uint32_t _player_id = INVALID_ID;
      std::string _playerName;
      std::unordered_map<std::uint32_t, std::string> _playerNames;
      mutable std::shared_mutex _playerStateMutex;
      std::vector<ChatMessage> _chatMessages;
      mutable std::mutex _chatMutex;
      std::atomic<ClientState> _state{ClientState::DISCONNECTED};

      void registerComponent();
      void registerSystem();
      void signSystem();

      void createBackgroundEntities();

      Challenge _challenge;

      ecs::ECSManager &_ecsManager;
  };
}  // namespace client<|MERGE_RESOLUTION|>--- conflicted
+++ resolved
@@ -2,32 +2,6 @@
 
 #include <raylib.h>
 #include <sys/stat.h>
-<<<<<<< HEAD
-#include <cstdint>
-#include <unordered_map>
-#include "Challenge.hpp"
-#include "EntityManager.hpp"
-#include "Packet.hpp"
-
-#if defined(_WIN32)
-  #ifndef NOMINMAX
-    #define NOMINMAX
-  #endif
-  #ifndef WIN32_LEAN_AND_MEAN
-    #define WIN32_LEAN_AND_MEAN
-  #endif
-  #ifndef ASIO_NO_WIN32_LEAN_AND_MEAN
-    #define ASIO_NO_WIN32_LEAN_AND_MEAN
-  #endif
-  #define PLATFORM_DESKTOP
-  #define NOGDI
-  #define NOUSER
-  #define _WINSOCK_DEPRECATED_NO_WARNINGS
-  #define _CRT_SECURE_NO_WARNINGS
-#endif
-
-=======
->>>>>>> d7f730ae
 #include <array>
 #include <atomic>
 #include <chrono>
@@ -38,6 +12,7 @@
 #include <string>
 #include <unordered_map>
 #include <vector>
+#include "Challenge.hpp"
 #include "ClientNetworkManager.hpp"
 #include "ECSManager.hpp"
 #include "EntityManager.hpp"
