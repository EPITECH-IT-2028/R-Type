--- conflicted
+++ resolved
@@ -3,17 +3,16 @@
 #include "Client.hpp"
 #include "EmbeddedAssets.hpp"
 #include "Packet.hpp"
-<<<<<<< HEAD
-=======
 #include "PacketBuilder.hpp"
 #include "Parser.hpp"
->>>>>>> 64b8ec5c
 #include "RenderManager.hpp"
 #include "raylib.h"
 
 void gameLoop(client::Client &client) {
   auto lastHeartbeat = std::chrono::steady_clock::now();
+  auto lastPosSend = std::chrono::steady_clock::now();
   const auto heartbeatInterval = std::chrono::seconds(1);
+  const auto posInterval = std::chrono::milliseconds(50);
 
   while (client.isConnected()) {
     client.startReceive();
@@ -26,7 +25,10 @@
       TraceLog(LOG_INFO, "[HEARTBEAT] Sent to server");
     }
 
-    client.sendPosition();
+    if (now - lastPosSend >= posInterval) {
+      client.sendPosition();
+      lastPosSend = now;
+    }
   }
 }
 
