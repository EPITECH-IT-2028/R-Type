<<<<<<< HEAD
#include "raylib.h"
=======
#include <iostream>
>>>>>>> e0df833e
#include "Client.hpp"
#include "PacketBuilder.hpp"
#include <thread>
#include "RenderManager.hpp"

<<<<<<< HEAD
void gameLoop(client::Client &client) {
  while (client.isConnected()) {
    client.receivePackets();
  }
}

int main() {
  renderManager::Renderer renderer(renderManager::WINDOW_WIDTH,
                                     renderManager::WINDOW_HEIGHT,
                                     "R-Type Client");
  client::Client client("localhost", "4242");
  client.connect();
  MessagePacket welcomeMsg = PacketBuilder::makeMessage("Hello Server!");
  client.send(welcomeMsg);

=======
int main(void) {
  renderManager::Renderer renderer(renderManager::WINDOW_WIDTH,
                                   renderManager::WINDOW_HEIGHT,
                                   "R-Type Client");
  if (!renderer.InitSucceeded()) {
    std::cerr << "[ERROR] Failed to initialize window. Exiting." << std::endl;
    return client::KO;
  }
>>>>>>> e0df833e
  ecs::ECSManager &ecsManager = ecs::ECSManager::getInstance();
  client::Client client;
  client.initializeECS();

  std::thread networkThread(gameLoop, std::ref(client));

  while (!renderer.shouldClose()) {
    if (IsWindowResized())
      renderer.resizeWindow();

    renderer.beginDrawing();
    renderer.clearBackground(RAYWHITE);

    float deltaTime = GetFrameTime();

    ecsManager.update(deltaTime);

    renderer.endDrawing();
  }

<<<<<<< HEAD
  client.disconnect();
  if (networkThread.joinable())
    networkThread.join();

  return 0;
=======
  return client::OK;
>>>>>>> e0df833e
}<|MERGE_RESOLUTION|>--- conflicted
+++ resolved
@@ -1,30 +1,15 @@
-<<<<<<< HEAD
-#include "raylib.h"
-=======
 #include <iostream>
->>>>>>> e0df833e
+#include <thread>
 #include "Client.hpp"
 #include "PacketBuilder.hpp"
-#include <thread>
 #include "RenderManager.hpp"
+#include "raylib.h"
 
-<<<<<<< HEAD
 void gameLoop(client::Client &client) {
-  while (client.isConnected()) {
+  while (client.isConnected())
     client.receivePackets();
-  }
 }
 
-int main() {
-  renderManager::Renderer renderer(renderManager::WINDOW_WIDTH,
-                                     renderManager::WINDOW_HEIGHT,
-                                     "R-Type Client");
-  client::Client client("localhost", "4242");
-  client.connect();
-  MessagePacket welcomeMsg = PacketBuilder::makeMessage("Hello Server!");
-  client.send(welcomeMsg);
-
-=======
 int main(void) {
   renderManager::Renderer renderer(renderManager::WINDOW_WIDTH,
                                    renderManager::WINDOW_HEIGHT,
@@ -33,10 +18,13 @@
     std::cerr << "[ERROR] Failed to initialize window. Exiting." << std::endl;
     return client::KO;
   }
->>>>>>> e0df833e
+
   ecs::ECSManager &ecsManager = ecs::ECSManager::getInstance();
-  client::Client client;
+  client::Client client("localhost", "4242");
+  MessagePacket welcomeMsg = PacketBuilder::makeMessage("Hello Server!");
   client.initializeECS();
+  client.connect();
+  client.send(welcomeMsg);
 
   std::thread networkThread(gameLoop, std::ref(client));
 
@@ -54,13 +42,9 @@
     renderer.endDrawing();
   }
 
-<<<<<<< HEAD
   client.disconnect();
   if (networkThread.joinable())
     networkThread.join();
 
-  return 0;
-=======
   return client::OK;
->>>>>>> e0df833e
 }