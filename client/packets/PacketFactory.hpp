#pragma once
#include <functional>
#include <memory>
#include <unordered_map>
#include "IPacket.hpp"
#include "Packet.hpp"
#include "PacketHandler.hpp"

namespace packet {
  class PacketHandlerFactory {
    public:
      PacketHandlerFactory() = default;
      ~PacketHandlerFactory() = default;

      std::unique_ptr<IPacket> createHandler(PacketType packetType);

    private:
      inline static const std::unordered_map<
          PacketType, std::function<std::unique_ptr<IPacket>()>>
          _handlers = {{PacketType::Message,
                        []() { return std::make_unique<MessageHandler>(); }},
<<<<<<< HEAD
                       {PacketType::Move,
                        []() { return std::make_unique<MoveHandler>(); }},
                       {PacketType::EnemySpawn,
                        []() { return std::make_unique<EnemySpawnHandler>(); }},
                       {PacketType::ProjectileSpawn,
                        []() { return std::make_unique<ProjectileSpawnHandler>(); }},
                       {PacketType::ProjectileHit,
                        []() { return std::make_unique<ProjectileHitHandler>(); }},
                       {PacketType::ProjectileDestroy,
                        []() { return std::make_unique<ProjectileDestroyHandler>(); }}
=======
                        {PacketType::NewPlayer,
                        []() { return std::make_unique<NewPlayerHandler>(); }},
                        {PacketType::PlayerDeath,
                        []() { return std::make_unique<PlayerDeathHandler>(); }},
                        {PacketType::PlayerDisconnected,
                        []() { return std::make_unique<PlayerDisconnectedHandler>(); }},
                        {PacketType::Move,
                        []() { return std::make_unique<PlayerMoveHandler>(); }},
                        {PacketType::EnemySpawn,
                        []() { return std::make_unique<EnemySpawnHandler>(); }},
                        {PacketType::EnemyMove,
                        []() { return std::make_unique<EnemyMoveHandler>(); }},
                        {PacketType::EnemyDeath,
                        []() { return std::make_unique<EnemyDeathHandler>(); }}
>>>>>>> bd665dde
                      };

  };
}  // namespace packet<|MERGE_RESOLUTION|>--- conflicted
+++ resolved
@@ -19,9 +19,6 @@
           PacketType, std::function<std::unique_ptr<IPacket>()>>
           _handlers = {{PacketType::Message,
                         []() { return std::make_unique<MessageHandler>(); }},
-<<<<<<< HEAD
-                       {PacketType::Move,
-                        []() { return std::make_unique<MoveHandler>(); }},
                        {PacketType::EnemySpawn,
                         []() { return std::make_unique<EnemySpawnHandler>(); }},
                        {PacketType::ProjectileSpawn,
@@ -29,23 +26,19 @@
                        {PacketType::ProjectileHit,
                         []() { return std::make_unique<ProjectileHitHandler>(); }},
                        {PacketType::ProjectileDestroy,
-                        []() { return std::make_unique<ProjectileDestroyHandler>(); }}
-=======
-                        {PacketType::NewPlayer,
+                        []() { return std::make_unique<ProjectileDestroyHandler>(); }},
+                       {PacketType::NewPlayer,
                         []() { return std::make_unique<NewPlayerHandler>(); }},
-                        {PacketType::PlayerDeath,
+                       {PacketType::PlayerDeath,
                         []() { return std::make_unique<PlayerDeathHandler>(); }},
-                        {PacketType::PlayerDisconnected,
+                       {PacketType::PlayerDisconnected,
                         []() { return std::make_unique<PlayerDisconnectedHandler>(); }},
-                        {PacketType::Move,
+                       {PacketType::Move,
                         []() { return std::make_unique<PlayerMoveHandler>(); }},
-                        {PacketType::EnemySpawn,
-                        []() { return std::make_unique<EnemySpawnHandler>(); }},
-                        {PacketType::EnemyMove,
+                       {PacketType::EnemyMove,
                         []() { return std::make_unique<EnemyMoveHandler>(); }},
-                        {PacketType::EnemyDeath,
+                       {PacketType::EnemyDeath,
                         []() { return std::make_unique<EnemyDeathHandler>(); }}
->>>>>>> bd665dde
                       };
 
   };
