--- conflicted
+++ resolved
@@ -98,14 +98,6 @@
     ecsManager.destroyEntity(playerEntity);
     client.destroyPlayerEntity(packet.player_id);
 
-<<<<<<< HEAD
-=======
-    if (client.getPlayerId() == packet.player_id) {
-      TraceLog(LOG_INFO, "[PLAYER DEATH] Our player ID %u died",
-               packet.player_id);
-      client.disconnect();
-    }
->>>>>>> 97bf4285
   } catch (const std::exception &e) {
     TraceLog(LOG_ERROR, "[PLAYER DEATH] Failed to remove player %u: %s",
              packet.player_id, e.what());
