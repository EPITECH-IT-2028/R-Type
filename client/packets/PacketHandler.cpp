#include "PacketHandler.hpp"
#include <cstring>
#include "Client.hpp"
#include "ECSManager.hpp"
#include "EntityManager.hpp"
#include "Macro.hpp"
#include "Packet.hpp"
#include "PacketBuilder.hpp"
#include "PacketUtils.hpp"
#include "PositionComponent.hpp"
#include "ProjectileComponent.hpp"
#include "ProjectileSpriteConfig.hpp"
#include "RenderComponent.hpp"
#include "RenderManager.hpp"
#include "ScaleComponent.hpp"
#include "Serializer.hpp"
#include "SpriteComponent.hpp"
#include "VelocityComponent.hpp"
#include "raylib.h"
#include "PingComponent.hpp"
#include "PacketLossComponent.hpp"

namespace {
  /**
   * @brief Conditionally emits an ACK packet for a processed packet.
   *
   * Sends an ACK for the given packet sequence if the packet type requires
   * acknowledgment and the client has a valid player ID; logs a warning and
   * does nothing if the player ID is not set.
   *
   * @param c Client instance used to obtain the player ID and send the ACK.
   * @param t Packet type being acknowledged.
   * @param seq Sequence number of the packet to acknowledge.
   */
  inline void sendAckIfNeeded(client::Client &c, PacketType t,
                              std::uint32_t seq) {
    if (!shouldAcknowledgePacketType(t))
      return;
    auto playerId = c.getPlayerId();
    if (playerId == INVALID_ID) {
      TraceLog(LOG_WARNING,
               "[ACK] Trying to send ACK but player ID is not set yet (seq=%u)",
               seq);
      return;
    }
    c.send(PacketBuilder::makeAckPacket(seq, playerId));
  }
}  // namespace

/**
 * @brief Handle an incoming chat message packet and store it for the specified
 * player.
 *
 * @param data Pointer to the serialized packet bytes.
 * @param size Number of bytes available at `data`.
 * @return int `packet::OK` if the packet was deserialized and the message
 * stored, `packet::KO` if deserialization failed.
 */
int packet::ChatMessageHandler::handlePacket(client::Client &client,
                                             const char *data,
                                             std::size_t size) {
  serialization::Buffer buffer(data, data + size);

  auto packetOpt =
      serialization::BitserySerializer::deserialize<ChatMessagePacket>(buffer);
  if (!packetOpt) {
    TraceLog(LOG_ERROR, "[CHAT MESSAGE] Failed to deserialize packet");
    return packet::KO;
  }

  const ChatMessagePacket &packet = packetOpt.value();

  sendAckIfNeeded(client, packet.header.type, packet.sequence_number);

  const std::string playerName = client.getPlayerNameById(packet.player_id);
  std::string message = packet.message;
  Color color = {packet.r, packet.g, packet.b, packet.a};
  client.storeChatMessage(playerName, message, color);
  return packet::OK;
}

/**
 * @brief Process a NewPlayerPacket and create the corresponding player entity
 * on the client.
 *
 * Deserializes the provided buffer into a NewPlayerPacket, sends an ACK if the
 * packet type requires acknowledgement, and instructs the client to create the
 * player entity described by the packet.
 *
 * @param client Client instance used to create the player entity and send ACKs.
 * @param data Pointer to the serialized packet payload.
 * @param size Length of the packet payload in bytes.
 * @return int `packet::OK` on successful handling and entity creation,
 * `packet::KO` if deserialization fails.
 */
int packet::NewPlayerHandler::handlePacket(client::Client &client,
                                           const char *data, std::size_t size) {
  serialization::Buffer buffer(data, data + size);

  auto packetOpt =
      serialization::BitserySerializer::deserialize<NewPlayerPacket>(buffer);

  if (!packetOpt) {
    TraceLog(LOG_ERROR, "[NEW PLAYER] Failed to deserialize packet");
    return packet::KO;
  }

  const NewPlayerPacket &packet = packetOpt.value();

  sendAckIfNeeded(client, packet.header.type, packet.sequence_number);

  client.createPlayerEntity(packet);
  return packet::OK;
}

/**
 * @brief Process a player-death packet and remove the corresponding player on
 * the client.
 *
 * Deserializes a PlayerDeathPacket from the provided buffer, logs the death,
 * destroys the player's entity in the ECS and removes the client-side player
 * record. If the deceased player is the local player, the client will be
 * disconnected.
 *
 * @param client Reference to the client managing player entities.
 * @param data Pointer to the raw packet data.
 * @param size Size of the raw packet data in bytes.
 * @return int `packet::OK` on successful handling; `packet::KO` if
 * deserialization fails, the target player is not found, or an internal error
 * occurs while removing the player.
 */
int packet::PlayerDeathHandler::handlePacket(client::Client &client,
                                             const char *data,
                                             std::size_t size) {
  serialization::Buffer buffer(data, data + size);

  auto packetOpt =
      serialization::BitserySerializer::deserialize<PlayerDeathPacket>(buffer);

  if (!packetOpt) {
    TraceLog(LOG_ERROR, "[PLAYER DEATH] Failed to deserialize packet");
    return packet::KO;
  }

  const PlayerDeathPacket &packet = packetOpt.value();

  sendAckIfNeeded(client, packet.header.type, packet.sequence_number);

  TraceLog(LOG_INFO, "[PLAYER DEATH] Player ID: %u died at (%f, %f)",
           packet.player_id, packet.x, packet.y);

  ecs::ECSManager &ecsManager = ecs::ECSManager::getInstance();
  try {
    auto playerEntity = client.getPlayerEntity(packet.player_id);
    if (playerEntity == client::KO) {
      TraceLog(LOG_WARNING, "[PLAYER DEATH] Player ID: %u not found",
               packet.player_id);
      return packet::KO;
    }
    ecsManager.destroyEntity(playerEntity);
    client.destroyPlayerEntity(packet.player_id);
  } catch (const std::exception &e) {
    TraceLog(LOG_ERROR, "[PLAYER DEATH] Failed to remove player %u: %s",
             packet.player_id, e.what());
    return packet::KO;
  }
  return packet::OK;
}

/**
 * @brief Handle an incoming PlayerDisconnect packet and remove the player from
 * the client.
 *
 * Processes a PlayerDisconnectPacket, optionally sends an ACK, destroys the
 * disconnected player's entity and client-side mapping, and if the disconnected
 * player is the local player, initiates client disconnect.
 *
 * @param client Reference to the client instance that will apply the
 * disconnection.
 * @param data Pointer to the serialized packet data.
 * @param size Size of the serialized packet data in bytes.
 * @return int `packet::OK` on successful processing and removal, `packet::KO`
 * on failure.
 */
int packet::PlayerDisconnectedHandler::handlePacket(client::Client &client,
                                                    const char *data,
                                                    std::size_t size) {
  serialization::Buffer buffer(data, data + size);

  auto packetOpt =
      serialization::BitserySerializer::deserialize<PlayerDisconnectPacket>(
          buffer);

  if (!packetOpt) {
    TraceLog(LOG_ERROR, "[PLAYER DISCONNECTED] Failed to deserialize packet");
    return packet::KO;
  }

  const PlayerDisconnectPacket &packet = packetOpt.value();

  sendAckIfNeeded(client, packet.header.type, packet.sequence_number);

  TraceLog(LOG_INFO, "[PLAYER DISCONNECTED] Player ID: %u disconnected",
           packet.player_id);

  ecs::ECSManager &ecsManager = ecs::ECSManager::getInstance();
  try {
    auto playerEntity = client.getPlayerEntity(packet.player_id);
    if (playerEntity == client::KO) {
      TraceLog(LOG_WARNING, "[PLAYER DISCONNECTED] Player ID: %u not found",
               packet.player_id);
      return packet::KO;
    }
    ecsManager.destroyEntity(playerEntity);
    client.destroyPlayerEntity(packet.player_id);

    if (client.getPlayerId() == packet.player_id) {
      TraceLog(LOG_INFO, "[PLAYER DISCONNECTED] Our player ID %u disconnected",
               packet.player_id);
      client.disconnect();
    }
  } catch (const std::exception &e) {
    TraceLog(LOG_ERROR, "[PLAYER DISCONNECTED] Failed to remove player %u: %s",
             packet.player_id, e.what());
    return packet::KO;
  }
  return packet::OK;
}

/**
 * @brief Apply a PlayerMovePacket to update the target player's position in the
 * client's ECS.
 *
 * Deserializes a PlayerMovePacket from the provided buffer and, if successful,
 * updates the corresponding player's PositionComponent in the local ECS.
 * If the target player entity cannot be resolved, the packet is treated as
 * handled and the function returns `packet::OK`.
 *
 * @param client Reference to the client used to resolve player entities and
 * state.
 * @param data Pointer to the start of the received packet buffer.
 * @param size Number of bytes available at `data`.
 * @return int `packet::OK` if the packet was handled (including when the target
 * player entity is not present), `packet::KO` if deserialization failed or an
 * exception occurred while applying the update.
 */
int packet::PlayerMoveHandler::handlePacket(client::Client &client,
                                            const char *data,
                                            std::size_t size) {
  serialization::Buffer buffer(data, data + size);

  auto packetOpt =
      serialization::BitserySerializer::deserialize<PlayerMovePacket>(buffer);

  if (!packetOpt) {
    TraceLog(LOG_ERROR, "[PLAYER MOVE] Failed to deserialize packet");
    return packet::KO;
  }

  const PlayerMovePacket &packet = packetOpt.value();

  ecs::ECSManager &ecsManager = ecs::ECSManager::getInstance();
  try {
    auto playerEntity = client.getPlayerEntity(packet.player_id);
    if (playerEntity == client::KO) {
      return packet::OK;
    }

    auto &position =
        ecsManager.getComponent<ecs::PositionComponent>(playerEntity);
    position.x = packet.x;
    position.y = packet.y;
<<<<<<< HEAD

    if (client.getPlayerId() == packet.player_id) {
      client.updateSequenceNumber(packet.sequence_number);

      if (ecsManager.hasComponent<ecs::PacketLossComponent>(playerEntity)) {
        auto &packetLossComp =
            ecsManager.getComponent<ecs::PacketLossComponent>(playerEntity);
        packetLossComp.packetLoss = client.calculatePacketLoss(packet.sequence_number);
      }
    }

=======
>>>>>>> 45875475
  } catch (const std::exception &e) {
    TraceLog(LOG_ERROR, "[PLAYER MOVE] Failed to update player %u: %s",
             packet.player_id, e.what());
    return packet::KO;
  }
  return packet::OK;
}

/**
 * @brief Create an enemy entity on the client from an EnemySpawnPacket.
 *
 * Deserializes an EnemySpawnPacket from the provided buffer, instructs the
 * client to create the described enemy entity, and sends an ACK for the
 * packet's sequence number when required.
 *
 * @param data Pointer to the serialized packet bytes.
 * @param size Number of bytes available at `data`.
 * @return int `packet::OK` on successful deserialization, entity creation, and
 * ACK send; `packet::KO` if packet deserialization fails.
 */
int packet::EnemySpawnHandler::handlePacket(client::Client &client,
                                            const char *data,
                                            std::size_t size) {
  serialization::Buffer buffer(data, data + size);

  auto packetOpt =
      serialization::BitserySerializer::deserialize<EnemySpawnPacket>(buffer);
  if (!packetOpt) {
    TraceLog(LOG_ERROR, "[ENEMY SPAWN] Failed to deserialize packet");
    return packet::KO;
  }

  const EnemySpawnPacket &packet = packetOpt.value();

  client.createEnemyEntity(packet);
  sendAckIfNeeded(client, packet.header.type, packet.sequence_number);
  return packet::OK;
}

/**
 * @brief Apply an enemy position update from a serialized EnemyMovePacket.
 *
 * Deserializes an EnemyMovePacket from the provided buffer and, if valid,
 * updates the corresponding enemy entity's PositionComponent (x, y) in the ECS.
 *
 * @param client Client instance used to locate and manage the enemy entity.
 * @param data Pointer to the serialized packet bytes.
 * @param size Number of bytes available at `data`.
 * @return int `packet::OK` if the enemy position was updated successfully,
 * `packet::KO` if deserialization failed, the enemy was not found, or an error
 * occurred.
 */
int packet::EnemyMoveHandler::handlePacket(client::Client &client,
                                           const char *data, std::size_t size) {
  serialization::Buffer buffer(data, data + size);

  auto packetOpt =
      serialization::BitserySerializer::deserialize<EnemyMovePacket>(buffer);

  if (!packetOpt) {
    TraceLog(LOG_ERROR, "[ENEMY MOVE] Failed to deserialize packet");
    return packet::KO;
  }

  const EnemyMovePacket &packet = packetOpt.value();

  ecs::ECSManager &ecsManager = ecs::ECSManager::getInstance();
  try {
    auto enemyEntity = client.getEnemyEntity(packet.enemy_id);
    if (enemyEntity == client::KO) {
      TraceLog(LOG_WARNING, "[ENEMY MOVE] Enemy ID: %u not found",
               packet.enemy_id);
      return packet::KO;
    }
    auto &position =
        ecsManager.getComponent<ecs::PositionComponent>(enemyEntity);
    position.x = packet.x;
    position.y = packet.y;
  } catch (const std::exception &e) {
    TraceLog(LOG_ERROR, "[ENEMY MOVE] Failed to update enemy %u: %s",
             packet.enemy_id, e.what());
    return packet::KO;
  }
  return packet::OK;
}

/**
 * @brief Process an enemy-death packet from the server, remove the
 * corresponding enemy entity, and acknowledge the packet.
 *
 * @return int `packet::OK` if the enemy entity was removed and an ACK was sent,
 * `packet::KO` on failure.
 */
int packet::EnemyDeathHandler::handlePacket(client::Client &client,
                                            const char *data,
                                            std::size_t size) {
  serialization::Buffer buffer(data, data + size);

  auto packetOpt =
      serialization::BitserySerializer::deserialize<EnemyDeathPacket>(buffer);

  if (!packetOpt) {
    TraceLog(LOG_ERROR, "[ENEMY DEATH] Failed to deserialize packet");
    return packet::KO;
  }

  const EnemyDeathPacket &packet = packetOpt.value();

  sendAckIfNeeded(client, packet.header.type, packet.sequence_number);

  ecs::ECSManager &ecsManager = ecs::ECSManager::getInstance();
  try {
    auto enemyEntity = client.getEnemyEntity(packet.enemy_id);
    if (enemyEntity == client::KO) {
      TraceLog(LOG_WARNING, "[ENEMY DEATH] Enemy ID: %u not found",
               packet.enemy_id);
      return packet::KO;
    }
    ecsManager.destroyEntity(enemyEntity);
    client.destroyEnemyEntity(packet.enemy_id);
  } catch (const std::exception &e) {
    TraceLog(LOG_ERROR, "[ENEMY DEATH] Failed to destroy enemy %u: %s",
             packet.enemy_id, e.what());
    return packet::KO;
  }
  return packet::OK;
}

/**
 * @brief Create and register a projectile entity from a ProjectileSpawn packet
 * and send an ACK when required.
 *
 * Deserializes the incoming ProjectileSpawn packet, creates the corresponding
 * ECS entity with its components, registers the entity in the client's
 * projectile mapping, and sends an acknowledgment for the packet's sequence
 * number if appropriate. If a projectile with the same ID already exists the
 * packet is ignored and treated as success.
 *
 * @param client The client instance that will receive the ACK and hold the
 * projectile mapping.
 * @param data Pointer to the serialized packet data.
 * @param size Size of the serialized packet data in bytes.
 * @return int `packet::OK` on successful processing (including when the
 * projectile already exists), `packet::KO` if deserialization fails or an
 * exception occurs while creating or registering the entity.
 */
int packet::ProjectileSpawnHandler::handlePacket(client::Client &client,
                                                 const char *data,
                                                 std::size_t size) {
  serialization::Buffer buffer(data, data + size);

  auto packetOpt =
      serialization::BitserySerializer::deserialize<ProjectileSpawnPacket>(
          buffer);

  if (!packetOpt) {
    TraceLog(LOG_ERROR, "[PROJECTILE SPAWN] Failed to deserialize packet");
    return packet::KO;
  }

  const ProjectileSpawnPacket packet = packetOpt.value();

  sendAckIfNeeded(client, packet.header.type, packet.sequence_number);

  if (client.getProjectileEntity(packet.projectile_id) !=
      static_cast<Entity>(-1)) {
    TraceLog(LOG_WARNING,
             "Projectile with ID %u already exists, ignoring spawn packet.",
             packet.projectile_id);
    return packet::OK;
  }

  try {
    auto &ecsManager = ecs::ECSManager::getInstance();
    auto entityProjectile = ecsManager.createEntity();

    ecs::ProjectileComponent projComp;
    projComp.projectile_id = packet.projectile_id;
    projComp.type = packet.projectile_type;
    projComp.owner_id = packet.owner_id;
    projComp.damage = packet.damage;
    projComp.is_destroy = false;
    projComp.is_enemy_projectile =
        static_cast<bool>(packet.is_enemy_projectile);
    projComp.speed = packet.speed;
    ecsManager.addComponent<ecs::ProjectileComponent>(entityProjectile,
                                                      projComp);

    ecsManager.addComponent<ecs::PositionComponent>(entityProjectile,
                                                    {packet.x, packet.y});
    ecsManager.addComponent<ecs::VelocityComponent>(
        entityProjectile, {packet.velocity_x, packet.velocity_y});
    ecsManager.addComponent<ecs::RenderComponent>(
        entityProjectile, {renderManager::PROJECTILE_PATH});

    if (packet.is_enemy_projectile) {
      ecsManager.addComponent<ecs::SpriteComponent>(
          entityProjectile,
          {renderManager::ProjectileSprite::ENEMY_BASIC_X,
           renderManager::ProjectileSprite::ENEMY_BASIC_Y,
           renderManager::ProjectileSprite::ENEMY_BASIC_WIDTH,
           renderManager::ProjectileSprite::ENEMY_BASIC_HEIGHT});
    } else {
      ecsManager.addComponent<ecs::SpriteComponent>(
          entityProjectile,
          {renderManager::ProjectileSprite::PLAYER_BASIC_X,
           renderManager::ProjectileSprite::PLAYER_BASIC_Y,
           renderManager::ProjectileSprite::PLAYER_BASIC_WIDTH,
           renderManager::ProjectileSprite::PLAYER_BASIC_HEIGHT});
    }

    ecsManager.addComponent<ecs::ScaleComponent>(
        entityProjectile, {renderManager::ProjectileSprite::DEFAULT_SCALE_X,
                           renderManager::ProjectileSprite::DEFAULT_SCALE_Y});
    client.addProjectileEntity(packet.projectile_id, entityProjectile);
  } catch (const std::exception &e) {
    TraceLog(LOG_ERROR, "Failed to create projectile entity: %s", e.what());
    return packet::KO;
  }

  return packet::OK;
}

/**
 * @brief Handle a projectile hit notification and remove the corresponding
 * projectile entity if present.
 *
 * Deserializes a ProjectileHitPacket from the provided buffer; when
 * deserialization succeeds, destroys the matching projectile entity in the ECS
 * and removes the client's reference. Logs a warning if the projectile entity
 * does not exist.
 *
 * @return int `packet::OK` on success, `packet::KO` if deserialization fails.
 */
int packet::ProjectileHitHandler::handlePacket(client::Client &client,
                                               const char *data,
                                               std::size_t size) {
  serialization::Buffer buffer(data, data + size);

  auto packetOpt =
      serialization::BitserySerializer::deserialize<ProjectileHitPacket>(
          buffer);

  if (!packetOpt) {
    TraceLog(LOG_ERROR, "[PROJECTILE HIT] Failed to deserialize packet");
    return packet::KO;
  }

  const ProjectileHitPacket &packet = packetOpt.value();

  auto &ecsManager = ecs::ECSManager::getInstance();
  auto entity = client.getProjectileEntity(packet.projectile_id);
  if (entity != static_cast<Entity>(-1)) {
    if (ecsManager.hasComponent<ecs::ProjectileComponent>(entity)) {
      ecsManager.destroyEntity(entity);
      client.removeProjectileEntity(packet.projectile_id);
    }
  } else {
    TraceLog(LOG_WARNING, "[PROJECTILE HIT] projectile entity not found: %u",
             packet.projectile_id);
  }
  return packet::OK;
}

/**
 * @brief Handle a ProjectileDestroyPacket and remove the corresponding
 * projectile entity from the client.
 *
 * Processes a received ProjectileDestroyPacket and, if a matching projectile
 * entity exists on the client, destroys it and removes the client-side mapping.
 * If the packet cannot be deserialized the handler reports failure.
 *
 * @param client Reference to the client used to lookup and remove the
 * projectile entity.
 * @param data Pointer to the serialized ProjectileDestroyPacket payload.
 * @param size Size of the serialized payload in bytes.
 * @return int `packet::OK` on successful processing, `packet::KO` if
 * deserialization fails.
 */
int packet::ProjectileDestroyHandler::handlePacket(client::Client &client,
                                                   const char *data,
                                                   std::size_t size) {
  serialization::Buffer buffer(data, data + size);

  auto packetOpt =
      serialization::BitserySerializer::deserialize<ProjectileDestroyPacket>(
          buffer);

  if (!packetOpt) {
    TraceLog(LOG_ERROR, "[PROJECTILE DESTROY] Failed to deserialize packet");
    return packet::KO;
  }

  const ProjectileDestroyPacket &packet = packetOpt.value();

  auto &ecsManager = ecs::ECSManager::getInstance();
  auto entity = client.getProjectileEntity(packet.projectile_id);
  if (entity != static_cast<Entity>(-1)) {
    ecsManager.destroyEntity(entity);
    client.removeProjectileEntity(packet.projectile_id);
  } else {
    TraceLog(LOG_WARNING,
             "[PROJECTILE DESTROY] projectile entity not found: %u",
             packet.projectile_id);
  }
  sendAckIfNeeded(client, packet.header.type, packet.sequence_number);
  return packet::OK;
}

/**
 * @brief Handle a GameStartPacket by entering in-game state and acknowledging
 * it.
 *
 * Deserializes a GameStartPacket from the provided buffer; on success sets the
 * client's state to IN_GAME and sends an ACK for the packet.
 *
 * @param client Client instance used to update state and send the ACK.
 * @param data Pointer to the serialized packet data.
 * @param size Number of bytes available at `data`.
 * @return int `packet::OK` on successful processing, `packet::KO` if
 * deserialization fails.
 */
int packet::GameStartHandler::handlePacket(client::Client &client,
                                           const char *data, std::size_t size) {
  serialization::Buffer buffer(data, data + size);

  auto packetOpt =
      serialization::BitserySerializer::deserialize<GameStartPacket>(buffer);
  if (!packetOpt) {
    TraceLog(LOG_ERROR, "[GAME START] Failed to deserialize packet");
    return packet::KO;
  }

  const GameStartPacket &packet = packetOpt.value();
  TraceLog(LOG_INFO, "[DEBUG] Game is starting!");

  client.setClientState(client::ClientState::IN_GAME);

  sendAckIfNeeded(client, packet.header.type, packet.sequence_number);
  return packet::OK;
}

/**
 * @brief Handle a PlayerShoot packet and acknowledge it if required.
 *
 * Deserializes a PlayerShootPacket from the provided buffer and, on success,
 * sends an ACK using the packet's sequence number and this client's player ID.
 *
 * @param client Client used to obtain the local player ID and to send the ACK.
 * @param data Pointer to the serialized packet data.
 * @param size Number of bytes available at `data`.
 * @return int `packet::OK` on successful processing, `packet::KO` if
 * deserialization fails.
 */
int packet::PlayerShootHandler::handlePacket(client::Client &client,
                                             const char *data,
                                             std::size_t size) {
  serialization::Buffer buffer(data, data + size);

  auto packetOpt =
      serialization::BitserySerializer::deserialize<PlayerShootPacket>(buffer);
  if (!packetOpt) {
    TraceLog(LOG_ERROR, "[PLAYER SHOOT] Failed to deserialize packet");
    return packet::KO;
  }

  const PlayerShootPacket &packet = packetOpt.value();
  sendAckIfNeeded(client, packet.header.type, packet.sequence_number);
  return packet::OK;
}

/**
 * @brief Handle an ACK packet and remove the acknowledged packet from client
 * tracking.
 *
 * Deserializes an AckPacket from the provided buffer and instructs the client
 * to remove the packet identified by the packet's sequence number.
 *
 * @return int `packet::OK` on success, `packet::KO` if deserialization fails.
 */
int packet::AckPacketHandler::handlePacket(client::Client &client,
                                           const char *data, std::size_t size) {
  serialization::Buffer buffer(data, data + size);

  auto packetOpt =
      serialization::BitserySerializer::deserialize<AckPacket>(buffer);
  if (!packetOpt) {
    TraceLog(LOG_ERROR, "[ACK] Failed to deserialize packet");
    return packet::KO;
  }

  const AckPacket &packet = packetOpt.value();
  client.removeAcknowledgedPacket(packet.sequence_number);
  return packet::OK;
}

/**
 * @brief Handle a JoinRoomResponse packet from the server.
 *
 * Sets the client state to IN_ROOM_WAITING when the packet reports success;
 * otherwise logs the received room error code.
 *
 * @param client Reference to the client instance whose state may be updated.
 * @param data Pointer to the raw packet buffer.
 * @param size Size of the raw packet buffer in bytes.
 * @return int `OK` if the packet was processed, `KO` if the packet could not be
 * deserialized.
 */
int packet::JoinRoomResponseHandler::handlePacket(client::Client &client,
                                                  const char *data,
                                                  std::size_t size) {
  serialization::Buffer buffer(data, data + size);

  auto deserializedPacket =
      serialization::BitserySerializer::deserialize<JoinRoomResponsePacket>(
          buffer);

  if (!deserializedPacket) {
    TraceLog(LOG_ERROR, "[JOIN ROOM RESPONSE] Failed to deserialize packet");
    return KO;
  }

  const JoinRoomResponsePacket &packet = deserializedPacket.value();

  sendAckIfNeeded(client, packet.header.type, packet.sequence_number);

  if (packet.error_code == RoomError::SUCCESS) {
    client.setClientState(client::ClientState::IN_ROOM_WAITING);
    TraceLog(LOG_INFO, "[JOIN ROOM RESPONSE] Successfully joined room");
  } else {
    TraceLog(LOG_WARNING,
             "[JOIN ROOM RESPONSE] Failed to join room, error code: %d",
             static_cast<int>(packet.error_code));
  }

  return OK;
}

/**
 * @brief Processes a MatchmakingResponsePacket and updates client state when
 * successful.
 *
 * Deserializes a MatchmakingResponsePacket from the provided buffer, sets the
 * client's state to IN_ROOM_WAITING when `error_code` equals
 * RoomError::SUCCESS, and logs the result.
 *
 * @param client Reference to the client whose state may be updated.
 * @param data Pointer to the incoming packet data.
 * @param size Size of the incoming packet data in bytes.
 * @return int `OK` if the packet was deserialized and handled (including when
 * the contained `error_code` indicates failure), `KO` if deserialization
 * failed.
 */
int packet::MatchmakingResponseHandler::handlePacket(client::Client &client,
                                                     const char *data,
                                                     std::size_t size) {
  serialization::Buffer buffer(data, data + size);

  auto deserializedPacket =
      serialization::BitserySerializer::deserialize<MatchmakingResponsePacket>(
          buffer);

  if (!deserializedPacket) {
    TraceLog(LOG_ERROR, "[MATCHMAKING RESPONSE] Failed to deserialize packet");
    return KO;
  }

  const MatchmakingResponsePacket &packet = deserializedPacket.value();

  sendAckIfNeeded(client, packet.header.type, packet.sequence_number);

  if (packet.error_code == RoomError::SUCCESS) {
    client.setClientState(client::ClientState::IN_ROOM_WAITING);
    TraceLog(LOG_INFO,
             "[MATCHMAKING RESPONSE] Successfully joined/created room");
  } else {
    TraceLog(
        LOG_WARNING,
        "[MATCHMAKING RESPONSE] Failed to join/create room, error code: %d",
        static_cast<int>(packet.error_code));
  }

  return OK;
}

<<<<<<< HEAD
int packet::PongHandler::handlePacket(client::Client &client, const char *data,
                                      std::size_t size) {
  serialization::Buffer buffer(data, data + size);

  auto packetOpt =
      serialization::BitserySerializer::deserialize<PongPacket>(buffer);
  if (!packetOpt) {
    TraceLog(LOG_ERROR, "[PONG] Failed to deserialize packet");
    return packet::KO;
  }

  const PongPacket &packet = packetOpt.value();
  uint32_t currentTimestamp =
      std::chrono::duration_cast<std::chrono::milliseconds>(
          std::chrono::steady_clock::now().time_since_epoch())
          .count();
  uint32_t ping = currentTimestamp - packet.timestamp;
  auto &ecsManager = ecs::ECSManager::getInstance();
  auto playerEntity = client.getPlayerEntity(client.getPlayerId());
  if (playerEntity != INVALID_ENTITY) {
    if (ecsManager.hasComponent<ecs::PingComponent>(playerEntity)) {
      auto &pingComp = ecsManager.getComponent<ecs::PingComponent>(playerEntity);
      pingComp.ping = ping;
    }
  }
  return packet::OK;
}

=======
/**
 * @brief Process a ChallengeResponsePacket, update the client's challenge data,
 * and acknowledge the packet if required.
 *
 * Deserializes a ChallengeResponsePacket from the provided buffer; on success
 * stores the challenge string and timestamp into the client's challenge state
 * and sends an ACK when configured to do so.
 *
 * @param client Reference to the client whose challenge state will be updated.
 * @param data Pointer to the serialized packet data.
 * @param size Size of the serialized packet data in bytes.
 * @return int `OK` on successful processing, `KO` if deserialization fails.
 */
>>>>>>> 45875475
int packet::ChallengeResponseHandler::handlePacket(client::Client &client,
                                                   const char *data,
                                                   std::size_t size) {
  serialization::Buffer buffer(data, data + size);

  auto deserializedPacket =
      serialization::BitserySerializer::deserialize<ChallengeResponsePacket>(
          buffer);

  if (!deserializedPacket) {
    TraceLog(LOG_ERROR, "[CHALLENGE RESPONSE] Failed to deserialize packet");
    return KO;
  }

  const ChallengeResponsePacket &packet = deserializedPacket.value();

  sendAckIfNeeded(client, packet.header.type, packet.sequence_number);

  std::string challenge = packet.challenge;
  client.getChallenge().setChallenge(challenge, packet.timestamp);

  return OK;
}

/**
 * @brief Handle a CreateRoomResponsePacket and update the client's state.
 *
 * Sends an ACK when required and, if the response indicates success,
 * transitions the client to the IN_ROOM_WAITING state; otherwise logs a warning
 * with the error code.
 *
 * @param client Reference to the client instance that will be updated.
 * @param data Pointer to the serialized packet bytes.
 * @param size Number of bytes available at `data`.
 * @return int `OK` if the packet was deserialized and processed, `KO` if
 * deserialization failed.
 */
int packet::CreateRoomResponseHandler::handlePacket(client::Client &client,
                                                    const char *data,
                                                    std::size_t size) {
  serialization::Buffer buffer(data, data + size);

  auto deserializedPacket =
      serialization::BitserySerializer::deserialize<CreateRoomResponsePacket>(
          buffer);

  if (!deserializedPacket) {
    TraceLog(LOG_ERROR, "[CREATE ROOM RESPONSE] Failed to deserialize packet");
    return KO;
  }

  const CreateRoomResponsePacket &packet = deserializedPacket.value();

  sendAckIfNeeded(client, packet.header.type, packet.sequence_number);

  if (packet.error_code == RoomError::SUCCESS) {
    client.setClientState(client::ClientState::IN_ROOM_WAITING);
  } else {
    TraceLog(
        LOG_WARNING,
        "[CREATE ROOM RESPONSE] Failed to create/join room, error code: %d",
        static_cast<int>(packet.error_code));
  }
  return OK;
}

int packet::ScoreboardResponseHandler::handlePacket(client::Client &client,
                                                    const char *data,
                                                    std::size_t size) {
  serialization::Buffer buffer(data, data + size);

  auto deserializedPacket =
      serialization::BitserySerializer::deserialize<ScoreboardResponsePacket>(
          buffer);

  if (!deserializedPacket) {
    std::cerr << "[ERROR] Failed to deserialize ScoreboardResponsePacket"
              << std::endl;
    return KO;
  }

  const ScoreboardResponsePacket &packet = deserializedPacket.value();

  std::cout << "\nScoreboard" << std::endl;
  std::cout << "Rank | Player Name | Score" << std::endl;
  std::cout << "" << std::endl;

  int rank = 1;
  for (const auto &entry : packet.scores) {
    std::cout << rank << " | " << entry.player_name << " | " << entry.score
              << std::endl;
    rank++;
  }

  return OK;
}<|MERGE_RESOLUTION|>--- conflicted
+++ resolved
@@ -3,10 +3,7 @@
 #include "Client.hpp"
 #include "ECSManager.hpp"
 #include "EntityManager.hpp"
-#include "Macro.hpp"
 #include "Packet.hpp"
-#include "PacketBuilder.hpp"
-#include "PacketUtils.hpp"
 #include "PositionComponent.hpp"
 #include "ProjectileComponent.hpp"
 #include "ProjectileSpriteConfig.hpp"
@@ -20,33 +17,6 @@
 #include "PingComponent.hpp"
 #include "PacketLossComponent.hpp"
 
-namespace {
-  /**
-   * @brief Conditionally emits an ACK packet for a processed packet.
-   *
-   * Sends an ACK for the given packet sequence if the packet type requires
-   * acknowledgment and the client has a valid player ID; logs a warning and
-   * does nothing if the player ID is not set.
-   *
-   * @param c Client instance used to obtain the player ID and send the ACK.
-   * @param t Packet type being acknowledged.
-   * @param seq Sequence number of the packet to acknowledge.
-   */
-  inline void sendAckIfNeeded(client::Client &c, PacketType t,
-                              std::uint32_t seq) {
-    if (!shouldAcknowledgePacketType(t))
-      return;
-    auto playerId = c.getPlayerId();
-    if (playerId == INVALID_ID) {
-      TraceLog(LOG_WARNING,
-               "[ACK] Trying to send ACK but player ID is not set yet (seq=%u)",
-               seq);
-      return;
-    }
-    c.send(PacketBuilder::makeAckPacket(seq, playerId));
-  }
-}  // namespace
-
 /**
  * @brief Handle an incoming chat message packet and store it for the specified
  * player.
@@ -69,9 +39,6 @@
   }
 
   const ChatMessagePacket &packet = packetOpt.value();
-
-  sendAckIfNeeded(client, packet.header.type, packet.sequence_number);
-
   const std::string playerName = client.getPlayerNameById(packet.player_id);
   std::string message = packet.message;
   Color color = {packet.r, packet.g, packet.b, packet.a};
@@ -80,14 +47,13 @@
 }
 
 /**
- * @brief Process a NewPlayerPacket and create the corresponding player entity
- * on the client.
- *
- * Deserializes the provided buffer into a NewPlayerPacket, sends an ACK if the
- * packet type requires acknowledgement, and instructs the client to create the
- * player entity described by the packet.
- *
- * @param client Client instance used to create the player entity and send ACKs.
+ * @brief Handle a NewPlayerPacket and create the corresponding player entity on
+ * the client.
+ *
+ * Deserializes the provided byte buffer into a NewPlayerPacket and, if
+ * successful, instructs the client to create a new player entity using the
+ * packet data.
+ *
  * @param data Pointer to the serialized packet payload.
  * @param size Length of the packet payload in bytes.
  * @return int `packet::OK` on successful handling and entity creation,
@@ -106,8 +72,9 @@
   }
 
   const NewPlayerPacket &packet = packetOpt.value();
-
-  sendAckIfNeeded(client, packet.header.type, packet.sequence_number);
+  TraceLog(LOG_INFO, "[NEW PLAYER] %s: %u spawned at (%f, %f) with speed %f",
+           packet.player_name.c_str(), packet.player_id, packet.x, packet.y,
+           packet.speed);
 
   client.createPlayerEntity(packet);
   return packet::OK;
@@ -143,8 +110,6 @@
   }
 
   const PlayerDeathPacket &packet = packetOpt.value();
-
-  sendAckIfNeeded(client, packet.header.type, packet.sequence_number);
 
   TraceLog(LOG_INFO, "[PLAYER DEATH] Player ID: %u died at (%f, %f)",
            packet.player_id, packet.x, packet.y);
@@ -159,6 +124,7 @@
     }
     ecsManager.destroyEntity(playerEntity);
     client.destroyPlayerEntity(packet.player_id);
+
   } catch (const std::exception &e) {
     TraceLog(LOG_ERROR, "[PLAYER DEATH] Failed to remove player %u: %s",
              packet.player_id, e.what());
@@ -167,21 +133,6 @@
   return packet::OK;
 }
 
-/**
- * @brief Handle an incoming PlayerDisconnect packet and remove the player from
- * the client.
- *
- * Processes a PlayerDisconnectPacket, optionally sends an ACK, destroys the
- * disconnected player's entity and client-side mapping, and if the disconnected
- * player is the local player, initiates client disconnect.
- *
- * @param client Reference to the client instance that will apply the
- * disconnection.
- * @param data Pointer to the serialized packet data.
- * @param size Size of the serialized packet data in bytes.
- * @return int `packet::OK` on successful processing and removal, `packet::KO`
- * on failure.
- */
 int packet::PlayerDisconnectedHandler::handlePacket(client::Client &client,
                                                     const char *data,
                                                     std::size_t size) {
@@ -197,8 +148,6 @@
   }
 
   const PlayerDisconnectPacket &packet = packetOpt.value();
-
-  sendAckIfNeeded(client, packet.header.type, packet.sequence_number);
 
   TraceLog(LOG_INFO, "[PLAYER DISCONNECTED] Player ID: %u disconnected",
            packet.player_id);
@@ -228,16 +177,13 @@
 }
 
 /**
- * @brief Apply a PlayerMovePacket to update the target player's position in the
- * client's ECS.
- *
- * Deserializes a PlayerMovePacket from the provided buffer and, if successful,
- * updates the corresponding player's PositionComponent in the local ECS.
- * If the target player entity cannot be resolved, the packet is treated as
- * handled and the function returns `packet::OK`.
- *
- * @param client Reference to the client used to resolve player entities and
+ * @brief Apply a player's position update from received packet data to client
  * state.
+ *
+ * Processes a PlayerMovePacket carried in the provided byte buffer and updates
+ * the corresponding player's PositionComponent in the local ECS. If the update
+ * targets the local player, the client's sequence number is updated.
+ *
  * @param data Pointer to the start of the received packet buffer.
  * @param size Number of bytes available at `data`.
  * @return int `packet::OK` if the packet was handled (including when the target
@@ -270,7 +216,6 @@
         ecsManager.getComponent<ecs::PositionComponent>(playerEntity);
     position.x = packet.x;
     position.y = packet.y;
-<<<<<<< HEAD
 
     if (client.getPlayerId() == packet.player_id) {
       client.updateSequenceNumber(packet.sequence_number);
@@ -278,12 +223,12 @@
       if (ecsManager.hasComponent<ecs::PacketLossComponent>(playerEntity)) {
         auto &packetLossComp =
             ecsManager.getComponent<ecs::PacketLossComponent>(playerEntity);
+                TraceLog(LOG_INFO, "[PLAYER MOVE] Packet loss for player %u: %f.   %d",
+                 packet.player_id, client.calculatePacketLoss(packet.sequence_number), packet.sequence_number);
         packetLossComp.packetLoss = client.calculatePacketLoss(packet.sequence_number);
       }
     }
 
-=======
->>>>>>> 45875475
   } catch (const std::exception &e) {
     TraceLog(LOG_ERROR, "[PLAYER MOVE] Failed to update player %u: %s",
              packet.player_id, e.what());
@@ -293,16 +238,17 @@
 }
 
 /**
- * @brief Create an enemy entity on the client from an EnemySpawnPacket.
- *
- * Deserializes an EnemySpawnPacket from the provided buffer, instructs the
- * client to create the described enemy entity, and sends an ACK for the
- * packet's sequence number when required.
- *
+ * @brief Processes an EnemySpawnPacket and creates the corresponding enemy
+ * entity on the client.
+ *
+ * Deserializes an EnemySpawnPacket from the provided buffer and instructs the
+ * client to create the enemy entity described by the packet.
+ *
+ * @param client Client instance used to create the enemy entity.
  * @param data Pointer to the serialized packet bytes.
  * @param size Number of bytes available at `data`.
- * @return int `packet::OK` on successful deserialization, entity creation, and
- * ACK send; `packet::KO` if packet deserialization fails.
+ * @return int `packet::OK` on successful deserialization and entity creation,
+ * `packet::KO` if deserialization fails.
  */
 int packet::EnemySpawnHandler::handlePacket(client::Client &client,
                                             const char *data,
@@ -319,23 +265,9 @@
   const EnemySpawnPacket &packet = packetOpt.value();
 
   client.createEnemyEntity(packet);
-  sendAckIfNeeded(client, packet.header.type, packet.sequence_number);
-  return packet::OK;
-}
-
-/**
- * @brief Apply an enemy position update from a serialized EnemyMovePacket.
- *
- * Deserializes an EnemyMovePacket from the provided buffer and, if valid,
- * updates the corresponding enemy entity's PositionComponent (x, y) in the ECS.
- *
- * @param client Client instance used to locate and manage the enemy entity.
- * @param data Pointer to the serialized packet bytes.
- * @param size Number of bytes available at `data`.
- * @return int `packet::OK` if the enemy position was updated successfully,
- * `packet::KO` if deserialization failed, the enemy was not found, or an error
- * occurred.
- */
+  return packet::OK;
+}
+
 int packet::EnemyMoveHandler::handlePacket(client::Client &client,
                                            const char *data, std::size_t size) {
   serialization::Buffer buffer(data, data + size);
@@ -371,11 +303,17 @@
 }
 
 /**
- * @brief Process an enemy-death packet from the server, remove the
- * corresponding enemy entity, and acknowledge the packet.
- *
- * @return int `packet::OK` if the enemy entity was removed and an ACK was sent,
- * `packet::KO` on failure.
+ * @brief Handle an enemy death notification received from the server.
+ *
+ * Deserializes an EnemyDeathPacket from the provided buffer, destroys the
+ * corresponding enemy entity in the ECS, and removes the client-side reference.
+ *
+ * @param client Client instance used to lookup and remove the enemy entity.
+ * @param data Pointer to the serialized packet data.
+ * @param size Size, in bytes, of the serialized packet data.
+ * @return int `packet::OK` when the enemy was successfully removed,
+ * `packet::KO` on failure (deserialization error, enemy not found, or failure
+ * during destruction).
  */
 int packet::EnemyDeathHandler::handlePacket(client::Client &client,
                                             const char *data,
@@ -391,8 +329,6 @@
   }
 
   const EnemyDeathPacket &packet = packetOpt.value();
-
-  sendAckIfNeeded(client, packet.header.type, packet.sequence_number);
 
   ecs::ECSManager &ecsManager = ecs::ECSManager::getInstance();
   try {
@@ -412,24 +348,6 @@
   return packet::OK;
 }
 
-/**
- * @brief Create and register a projectile entity from a ProjectileSpawn packet
- * and send an ACK when required.
- *
- * Deserializes the incoming ProjectileSpawn packet, creates the corresponding
- * ECS entity with its components, registers the entity in the client's
- * projectile mapping, and sends an acknowledgment for the packet's sequence
- * number if appropriate. If a projectile with the same ID already exists the
- * packet is ignored and treated as success.
- *
- * @param client The client instance that will receive the ACK and hold the
- * projectile mapping.
- * @param data Pointer to the serialized packet data.
- * @param size Size of the serialized packet data in bytes.
- * @return int `packet::OK` on successful processing (including when the
- * projectile already exists), `packet::KO` if deserialization fails or an
- * exception occurs while creating or registering the entity.
- */
 int packet::ProjectileSpawnHandler::handlePacket(client::Client &client,
                                                  const char *data,
                                                  std::size_t size) {
@@ -445,8 +363,6 @@
   }
 
   const ProjectileSpawnPacket packet = packetOpt.value();
-
-  sendAckIfNeeded(client, packet.header.type, packet.sequence_number);
 
   if (client.getProjectileEntity(packet.projectile_id) !=
       static_cast<Entity>(-1)) {
@@ -508,14 +424,17 @@
 }
 
 /**
- * @brief Handle a projectile hit notification and remove the corresponding
+ * @brief Handle a projectile hit notification from the server and remove the
  * projectile entity if present.
  *
- * Deserializes a ProjectileHitPacket from the provided buffer; when
- * deserialization succeeds, destroys the matching projectile entity in the ECS
- * and removes the client's reference. Logs a warning if the projectile entity
- * does not exist.
- *
+ * Deserializes a ProjectileHitPacket from the provided buffer and, if
+ * successful, destroys the matching projectile entity in the ECS and removes
+ * the client's reference; logs a warning if the projectile entity does not
+ * exist.
+ *
+ * @param client Client instance owning entity mappings.
+ * @param data Pointer to the serialized packet data.
+ * @param size Size of the serialized packet data in bytes.
  * @return int `packet::OK` on success, `packet::KO` if deserialization fails.
  */
 int packet::ProjectileHitHandler::handlePacket(client::Client &client,
@@ -545,16 +464,18 @@
     TraceLog(LOG_WARNING, "[PROJECTILE HIT] projectile entity not found: %u",
              packet.projectile_id);
   }
-  return packet::OK;
-}
-
-/**
- * @brief Handle a ProjectileDestroyPacket and remove the corresponding
- * projectile entity from the client.
- *
- * Processes a received ProjectileDestroyPacket and, if a matching projectile
- * entity exists on the client, destroys it and removes the client-side mapping.
- * If the packet cannot be deserialized the handler reports failure.
+
+  return packet::OK;
+}
+
+/**
+ * @brief Process a ProjectileDestroyPacket and remove the corresponding
+ * projectile.
+ *
+ * Deserializes a ProjectileDestroyPacket from the provided buffer; if
+ * successful, destroys the associated projectile entity (if present) and
+ * removes its client-side mapping. Logs a warning if the projectile entity
+ * cannot be found.
  *
  * @param client Reference to the client used to lookup and remove the
  * projectile entity.
@@ -589,94 +510,7 @@
              "[PROJECTILE DESTROY] projectile entity not found: %u",
              packet.projectile_id);
   }
-  sendAckIfNeeded(client, packet.header.type, packet.sequence_number);
-  return packet::OK;
-}
-
-/**
- * @brief Handle a GameStartPacket by entering in-game state and acknowledging
- * it.
- *
- * Deserializes a GameStartPacket from the provided buffer; on success sets the
- * client's state to IN_GAME and sends an ACK for the packet.
- *
- * @param client Client instance used to update state and send the ACK.
- * @param data Pointer to the serialized packet data.
- * @param size Number of bytes available at `data`.
- * @return int `packet::OK` on successful processing, `packet::KO` if
- * deserialization fails.
- */
-int packet::GameStartHandler::handlePacket(client::Client &client,
-                                           const char *data, std::size_t size) {
-  serialization::Buffer buffer(data, data + size);
-
-  auto packetOpt =
-      serialization::BitserySerializer::deserialize<GameStartPacket>(buffer);
-  if (!packetOpt) {
-    TraceLog(LOG_ERROR, "[GAME START] Failed to deserialize packet");
-    return packet::KO;
-  }
-
-  const GameStartPacket &packet = packetOpt.value();
-  TraceLog(LOG_INFO, "[DEBUG] Game is starting!");
-
-  client.setClientState(client::ClientState::IN_GAME);
-
-  sendAckIfNeeded(client, packet.header.type, packet.sequence_number);
-  return packet::OK;
-}
-
-/**
- * @brief Handle a PlayerShoot packet and acknowledge it if required.
- *
- * Deserializes a PlayerShootPacket from the provided buffer and, on success,
- * sends an ACK using the packet's sequence number and this client's player ID.
- *
- * @param client Client used to obtain the local player ID and to send the ACK.
- * @param data Pointer to the serialized packet data.
- * @param size Number of bytes available at `data`.
- * @return int `packet::OK` on successful processing, `packet::KO` if
- * deserialization fails.
- */
-int packet::PlayerShootHandler::handlePacket(client::Client &client,
-                                             const char *data,
-                                             std::size_t size) {
-  serialization::Buffer buffer(data, data + size);
-
-  auto packetOpt =
-      serialization::BitserySerializer::deserialize<PlayerShootPacket>(buffer);
-  if (!packetOpt) {
-    TraceLog(LOG_ERROR, "[PLAYER SHOOT] Failed to deserialize packet");
-    return packet::KO;
-  }
-
-  const PlayerShootPacket &packet = packetOpt.value();
-  sendAckIfNeeded(client, packet.header.type, packet.sequence_number);
-  return packet::OK;
-}
-
-/**
- * @brief Handle an ACK packet and remove the acknowledged packet from client
- * tracking.
- *
- * Deserializes an AckPacket from the provided buffer and instructs the client
- * to remove the packet identified by the packet's sequence number.
- *
- * @return int `packet::OK` on success, `packet::KO` if deserialization fails.
- */
-int packet::AckPacketHandler::handlePacket(client::Client &client,
-                                           const char *data, std::size_t size) {
-  serialization::Buffer buffer(data, data + size);
-
-  auto packetOpt =
-      serialization::BitserySerializer::deserialize<AckPacket>(buffer);
-  if (!packetOpt) {
-    TraceLog(LOG_ERROR, "[ACK] Failed to deserialize packet");
-    return packet::KO;
-  }
-
-  const AckPacket &packet = packetOpt.value();
-  client.removeAcknowledgedPacket(packet.sequence_number);
+
   return packet::OK;
 }
 
@@ -707,8 +541,6 @@
   }
 
   const JoinRoomResponsePacket &packet = deserializedPacket.value();
-
-  sendAckIfNeeded(client, packet.header.type, packet.sequence_number);
 
   if (packet.error_code == RoomError::SUCCESS) {
     client.setClientState(client::ClientState::IN_ROOM_WAITING);
@@ -723,19 +555,17 @@
 }
 
 /**
- * @brief Processes a MatchmakingResponsePacket and updates client state when
- * successful.
- *
- * Deserializes a MatchmakingResponsePacket from the provided buffer, sets the
- * client's state to IN_ROOM_WAITING when `error_code` equals
- * RoomError::SUCCESS, and logs the result.
+ * @brief Handle a matchmaking response packet from the server.
+ *
+ * Deserializes a MatchmakingResponsePacket from the provided buffer and updates
+ * the client's state to IN_ROOM_WAITING when the packet's error_code indicates
+ * success. Logs the outcome.
  *
  * @param client Reference to the client whose state may be updated.
  * @param data Pointer to the incoming packet data.
  * @param size Size of the incoming packet data in bytes.
- * @return int `OK` if the packet was deserialized and handled (including when
- * the contained `error_code` indicates failure), `KO` if deserialization
- * failed.
+ * @return int `OK` if the packet was deserialized and handled (even if the
+ * contained error code indicates failure), `KO` if deserialization failed.
  */
 int packet::MatchmakingResponseHandler::handlePacket(client::Client &client,
                                                      const char *data,
@@ -752,8 +582,6 @@
   }
 
   const MatchmakingResponsePacket &packet = deserializedPacket.value();
-
-  sendAckIfNeeded(client, packet.header.type, packet.sequence_number);
 
   if (packet.error_code == RoomError::SUCCESS) {
     client.setClientState(client::ClientState::IN_ROOM_WAITING);
@@ -769,7 +597,6 @@
   return OK;
 }
 
-<<<<<<< HEAD
 int packet::PongHandler::handlePacket(client::Client &client, const char *data,
                                       std::size_t size) {
   serialization::Buffer buffer(data, data + size);
@@ -798,21 +625,6 @@
   return packet::OK;
 }
 
-=======
-/**
- * @brief Process a ChallengeResponsePacket, update the client's challenge data,
- * and acknowledge the packet if required.
- *
- * Deserializes a ChallengeResponsePacket from the provided buffer; on success
- * stores the challenge string and timestamp into the client's challenge state
- * and sends an ACK when configured to do so.
- *
- * @param client Reference to the client whose challenge state will be updated.
- * @param data Pointer to the serialized packet data.
- * @param size Size of the serialized packet data in bytes.
- * @return int `OK` on successful processing, `KO` if deserialization fails.
- */
->>>>>>> 45875475
 int packet::ChallengeResponseHandler::handlePacket(client::Client &client,
                                                    const char *data,
                                                    std::size_t size) {
@@ -829,27 +641,12 @@
 
   const ChallengeResponsePacket &packet = deserializedPacket.value();
 
-  sendAckIfNeeded(client, packet.header.type, packet.sequence_number);
-
   std::string challenge = packet.challenge;
   client.getChallenge().setChallenge(challenge, packet.timestamp);
 
   return OK;
 }
 
-/**
- * @brief Handle a CreateRoomResponsePacket and update the client's state.
- *
- * Sends an ACK when required and, if the response indicates success,
- * transitions the client to the IN_ROOM_WAITING state; otherwise logs a warning
- * with the error code.
- *
- * @param client Reference to the client instance that will be updated.
- * @param data Pointer to the serialized packet bytes.
- * @param size Number of bytes available at `data`.
- * @return int `OK` if the packet was deserialized and processed, `KO` if
- * deserialization failed.
- */
 int packet::CreateRoomResponseHandler::handlePacket(client::Client &client,
                                                     const char *data,
                                                     std::size_t size) {
@@ -865,8 +662,6 @@
   }
 
   const CreateRoomResponsePacket &packet = deserializedPacket.value();
-
-  sendAckIfNeeded(client, packet.header.type, packet.sequence_number);
 
   if (packet.error_code == RoomError::SUCCESS) {
     client.setClientState(client::ClientState::IN_ROOM_WAITING);
@@ -877,35 +672,4 @@
         static_cast<int>(packet.error_code));
   }
   return OK;
-}
-
-int packet::ScoreboardResponseHandler::handlePacket(client::Client &client,
-                                                    const char *data,
-                                                    std::size_t size) {
-  serialization::Buffer buffer(data, data + size);
-
-  auto deserializedPacket =
-      serialization::BitserySerializer::deserialize<ScoreboardResponsePacket>(
-          buffer);
-
-  if (!deserializedPacket) {
-    std::cerr << "[ERROR] Failed to deserialize ScoreboardResponsePacket"
-              << std::endl;
-    return KO;
-  }
-
-  const ScoreboardResponsePacket &packet = deserializedPacket.value();
-
-  std::cout << "\nScoreboard" << std::endl;
-  std::cout << "Rank | Player Name | Score" << std::endl;
-  std::cout << "" << std::endl;
-
-  int rank = 1;
-  for (const auto &entry : packet.scores) {
-    std::cout << rank << " | " << entry.player_name << " | " << entry.score
-              << std::endl;
-    rank++;
-  }
-
-  return OK;
 }