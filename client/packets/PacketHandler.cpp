--- conflicted
+++ resolved
@@ -17,7 +17,6 @@
 #include "VelocityComponent.hpp"
 #include "raylib.h"
 
-<<<<<<< HEAD
 namespace {
   inline void sendAckIfNeeded(client::Client &c, PacketType t,
                               std::uint32_t seq) {
@@ -28,21 +27,6 @@
 }  // namespace
 
 /**
- * @brief Handles an incoming server chat/message packet.
- *
- * Deserializes a MessagePacket from the provided buffer, logs the server
- * message, and, if the packet type requires acknowledgment, sends an ACK
- * containing the packet's sequence number and this client's player ID.
- *
- * @param client Client instance used for sending ACKs and accessing player ID.
- * @param data Pointer to the received packet bytes.
- * @param size Number of bytes in the buffer pointed to by `data`.
- * @return int 0 on success, `packet::KO` if packet deserialization fails.
- */
-int packet::MessageHandler::handlePacket(client::Client &client,
-                                         const char *data, std::size_t size) {
-=======
-/**
  * @brief Process a chat message packet and store the message for the
  * corresponding player.
  *
@@ -58,7 +42,6 @@
 int packet::ChatMessageHandler::handlePacket(client::Client &client,
                                              const char *data,
                                              std::size_t size) {
->>>>>>> d7f730ae
   serialization::Buffer buffer(data, data + size);
 
   auto packetOpt =
@@ -68,40 +51,17 @@
     return packet::KO;
   }
 
-<<<<<<< HEAD
-  const MessagePacket &packet = packetOpt.value();
-  size_t len = strnlen(packet.message, sizeof(packet.message));
-  TraceLog(LOG_INFO, "[MESSAGE] Server : %.*s", static_cast<int>(len),
-           packet.message);
-  sendAckIfNeeded(client, packet.header.type, packet.sequence_number);
-=======
   const ChatMessagePacket &packet = packetOpt.value();
   const std::string playerName = client.getPlayerNameById(packet.player_id);
   size_t msgLen = strnlen(packet.message, sizeof(packet.message));
   std::string message(packet.message, msgLen);
   Color color = {packet.r, packet.g, packet.b, packet.a};
   client.storeChatMessage(playerName, message, color);
->>>>>>> d7f730ae
-  return packet::OK;
-}
-
-/**
-<<<<<<< HEAD
- * @brief Handle an incoming NewPlayer packet: spawn the player locally and
- * acknowledge receipt.
- *
- * Deserializes a NewPlayerPacket from the provided raw packet bytes. On
- * success, logs the spawned player's ID, position and speed, instructs the
- * client to create the corresponding player entity, and sends an ACK containing
- * the packet's sequence number and the client's player ID. If deserialization
- * fails, logs an error and returns without side effects.
- *
- * @param client Reference to the client that should create the player entity
- * and send the ACK.
- * @param data Pointer to the raw packet bytes to deserialize.
- * @param size Number of bytes available at `data`.
- * @return int `packet::OK` on successful processing and acknowledgement,
-=======
+  sendAckIfNeeded(client, packet.header.type, packet.sequence_number);
+  return packet::OK;
+}
+
+/**
  * @brief Handle a "new player" packet and create the corresponding player
  * entity.
  *
@@ -114,7 +74,6 @@
  * @param data Pointer to the packet payload bytes.
  * @param size Length of the packet payload in bytes.
  * @return int `packet::OK` on successful handling and entity creation,
->>>>>>> d7f730ae
  * `packet::KO` if deserialization fails.
  */
 int packet::NewPlayerHandler::handlePacket(client::Client &client,
