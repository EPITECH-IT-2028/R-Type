--- conflicted
+++ resolved
@@ -284,61 +284,11 @@
   ProjectileSpawnPacket packet;
   std::memcpy(&packet, data, sizeof(ProjectileSpawnPacket));
 
-<<<<<<< HEAD
-  auto &ecsManager = ecs::ECSManager::getInstance();
-  auto entityProjectile = ecsManager.createEntity();
-
-  ecs::ProjectileComponent projComp;
-  projComp.projectile_id = packet.projectile_id;
-  projComp.type = packet.projectile_type;
-  projComp.owner_id = packet.owner_id;
-  projComp.damage = packet.damage;
-  projComp.is_destroy = false;
-  projComp.is_enemy_projectile = static_cast<bool>(packet.is_enemy_projectile);
-  projComp.speed = packet.speed;
-  ecsManager.addComponent<ecs::ProjectileComponent>(entityProjectile, projComp);
-
-  ecsManager.addComponent<ecs::PositionComponent>(entityProjectile,
-                                                  {packet.x, packet.y});
-  ecsManager.addComponent<ecs::VelocityComponent>(
-      entityProjectile, {packet.velocity_x, packet.velocity_y});
-  ecsManager.addComponent<ecs::RenderComponent>(
-      entityProjectile, {renderManager::PROJECTILE_PATH});
-
-  if (packet.is_enemy_projectile) {
-    ecsManager.addComponent<ecs::SpriteComponent>(
-        entityProjectile,
-        {renderManager::ProjectileSprite::ENEMY_BASIC_X,
-         renderManager::ProjectileSprite::ENEMY_BASIC_Y,
-         renderManager::ProjectileSprite::ENEMY_BASIC_WIDTH,
-         renderManager::ProjectileSprite::ENEMY_BASIC_HEIGHT});
-  } else {
-    ecsManager.addComponent<ecs::SpriteComponent>(
-        entityProjectile,
-        {renderManager::ProjectileSprite::PLAYER_BASIC_X,
-         renderManager::ProjectileSprite::PLAYER_BASIC_Y,
-         renderManager::ProjectileSprite::PLAYER_BASIC_WIDTH,
-         renderManager::ProjectileSprite::PLAYER_BASIC_HEIGHT});
-  }
-
-  ecsManager.addComponent<ecs::ScaleComponent>(
-      entityProjectile, {renderManager::ProjectileSprite::DEFAULT_SCALE_X,
-                         renderManager::ProjectileSprite::DEFAULT_SCALE_Y});
-
-  return packet::OK;
-}
-
-static Entity findProjectileEntityById(ecs::ECSManager &ecsManager,
-                                       uint32_t projectileId) {
-  for (auto entity : ecsManager.getAllEntities()) {
-    if (ecsManager.hasComponent<ecs::ProjectileComponent>(entity)) {
-      auto &pc = ecsManager.getComponent<ecs::ProjectileComponent>(entity);
-      if (pc.projectile_id == projectileId) {
-        return entity;
-      }
-=======
-  if (client.getProjectileEntity(packet.projectile_id) != static_cast<Entity>(-1)) {
-    TraceLog(LOG_WARNING, "Projectile with ID %u already exists, ignoring spawn packet.", packet.projectile_id);
+  if (client.getProjectileEntity(packet.projectile_id) !=
+      static_cast<Entity>(-1)) {
+    TraceLog(LOG_WARNING,
+             "Projectile with ID %u already exists, ignoring spawn packet.",
+             packet.projectile_id);
     return packet::OK;
   }
 
@@ -352,42 +302,44 @@
     projComp.owner_id = packet.owner_id;
     projComp.damage = packet.damage;
     projComp.is_destroy = false;
-    projComp.is_enemy_projectile = static_cast<bool>(packet.is_enemy_projectile);
+    projComp.is_enemy_projectile =
+        static_cast<bool>(packet.is_enemy_projectile);
     projComp.speed = packet.speed;
-    ecsManager.addComponent<ecs::ProjectileComponent>(entityProjectile, projComp);
-
-    ecsManager.addComponent<ecs::PositionComponent>(entityProjectile, {packet.x, packet.y});
-    ecsManager.addComponent<ecs::VelocityComponent>(entityProjectile, {packet.velocity_x, packet.velocity_y});
+    ecsManager.addComponent<ecs::ProjectileComponent>(entityProjectile,
+                                                      projComp);
+
+    ecsManager.addComponent<ecs::PositionComponent>(entityProjectile,
+                                                    {packet.x, packet.y});
+    ecsManager.addComponent<ecs::VelocityComponent>(
+        entityProjectile, {packet.velocity_x, packet.velocity_y});
     ecsManager.addComponent<ecs::RenderComponent>(
         entityProjectile, {renderManager::PROJECTILE_PATH});
 
     if (packet.is_enemy_projectile) {
-      ecsManager.addComponent<ecs::SpriteComponent>(entityProjectile, {
-        renderManager::ProjectileSprite::ENEMY_BASIC_X,
-        renderManager::ProjectileSprite::ENEMY_BASIC_Y,
-        renderManager::ProjectileSprite::ENEMY_BASIC_WIDTH,
-        renderManager::ProjectileSprite::ENEMY_BASIC_HEIGHT
-      });
+      ecsManager.addComponent<ecs::SpriteComponent>(
+          entityProjectile,
+          {renderManager::ProjectileSprite::ENEMY_BASIC_X,
+           renderManager::ProjectileSprite::ENEMY_BASIC_Y,
+           renderManager::ProjectileSprite::ENEMY_BASIC_WIDTH,
+           renderManager::ProjectileSprite::ENEMY_BASIC_HEIGHT});
     } else {
-      ecsManager.addComponent<ecs::SpriteComponent>(entityProjectile, {
-        renderManager::ProjectileSprite::PLAYER_BASIC_X,
-        renderManager::ProjectileSprite::PLAYER_BASIC_Y,
-        renderManager::ProjectileSprite::PLAYER_BASIC_WIDTH,
-        renderManager::ProjectileSprite::PLAYER_BASIC_HEIGHT
-      });
->>>>>>> b1137af9
-    }
-
-    ecsManager.addComponent<ecs::ScaleComponent>(entityProjectile, {
-      renderManager::ProjectileSprite::DEFAULT_SCALE_X,
-      renderManager::ProjectileSprite::DEFAULT_SCALE_Y
-    });
+      ecsManager.addComponent<ecs::SpriteComponent>(
+          entityProjectile,
+          {renderManager::ProjectileSprite::PLAYER_BASIC_X,
+           renderManager::ProjectileSprite::PLAYER_BASIC_Y,
+           renderManager::ProjectileSprite::PLAYER_BASIC_WIDTH,
+           renderManager::ProjectileSprite::PLAYER_BASIC_HEIGHT});
+    }
+
+    ecsManager.addComponent<ecs::ScaleComponent>(
+        entityProjectile, {renderManager::ProjectileSprite::DEFAULT_SCALE_X,
+                           renderManager::ProjectileSprite::DEFAULT_SCALE_Y});
     client.addProjectileEntity(packet.projectile_id, entityProjectile);
   } catch (const std::exception &e) {
     TraceLog(LOG_ERROR, "Failed to create projectile entity: %s", e.what());
     return packet::KO;
   }
-  
+
   return packet::OK;
 }
 
