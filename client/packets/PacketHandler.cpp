#include "PacketHandler.hpp"
#include <cstring>
#include "Client.hpp"
#include "ECSManager.hpp"
#include "EntityManager.hpp"
#include "Macro.hpp"
#include "Packet.hpp"
#include "PositionComponent.hpp"
#include "ProjectileComponent.hpp"
#include "ProjectileSpriteConfig.hpp"
#include "RenderComponent.hpp"
#include "RenderManager.hpp"
#include "ScaleComponent.hpp"
#include "Serializer.hpp"
#include "SpriteComponent.hpp"
#include "VelocityComponent.hpp"
#include "PingComponent.hpp"
#include "PacketLossComponent.hpp"
#include "raylib.h"

/**
 * @brief Handle an incoming chat message packet and store it for the specified
 * player.
 *
 * @param data Pointer to the serialized packet bytes.
 * @param size Number of bytes available at `data`.
 * @return int `packet::OK` if the packet was deserialized and the message
 * stored, `packet::KO` if deserialization failed.
 */
int packet::ChatMessageHandler::handlePacket(client::Client &client,
                                             const char *data,
                                             std::size_t size) {
  serialization::Buffer buffer(data, data + size);

  auto packetOpt =
      serialization::BitserySerializer::deserialize<ChatMessagePacket>(buffer);
  if (!packetOpt) {
    TraceLog(LOG_ERROR, "[CHAT MESSAGE] Failed to deserialize packet");
    return packet::KO;
  }

  const ChatMessagePacket &packet = packetOpt.value();
  const std::string playerName = client.getPlayerNameById(packet.player_id);
  std::string message = packet.message;
  Color color = {packet.r, packet.g, packet.b, packet.a};
  client.storeChatMessage(playerName, message, color);
  return packet::OK;
}

/**
 * @brief Handle a NewPlayerPacket and create the corresponding player entity on
 * the client.
 *
 * Deserializes the provided byte buffer into a NewPlayerPacket and, if
 * successful, instructs the client to create a new player entity using the
 * packet data.
 *
 * @param data Pointer to the serialized packet payload.
 * @param size Length of the packet payload in bytes.
 * @return int `packet::OK` on successful handling and entity creation,
 * `packet::KO` if deserialization fails.
 */
int packet::NewPlayerHandler::handlePacket(client::Client &client,
                                           const char *data, std::size_t size) {
  serialization::Buffer buffer(data, data + size);

  auto packetOpt =
      serialization::BitserySerializer::deserialize<NewPlayerPacket>(buffer);

  if (!packetOpt) {
    TraceLog(LOG_ERROR, "[NEW PLAYER] Failed to deserialize packet");
    return packet::KO;
  }

  const NewPlayerPacket &packet = packetOpt.value();
  TraceLog(LOG_INFO, "[NEW PLAYER] %s: %u spawned at (%f, %f) with speed %f",
           packet.player_name.c_str(), packet.player_id, packet.x, packet.y,
           packet.speed);

  client.createPlayerEntity(packet);
  return packet::OK;
}

/**
 * @brief Process a player-death packet and remove the corresponding player on
 * the client.
 *
 * Deserializes a PlayerDeathPacket from the provided buffer, logs the death,
 * destroys the player's entity in the ECS and removes the client-side player
 * record. If the deceased player is the local player, the client will be
 * disconnected.
 *
 * @param client Reference to the client managing player entities.
 * @param data Pointer to the raw packet data.
 * @param size Size of the raw packet data in bytes.
 * @return int `packet::OK` on successful handling; `packet::KO` if
 * deserialization fails, the target player is not found, or an internal error
 * occurs while removing the player.
 */
int packet::PlayerDeathHandler::handlePacket(client::Client &client,
                                             const char *data,
                                             std::size_t size) {
  serialization::Buffer buffer(data, data + size);

  auto packetOpt =
      serialization::BitserySerializer::deserialize<PlayerDeathPacket>(buffer);

  if (!packetOpt) {
    TraceLog(LOG_ERROR, "[PLAYER DEATH] Failed to deserialize packet");
    return packet::KO;
  }

  const PlayerDeathPacket &packet = packetOpt.value();

  TraceLog(LOG_INFO, "[PLAYER DEATH] Player ID: %u died at (%f, %f)",
           packet.player_id, packet.x, packet.y);

  ecs::ECSManager &ecsManager = ecs::ECSManager::getInstance();
  try {
    auto playerEntity = client.getPlayerEntity(packet.player_id);
    if (playerEntity == client::KO) {
      TraceLog(LOG_WARNING, "[PLAYER DEATH] Player ID: %u not found",
               packet.player_id);
      return packet::KO;
    }
    ecsManager.destroyEntity(playerEntity);
    client.destroyPlayerEntity(packet.player_id);

  } catch (const std::exception &e) {
    TraceLog(LOG_ERROR, "[PLAYER DEATH] Failed to remove player %u: %s",
             packet.player_id, e.what());
    return packet::KO;
  }
  return packet::OK;
}

int packet::PlayerDisconnectedHandler::handlePacket(client::Client &client,
                                                    const char *data,
                                                    std::size_t size) {
  serialization::Buffer buffer(data, data + size);

  auto packetOpt =
      serialization::BitserySerializer::deserialize<PlayerDisconnectPacket>(
          buffer);

  if (!packetOpt) {
    TraceLog(LOG_ERROR, "[PLAYER DISCONNECTED] Failed to deserialize packet");
    return packet::KO;
  }

  const PlayerDisconnectPacket &packet = packetOpt.value();

  TraceLog(LOG_INFO, "[PLAYER DISCONNECTED] Player ID: %u disconnected",
           packet.player_id);

  ecs::ECSManager &ecsManager = ecs::ECSManager::getInstance();
  try {
    auto playerEntity = client.getPlayerEntity(packet.player_id);
    if (playerEntity == client::KO) {
      TraceLog(LOG_WARNING, "[PLAYER DISCONNECTED] Player ID: %u not found",
               packet.player_id);
      return packet::KO;
    }
    ecsManager.destroyEntity(playerEntity);
    client.destroyPlayerEntity(packet.player_id);

    if (client.getPlayerId() == packet.player_id) {
      TraceLog(LOG_INFO, "[PLAYER DISCONNECTED] Our player ID %u disconnected",
               packet.player_id);
      client.disconnect();
    }
  } catch (const std::exception &e) {
    TraceLog(LOG_ERROR, "[PLAYER DISCONNECTED] Failed to remove player %u: %s",
             packet.player_id, e.what());
    return packet::KO;
  }
  return packet::OK;
}

/**
 * @brief Apply a player's position update from received packet data to client
 * state.
 *
 * Processes a PlayerMovePacket carried in the provided byte buffer and updates
 * the corresponding player's PositionComponent in the local ECS. If the update
 * targets the local player, the client's sequence number is updated.
 *
 * @param data Pointer to the start of the received packet buffer.
 * @param size Number of bytes available at `data`.
 * @return int `packet::OK` if the packet was handled (including when the target
 * player entity is not present), `packet::KO` if deserialization failed or an
 * exception occurred while applying the update.
 */
int packet::PlayerMoveHandler::handlePacket(client::Client &client,
                                            const char *data,
                                            std::size_t size) {
  serialization::Buffer buffer(data, data + size);

  auto packetOpt =
      serialization::BitserySerializer::deserialize<PlayerMovePacket>(buffer);

  if (!packetOpt) {
    TraceLog(LOG_ERROR, "[PLAYER MOVE] Failed to deserialize packet");
    return packet::KO;
  }

  const PlayerMovePacket &packet = packetOpt.value();

  ecs::ECSManager &ecsManager = ecs::ECSManager::getInstance();
  try {
    auto playerEntity = client.getPlayerEntity(packet.player_id);
    if (playerEntity == client::KO) {
      return packet::OK;
    }

    auto &position =
        ecsManager.getComponent<ecs::PositionComponent>(playerEntity);
    position.x = packet.x;
    position.y = packet.y;

    if (client.getPlayerId() == packet.player_id) {
      client.updateSequenceNumber(packet.sequence_number);

      if (ecsManager.hasComponent<ecs::PacketLossComponent>(playerEntity)) {
        auto &packetLossComp =
            ecsManager.getComponent<ecs::PacketLossComponent>(playerEntity);
        packetLossComp.packetLoss = client.calculatePacketLoss(packet.sequence_number);
      }
    }

  } catch (const std::exception &e) {
    TraceLog(LOG_ERROR, "[PLAYER MOVE] Failed to update player %u: %s",
             packet.player_id, e.what());
    return packet::KO;
  }
  return packet::OK;
}

/**
 * @brief Processes an EnemySpawnPacket and creates the corresponding enemy
 * entity on the client.
 *
 * Deserializes an EnemySpawnPacket from the provided buffer and instructs the
 * client to create the enemy entity described by the packet.
 *
 * @param client Client instance used to create the enemy entity.
 * @param data Pointer to the serialized packet bytes.
 * @param size Number of bytes available at `data`.
 * @return int `packet::OK` on successful deserialization and entity creation,
 * `packet::KO` if deserialization fails.
 */
int packet::EnemySpawnHandler::handlePacket(client::Client &client,
                                            const char *data,
                                            std::size_t size) {
  serialization::Buffer buffer(data, data + size);

  auto packetOpt =
      serialization::BitserySerializer::deserialize<EnemySpawnPacket>(buffer);
  if (!packetOpt) {
    TraceLog(LOG_ERROR, "[ENEMY SPAWN] Failed to deserialize packet");
    return packet::KO;
  }

  const EnemySpawnPacket &packet = packetOpt.value();

  client.createEnemyEntity(packet);
  return packet::OK;
}

int packet::EnemyMoveHandler::handlePacket(client::Client &client,
                                           const char *data, std::size_t size) {
  serialization::Buffer buffer(data, data + size);

  auto packetOpt =
      serialization::BitserySerializer::deserialize<EnemyMovePacket>(buffer);

  if (!packetOpt) {
    TraceLog(LOG_ERROR, "[ENEMY MOVE] Failed to deserialize packet");
    return packet::KO;
  }

  const EnemyMovePacket &packet = packetOpt.value();

  ecs::ECSManager &ecsManager = ecs::ECSManager::getInstance();
  try {
    auto enemyEntity = client.getEnemyEntity(packet.enemy_id);
    if (enemyEntity == client::KO) {
      TraceLog(LOG_WARNING, "[ENEMY MOVE] Enemy ID: %u not found",
               packet.enemy_id);
      return packet::KO;
    }
    auto &position =
        ecsManager.getComponent<ecs::PositionComponent>(enemyEntity);
    position.x = packet.x;
    position.y = packet.y;
  } catch (const std::exception &e) {
    TraceLog(LOG_ERROR, "[ENEMY MOVE] Failed to update enemy %u: %s",
             packet.enemy_id, e.what());
    return packet::KO;
  }
  return packet::OK;
}

/**
 * @brief Handle an enemy death notification received from the server.
 *
 * Deserializes an EnemyDeathPacket from the provided buffer, destroys the
 * corresponding enemy entity in the ECS, and removes the client-side reference.
 *
 * @param client Client instance used to lookup and remove the enemy entity.
 * @param data Pointer to the serialized packet data.
 * @param size Size, in bytes, of the serialized packet data.
 * @return int `packet::OK` when the enemy was successfully removed,
 * `packet::KO` on failure (deserialization error, enemy not found, or failure
 * during destruction).
 */
int packet::EnemyDeathHandler::handlePacket(client::Client &client,
                                            const char *data,
                                            std::size_t size) {
  serialization::Buffer buffer(data, data + size);

  auto packetOpt =
      serialization::BitserySerializer::deserialize<EnemyDeathPacket>(buffer);

  if (!packetOpt) {
    TraceLog(LOG_ERROR, "[ENEMY DEATH] Failed to deserialize packet");
    return packet::KO;
  }

  const EnemyDeathPacket &packet = packetOpt.value();

  ecs::ECSManager &ecsManager = ecs::ECSManager::getInstance();
  try {
    auto enemyEntity = client.getEnemyEntity(packet.enemy_id);
    if (enemyEntity == client::KO) {
      TraceLog(LOG_WARNING, "[ENEMY DEATH] Enemy ID: %u not found",
               packet.enemy_id);
      return packet::KO;
    }
    ecsManager.destroyEntity(enemyEntity);
    client.destroyEnemyEntity(packet.enemy_id);
  } catch (const std::exception &e) {
    TraceLog(LOG_ERROR, "[ENEMY DEATH] Failed to destroy enemy %u: %s",
             packet.enemy_id, e.what());
    return packet::KO;
  }
  return packet::OK;
}

int packet::ProjectileSpawnHandler::handlePacket(client::Client &client,
                                                 const char *data,
                                                 std::size_t size) {
  serialization::Buffer buffer(data, data + size);

  auto packetOpt =
      serialization::BitserySerializer::deserialize<ProjectileSpawnPacket>(
          buffer);

  if (!packetOpt) {
    TraceLog(LOG_ERROR, "[PROJECTILE SPAWN] Failed to deserialize packet");
    return packet::KO;
  }

  const ProjectileSpawnPacket packet = packetOpt.value();

  if (client.getProjectileEntity(packet.projectile_id) !=
      static_cast<Entity>(-1)) {
    TraceLog(LOG_WARNING,
             "Projectile with ID %u already exists, ignoring spawn packet.",
             packet.projectile_id);
    return packet::OK;
  }

  try {
    auto &ecsManager = ecs::ECSManager::getInstance();
    auto entityProjectile = ecsManager.createEntity();

    ecs::ProjectileComponent projComp;
    projComp.projectile_id = packet.projectile_id;
    projComp.type = packet.projectile_type;
    projComp.owner_id = packet.owner_id;
    projComp.damage = packet.damage;
    projComp.is_destroy = false;
    projComp.is_enemy_projectile =
        static_cast<bool>(packet.is_enemy_projectile);
    projComp.speed = packet.speed;
    ecsManager.addComponent<ecs::ProjectileComponent>(entityProjectile,
                                                      projComp);

    ecsManager.addComponent<ecs::PositionComponent>(entityProjectile,
                                                    {packet.x, packet.y});
    ecsManager.addComponent<ecs::VelocityComponent>(
        entityProjectile, {packet.velocity_x, packet.velocity_y});
    ecsManager.addComponent<ecs::RenderComponent>(
        entityProjectile, {renderManager::PROJECTILE_PATH});

    if (packet.is_enemy_projectile) {
      ecsManager.addComponent<ecs::SpriteComponent>(
          entityProjectile,
          {renderManager::ProjectileSprite::ENEMY_BASIC_X,
           renderManager::ProjectileSprite::ENEMY_BASIC_Y,
           renderManager::ProjectileSprite::ENEMY_BASIC_WIDTH,
           renderManager::ProjectileSprite::ENEMY_BASIC_HEIGHT});
    } else {
      ecsManager.addComponent<ecs::SpriteComponent>(
          entityProjectile,
          {renderManager::ProjectileSprite::PLAYER_BASIC_X,
           renderManager::ProjectileSprite::PLAYER_BASIC_Y,
           renderManager::ProjectileSprite::PLAYER_BASIC_WIDTH,
           renderManager::ProjectileSprite::PLAYER_BASIC_HEIGHT});
    }

    ecsManager.addComponent<ecs::ScaleComponent>(
        entityProjectile, {renderManager::ProjectileSprite::DEFAULT_SCALE_X,
                           renderManager::ProjectileSprite::DEFAULT_SCALE_Y});
    client.addProjectileEntity(packet.projectile_id, entityProjectile);
  } catch (const std::exception &e) {
    TraceLog(LOG_ERROR, "Failed to create projectile entity: %s", e.what());
    return packet::KO;
  }

  return packet::OK;
}

/**
 * @brief Handle a projectile hit notification from the server and remove the
 * projectile entity if present.
 *
 * Deserializes a ProjectileHitPacket from the provided buffer and, if
 * successful, destroys the matching projectile entity in the ECS and removes
 * the client's reference; logs a warning if the projectile entity does not
 * exist.
 *
 * @param client Client instance owning entity mappings.
 * @param data Pointer to the serialized packet data.
 * @param size Size of the serialized packet data in bytes.
 * @return int `packet::OK` on success, `packet::KO` if deserialization fails.
 */
int packet::ProjectileHitHandler::handlePacket(client::Client &client,
                                               const char *data,
                                               std::size_t size) {
  serialization::Buffer buffer(data, data + size);

  auto packetOpt =
      serialization::BitserySerializer::deserialize<ProjectileHitPacket>(
          buffer);

  if (!packetOpt) {
    TraceLog(LOG_ERROR, "[PROJECTILE HIT] Failed to deserialize packet");
    return packet::KO;
  }

  const ProjectileHitPacket &packet = packetOpt.value();

  auto &ecsManager = ecs::ECSManager::getInstance();
  auto entity = client.getProjectileEntity(packet.projectile_id);
  if (entity != static_cast<Entity>(-1)) {
    if (ecsManager.hasComponent<ecs::ProjectileComponent>(entity)) {
      ecsManager.destroyEntity(entity);
      client.removeProjectileEntity(packet.projectile_id);
    }
  } else {
    TraceLog(LOG_WARNING, "[PROJECTILE HIT] projectile entity not found: %u",
             packet.projectile_id);
  }

  return packet::OK;
}

/**
 * @brief Process a ProjectileDestroyPacket and remove the corresponding
 * projectile.
 *
 * Deserializes a ProjectileDestroyPacket from the provided buffer; if
 * successful, destroys the associated projectile entity (if present) and
 * removes its client-side mapping. Logs a warning if the projectile entity
 * cannot be found.
 *
 * @param client Reference to the client used to lookup and remove the
 * projectile entity.
 * @param data Pointer to the serialized ProjectileDestroyPacket payload.
 * @param size Size of the serialized payload in bytes.
 * @return int `packet::OK` on successful processing, `packet::KO` if
 * deserialization fails.
 */
int packet::ProjectileDestroyHandler::handlePacket(client::Client &client,
                                                   const char *data,
                                                   std::size_t size) {
  serialization::Buffer buffer(data, data + size);

  auto packetOpt =
      serialization::BitserySerializer::deserialize<ProjectileDestroyPacket>(
          buffer);

  if (!packetOpt) {
    TraceLog(LOG_ERROR, "[PROJECTILE DESTROY] Failed to deserialize packet");
    return packet::KO;
  }

  const ProjectileDestroyPacket &packet = packetOpt.value();

  auto &ecsManager = ecs::ECSManager::getInstance();
  auto entity = client.getProjectileEntity(packet.projectile_id);
  if (entity != static_cast<Entity>(-1)) {
    ecsManager.destroyEntity(entity);
    client.removeProjectileEntity(packet.projectile_id);
  } else {
    TraceLog(LOG_WARNING,
             "[PROJECTILE DESTROY] projectile entity not found: %u",
             packet.projectile_id);
  }

  return packet::OK;
}

/**
 * @brief Handle a JoinRoomResponse packet from the server.
 *
 * Sets the client state to IN_ROOM_WAITING when the packet reports success;
 * otherwise logs the received room error code.
 *
 * @param client Reference to the client instance whose state may be updated.
 * @param data Pointer to the raw packet buffer.
 * @param size Size of the raw packet buffer in bytes.
 * @return int `OK` if the packet was processed, `KO` if the packet could not be
 * deserialized.
 */
int packet::JoinRoomResponseHandler::handlePacket(client::Client &client,
                                                  const char *data,
                                                  std::size_t size) {
  serialization::Buffer buffer(data, data + size);

  auto deserializedPacket =
      serialization::BitserySerializer::deserialize<JoinRoomResponsePacket>(
          buffer);

  if (!deserializedPacket) {
    TraceLog(LOG_ERROR, "[JOIN ROOM RESPONSE] Failed to deserialize packet");
    return KO;
  }

  const JoinRoomResponsePacket &packet = deserializedPacket.value();

  if (packet.error_code == RoomError::SUCCESS) {
    client.setClientState(client::ClientState::IN_ROOM_WAITING);
    TraceLog(LOG_INFO, "[JOIN ROOM RESPONSE] Successfully joined room");
  } else {
    TraceLog(LOG_WARNING,
             "[JOIN ROOM RESPONSE] Failed to join room, error code: %d",
             static_cast<int>(packet.error_code));
  }

  return OK;
}

/**
 * @brief Handle a matchmaking response packet from the server.
 *
 * Deserializes a MatchmakingResponsePacket from the provided buffer and updates
 * the client's state to IN_ROOM_WAITING when the packet's error_code indicates
 * success. Logs the outcome.
 *
 * @param client Reference to the client whose state may be updated.
 * @param data Pointer to the incoming packet data.
 * @param size Size of the incoming packet data in bytes.
 * @return int `OK` if the packet was deserialized and handled (even if the
 * contained error code indicates failure), `KO` if deserialization failed.
 */
int packet::MatchmakingResponseHandler::handlePacket(client::Client &client,
                                                     const char *data,
                                                     std::size_t size) {
  serialization::Buffer buffer(data, data + size);

  auto deserializedPacket =
      serialization::BitserySerializer::deserialize<MatchmakingResponsePacket>(
          buffer);

  if (!deserializedPacket) {
    TraceLog(LOG_ERROR, "[MATCHMAKING RESPONSE] Failed to deserialize packet");
    return KO;
  }

  const MatchmakingResponsePacket &packet = deserializedPacket.value();

  if (packet.error_code == RoomError::SUCCESS) {
    client.setClientState(client::ClientState::IN_ROOM_WAITING);
    TraceLog(LOG_INFO,
             "[MATCHMAKING RESPONSE] Successfully joined/created room");
  } else {
    TraceLog(
        LOG_WARNING,
        "[MATCHMAKING RESPONSE] Failed to join/create room, error code: %d",
        static_cast<int>(packet.error_code));
  }

  return OK;
}

<<<<<<< HEAD
int packet::PongHandler::handlePacket(client::Client &client, const char *data,
                                      std::size_t size) {
  serialization::Buffer buffer(data, data + size);

  auto packetOpt =
      serialization::BitserySerializer::deserialize<PongPacket>(buffer);
  if (!packetOpt) {
    TraceLog(LOG_ERROR, "[PONG] Failed to deserialize packet");
    return packet::KO;
  }

  const PongPacket &packet = packetOpt.value();
  uint32_t currentTimestamp =
      std::chrono::duration_cast<std::chrono::milliseconds>(
          std::chrono::steady_clock::now().time_since_epoch())
          .count();
  uint32_t ping = currentTimestamp - packet.timestamp;
  auto &ecsManager = ecs::ECSManager::getInstance();
  auto playerEntity = client.getPlayerEntity(client.getPlayerId());
  if (playerEntity != INVALID_ENTITY) {
    if (ecsManager.hasComponent<ecs::PingComponent>(playerEntity)) {
      auto &pingComp = ecsManager.getComponent<ecs::PingComponent>(playerEntity);
      pingComp.ping = ping;
    }
  }
  TraceLog(LOG_INFO, "[PONG] Received pong, RTT: %u ms", ping);
  return packet::OK;
=======
int packet::ChallengeResponseHandler::handlePacket(client::Client &client,
                                                   const char *data,
                                                   std::size_t size) {
  serialization::Buffer buffer(data, data + size);

  auto deserializedPacket =
      serialization::BitserySerializer::deserialize<ChallengeResponsePacket>(
          buffer);

  if (!deserializedPacket) {
    TraceLog(LOG_ERROR, "[CHALLENGE RESPONSE] Failed to deserialize packet");
    return KO;
  }

  const ChallengeResponsePacket &packet = deserializedPacket.value();

  std::string challenge = packet.challenge;
  client.getChallenge().setChallenge(challenge, packet.timestamp);

  return OK;
}

int packet::CreateRoomResponseHandler::handlePacket(client::Client &client,
                                                    const char *data,
                                                    std::size_t size) {
  serialization::Buffer buffer(data, data + size);

  auto deserializedPacket =
      serialization::BitserySerializer::deserialize<CreateRoomResponsePacket>(
          buffer);

  if (!deserializedPacket) {
    TraceLog(LOG_ERROR, "[CREATE ROOM RESPONSE] Failed to deserialize packet");
    return KO;
  }

  const CreateRoomResponsePacket &packet = deserializedPacket.value();

  if (packet.error_code == RoomError::SUCCESS) {
    client.setClientState(client::ClientState::IN_ROOM_WAITING);
  } else {
    TraceLog(
        LOG_WARNING,
        "[CREATE ROOM RESPONSE] Failed to create/join room, error code: %d",
        static_cast<int>(packet.error_code));
  }
  return OK;
>>>>>>> e64132ab
}<|MERGE_RESOLUTION|>--- conflicted
+++ resolved
@@ -3,7 +3,6 @@
 #include "Client.hpp"
 #include "ECSManager.hpp"
 #include "EntityManager.hpp"
-#include "Macro.hpp"
 #include "Packet.hpp"
 #include "PositionComponent.hpp"
 #include "ProjectileComponent.hpp"
@@ -14,9 +13,9 @@
 #include "Serializer.hpp"
 #include "SpriteComponent.hpp"
 #include "VelocityComponent.hpp"
+#include "raylib.h"
 #include "PingComponent.hpp"
 #include "PacketLossComponent.hpp"
-#include "raylib.h"
 
 /**
  * @brief Handle an incoming chat message packet and store it for the specified
@@ -596,7 +595,6 @@
   return OK;
 }
 
-<<<<<<< HEAD
 int packet::PongHandler::handlePacket(client::Client &client, const char *data,
                                       std::size_t size) {
   serialization::Buffer buffer(data, data + size);
@@ -624,7 +622,8 @@
   }
   TraceLog(LOG_INFO, "[PONG] Received pong, RTT: %u ms", ping);
   return packet::OK;
-=======
+}
+
 int packet::ChallengeResponseHandler::handlePacket(client::Client &client,
                                                    const char *data,
                                                    std::size_t size) {
@@ -672,5 +671,4 @@
         static_cast<int>(packet.error_code));
   }
   return OK;
->>>>>>> e64132ab
 }