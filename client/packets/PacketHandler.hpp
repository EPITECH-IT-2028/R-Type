#pragma once
#include "IPacket.hpp"

namespace packet {
  constexpr int KO = -1;
  constexpr int OK = 0;

  class MessageHandler : public IPacket {
    public:
      int handlePacket(client::Client &client, const char *data,
                       std::size_t size) override;
  };

  class NewPlayerHandler : public IPacket {
    public:
      int handlePacket(client::Client &client, const char *data,
                       std::size_t size) override;
  };

  class PlayerDeathHandler : public IPacket {
    public:
      int handlePacket(client::Client &client, const char *data,
                       std::size_t size) override;
  };

  class PlayerDisconnectedHandler : public IPacket {
    public:
      int handlePacket(client::Client &client, const char *data,
                       std::size_t size) override;
  };

  class PlayerMoveHandler : public IPacket {
    public:
      int handlePacket(client::Client &client, const char *data,
                       std::size_t size) override;
  };

  class ProjectileSpawnHandler : public IPacket {
    public:
      int handlePacket(client::Client &client, const char *data,
                       std::size_t size) override;
  };

  class ProjectileHitHandler : public IPacket {
    public:
      int handlePacket(client::Client &client, const char *data,
                       std::size_t size) override;
  };

  class ProjectileDestroyHandler : public IPacket {
    public:
      int handlePacket(client::Client &client, const char *data,
                       std::size_t size) override;
  };

  class EnemySpawnHandler : public IPacket {
    public:
      int handlePacket(client::Client &client, const char *data,
                       std::size_t size) override;
  };

  class EnemyMoveHandler : public IPacket {
    public:
      int handlePacket(client::Client &client, const char *data,
                       std::size_t size) override;
  };

  class EnemyDeathHandler : public IPacket {
    public:
      int handlePacket(client::Client &client, const char *data,
                       std::size_t size) override;
  };

<<<<<<< HEAD
  class GameStartHandler : public IPacket {
=======
  class JoinRoomResponseHandler : public IPacket {
>>>>>>> 17617309
    public:
      int handlePacket(client::Client &client, const char *data,
                       std::size_t size) override;
  };

<<<<<<< HEAD
  class PlayerShootHandler : public IPacket {
=======
  class MatchmakingResponseHandler : public IPacket {
>>>>>>> 17617309
    public:
      int handlePacket(client::Client &client, const char *data,
                       std::size_t size) override;
  };

<<<<<<< HEAD
  class AckPacketHandler : public IPacket {
    public:
      int handlePacket(client::Client &client, const char *data,
                       std::size_t size) override;
  };
=======
>>>>>>> 17617309
}  // namespace packet<|MERGE_RESOLUTION|>--- conflicted
+++ resolved
@@ -71,32 +71,33 @@
                        std::size_t size) override;
   };
 
-<<<<<<< HEAD
   class GameStartHandler : public IPacket {
-=======
-  class JoinRoomResponseHandler : public IPacket {
->>>>>>> 17617309
     public:
       int handlePacket(client::Client &client, const char *data,
                        std::size_t size) override;
   };
 
-<<<<<<< HEAD
-  class PlayerShootHandler : public IPacket {
-=======
-  class MatchmakingResponseHandler : public IPacket {
->>>>>>> 17617309
+  class JoinRoomResponseHandler : public IPacket {
     public:
       int handlePacket(client::Client &client, const char *data,
                        std::size_t size) override;
   };
 
-<<<<<<< HEAD
+  class PlayerShootHandler : public IPacket {
+    public:
+      int handlePacket(client::Client &client, const char *data,
+                       std::size_t size) override;
+  };
+
+  class MatchmakingResponseHandler : public IPacket {
+    public:
+      int handlePacket(client::Client &client, const char *data,
+                       std::size_t size) override;
+  };
+
   class AckPacketHandler : public IPacket {
     public:
       int handlePacket(client::Client &client, const char *data,
                        std::size_t size) override;
   };
-=======
->>>>>>> 17617309
 }  // namespace packet