--- conflicted
+++ resolved
@@ -95,20 +95,18 @@
                        std::size_t size) override;
   };
 
-<<<<<<< HEAD
   class PongHandler : public IPacket {
-=======
-  class AckPacketHandler : public IPacket {
->>>>>>> 45875475
     public:
       int handlePacket(client::Client &client, const char *data,
                        std::size_t size) override;
   };
-<<<<<<< HEAD
   
-=======
-
->>>>>>> 45875475
+  class AckPacketHandler : public IPacket {
+    public:
+      int handlePacket(client::Client &client, const char *data,
+                       std::size_t size) override;
+  };
+  
   class ChallengeResponseHandler : public IPacket {
     public:
       int handlePacket(client::Client &client, const char *data,
