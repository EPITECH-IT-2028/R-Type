#pragma once
#include "IPacket.hpp"

namespace packet {
  constexpr int KO = -1;
  constexpr int OK = 0;

  class MessageHandler : public IPacket {
    public:
      int handlePacket(client::Client &client, const char *data,
                       std::size_t size) override;
  };

  class NewPlayerHandler : public IPacket {
    public:
      int handlePacket(client::Client &client, const char *data,
                       std::size_t size) override;
  };

  class PlayerDeathHandler : public IPacket {
    public:
      int handlePacket(client::Client &client, const char *data,
                       std::size_t size) override;
  };

  class PlayerDisconnectedHandler : public IPacket {
    public:
      int handlePacket(client::Client &client, const char *data,
                       std::size_t size) override;
  };

  class PlayerMoveHandler : public IPacket {
    public:
      int handlePacket(client::Client &client, const char *data,
                       std::size_t size) override;
  };

  class PositionHandler : public IPacket {
    public:
      int handlePacket(client::Client &client, const char *data,
                       std::size_t size) override;
  };

  class EnemySpawnHandler : public IPacket {
    public:
      int handlePacket(client::Client &client, const char *data,
                       std::size_t size) override;
  };

<<<<<<< HEAD
  class ProjectileSpawnHandler : public IPacket {
=======
  class EnemyMoveHandler : public IPacket {
>>>>>>> bd665dde
    public:
      int handlePacket(client::Client &client, const char *data,
                       std::size_t size) override;
  };

<<<<<<< HEAD
  class ProjectileHitHandler : public IPacket {
    public:
      int handlePacket(client::Client &client, const char *data,
                       std::size_t size) override;
  };

  class ProjectileDestroyHandler : public IPacket {
=======
  class EnemyDeathHandler : public IPacket {
>>>>>>> bd665dde
    public:
      int handlePacket(client::Client &client, const char *data,
                       std::size_t size) override;
  };
}  // namespace packet<|MERGE_RESOLUTION|>--- conflicted
+++ resolved
@@ -41,33 +41,37 @@
                        std::size_t size) override;
   };
 
+  class ProjectileSpawnHandler : public IPacket {
+    public:
+      int handlePacket(client::Client &client, const char *data,
+                       std::size_t size) override;
+  };
+  
+  class ProjectileHitHandler : public IPacket {
+    public:
+    int handlePacket(client::Client &client, const char *data,
+      std::size_t size) override;
+    };
+    
+    class ProjectileDestroyHandler : public IPacket {
+      public:
+      int handlePacket(client::Client &client, const char *data,
+        std::size_t size) override;
+  };
+
   class EnemySpawnHandler : public IPacket {
     public:
       int handlePacket(client::Client &client, const char *data,
                        std::size_t size) override;
   };
 
-<<<<<<< HEAD
-  class ProjectileSpawnHandler : public IPacket {
-=======
   class EnemyMoveHandler : public IPacket {
->>>>>>> bd665dde
     public:
       int handlePacket(client::Client &client, const char *data,
                        std::size_t size) override;
   };
-
-<<<<<<< HEAD
-  class ProjectileHitHandler : public IPacket {
-    public:
-      int handlePacket(client::Client &client, const char *data,
-                       std::size_t size) override;
-  };
-
-  class ProjectileDestroyHandler : public IPacket {
-=======
+  
   class EnemyDeathHandler : public IPacket {
->>>>>>> bd665dde
     public:
       int handlePacket(client::Client &client, const char *data,
                        std::size_t size) override;
