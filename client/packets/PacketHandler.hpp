#pragma once
#include "IPacket.hpp"

namespace packet {
  constexpr int KO = -1;
  constexpr int OK = 0;

  class ChatMessageHandler : public IPacket {
    public:
      int handlePacket(client::Client &client, const char *data,
                       std::size_t size) override;
  };

  class NewPlayerHandler : public IPacket {
    public:
      int handlePacket(client::Client &client, const char *data,
                       std::size_t size) override;
  };

  class PlayerDeathHandler : public IPacket {
    public:
      int handlePacket(client::Client &client, const char *data,
                       std::size_t size) override;
  };

  class PlayerDisconnectedHandler : public IPacket {
    public:
      int handlePacket(client::Client &client, const char *data,
                       std::size_t size) override;
  };

  class PlayerMoveHandler : public IPacket {
    public:
      int handlePacket(client::Client &client, const char *data,
                       std::size_t size) override;
  };

  class ProjectileSpawnHandler : public IPacket {
    public:
      int handlePacket(client::Client &client, const char *data,
                       std::size_t size) override;
  };

  class ProjectileHitHandler : public IPacket {
    public:
      int handlePacket(client::Client &client, const char *data,
                       std::size_t size) override;
  };

  class ProjectileDestroyHandler : public IPacket {
    public:
      int handlePacket(client::Client &client, const char *data,
                       std::size_t size) override;
  };

  class EnemySpawnHandler : public IPacket {
    public:
      int handlePacket(client::Client &client, const char *data,
                       std::size_t size) override;
  };

  class EnemyMoveHandler : public IPacket {
    public:
      int handlePacket(client::Client &client, const char *data,
                       std::size_t size) override;
  };

  class EnemyDeathHandler : public IPacket {
    public:
      int handlePacket(client::Client &client, const char *data,
                       std::size_t size) override;
  };

  class JoinRoomResponseHandler : public IPacket {
    public:
      int handlePacket(client::Client &client, const char *data,
                       std::size_t size) override;
  };

  class MatchmakingResponseHandler : public IPacket {
    public:
      int handlePacket(client::Client &client, const char *data,
                       std::size_t size) override;
  };

<<<<<<< HEAD
  class PongHandler : public IPacket {
=======
  class ChallengeResponseHandler : public IPacket {
    public:
      int handlePacket(client::Client &client, const char *data,
                       std::size_t size) override;
  };

  class CreateRoomResponseHandler : public IPacket {
>>>>>>> e64132ab
    public:
      int handlePacket(client::Client &client, const char *data,
                       std::size_t size) override;
  };

}  // namespace packet<|MERGE_RESOLUTION|>--- conflicted
+++ resolved
@@ -83,9 +83,12 @@
                        std::size_t size) override;
   };
 
-<<<<<<< HEAD
   class PongHandler : public IPacket {
-=======
+    public:
+      int handlePacket(client::Client &client, const char *data,
+                       std::size_t size) override;
+  };
+  
   class ChallengeResponseHandler : public IPacket {
     public:
       int handlePacket(client::Client &client, const char *data,
@@ -93,7 +96,6 @@
   };
 
   class CreateRoomResponseHandler : public IPacket {
->>>>>>> e64132ab
     public:
       int handlePacket(client::Client &client, const char *data,
                        std::size_t size) override;
