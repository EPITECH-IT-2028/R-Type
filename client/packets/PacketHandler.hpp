--- conflicted
+++ resolved
@@ -112,8 +112,6 @@
       int handlePacket(client::Client &client, const char *data,
                        std::size_t size) override;
   };
-<<<<<<< HEAD
-=======
 
   class ScoreboardResponseHandler : public IPacket {
     public:
@@ -121,5 +119,4 @@
                        std::size_t size) override;
   };
 
->>>>>>> b2f0574e
 }  // namespace packet