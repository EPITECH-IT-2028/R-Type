#include <filesystem>
#include <iostream>
#include "AssetManager.hpp"

/**
 * @brief Standalone tool to export image assets as C header files.
 *
 * This tool runs at compile-time to generate header files containing
 * embedded image data. The generated headers are then included in the
 * client executable, eliminating the need for external asset files.
 *
 * Usage: ./embed_assets <resources_dir> <output_dir>
 */

constexpr int OK = 0;
constexpr int KO = -1;

int main(int argc, char **argv) {
  if (argc != 3) {
    std::cerr << "Usage: " << argv[0] << " <resources_dir> <output_dir>"
              << std::endl;
    return KO;
  }

  std::string resourcesDir = argv[1];
  std::string outputDir = argv[2];
  bool success = true;
  SetTraceLogLevel(LOG_WARNING);
  try {
    std::filesystem::create_directories(outputDir);
  } catch (const std::filesystem::filesystem_error &e) {
    std::cerr << "[ERROR] Failed to create output directory: " << e.what()
              << std::endl;
    return KO;
  }

  std::cout << "=== Asset Exporter ===" << std::endl;
  std::cout << "Resources: " << resourcesDir << std::endl;
  std::cout << "Output: " << outputDir << std::endl;

  {
    std::string backgroundPath = resourcesDir + "/background.png";
    std::string outputPath = outputDir + "/background_data.h";

    if (!asset::AssetManager::exportImageAsCode(backgroundPath, outputPath)) {
      std::cerr << "[ERROR] Failed to export background.png" << std::endl;
      success = false;
    }
  }
  {
    std::string playerPath = resourcesDir + "/players.gif";
    std::string outputPath = outputDir + "/players_data.h";

    if (!asset::AssetManager::exportImageAsCode(playerPath, outputPath)) {
      std::cerr << "[ERROR] Failed to export players.gif" << std::endl;
      success = false;
    }
  }
  {
<<<<<<< HEAD
    std::string projectilePath = resourcesDir + "/projectiles.gif";
    std::string outputPath = outputDir + "/projectiles_data.h";

    if (!asset::AssetManager::exportImageAsCode(projectilePath, outputPath)) {
      std::cerr << "[ERROR] Failed to export projectiles.gif" << std::endl;
=======
    std::string enemyPath = resourcesDir + "/enemies.gif";
    std::string outputPath = outputDir + "/enemies_data.h";

    if (!asset::AssetManager::exportImageAsCode(enemyPath, outputPath)) {
      std::cerr << "[ERROR] Failed to export enemies.gif" << std::endl;
>>>>>>> bd665dde
      success = false;
    }
  }

  if (success) {
    std::cout << "=== Completed ===" << std::endl;
    return OK;
  } else {
    std::cerr << "=== ERROR ===" << std::endl;
    return KO;
  }
}<|MERGE_RESOLUTION|>--- conflicted
+++ resolved
@@ -57,19 +57,20 @@
     }
   }
   {
-<<<<<<< HEAD
     std::string projectilePath = resourcesDir + "/projectiles.gif";
     std::string outputPath = outputDir + "/projectiles_data.h";
 
     if (!asset::AssetManager::exportImageAsCode(projectilePath, outputPath)) {
       std::cerr << "[ERROR] Failed to export projectiles.gif" << std::endl;
-=======
+      success = false;
+    }
+  }
+  {
     std::string enemyPath = resourcesDir + "/enemies.gif";
     std::string outputPath = outputDir + "/enemies_data.h";
 
     if (!asset::AssetManager::exportImageAsCode(enemyPath, outputPath)) {
       std::cerr << "[ERROR] Failed to export enemies.gif" << std::endl;
->>>>>>> bd665dde
       success = false;
     }
   }
