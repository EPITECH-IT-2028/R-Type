--- conflicted
+++ resolved
@@ -4,11 +4,8 @@
 #include "AssetManager.hpp"
 #include "BackgroundSystem.hpp"
 #include "BackgroundTagComponent.hpp"
-<<<<<<< HEAD
+#include "ChatComponent.hpp"
 #include "Crypto.hpp"
-=======
-#include "ChatComponent.hpp"
->>>>>>> d7f730ae
 #include "EnemyComponent.hpp"
 #include "EntityManager.hpp"
 #include "InputSystem.hpp"
@@ -429,7 +426,6 @@
     }
   }
 
-<<<<<<< HEAD
   void Client::sendRequestChallenge(std::uint32_t room_id) {
     try {
       _challenge.reset();
@@ -484,7 +480,6 @@
     }
   }
 
-=======
   /**
    * Sends a chat message from the local player to the server.
    *
@@ -527,5 +522,4 @@
     if (_chatMessages.size() > CHAT_MAX_MESSAGES)
       _chatMessages.erase(_chatMessages.begin());
   }
->>>>>>> d7f730ae
 }  // namespace client