#include "Client.hpp"
#include <raylib.h>
#include <atomic>
#include <cstdint>
#include <cstring>
#include "AssetManager.hpp"
#include "BackgroundSystem.hpp"
#include "BackgroundTagComponent.hpp"
#include "ChatComponent.hpp"
#include "Crypto.hpp"
#include "EnemyComponent.hpp"
#include "EntityManager.hpp"
#include "InputSystem.hpp"
#include "InterpolationSystem.hpp"
#include "LocalPlayerTagComponent.hpp"
#include "Macro.hpp"
#include "MovementSystem.hpp"
#include "Packet.hpp"
#include "PlayerComponent.hpp"
#include "PlayerTagComponent.hpp"
#include "PositionComponent.hpp"
#include "ProjectileComponent.hpp"
#include "ProjectileSystem.hpp"
#include "RemoteEntityTagComponent.hpp"
#include "RenderComponent.hpp"
#include "RenderManager.hpp"
#include "RenderSystem.hpp"
#include "ScaleComponent.hpp"
#include "SpriteAnimationComponent.hpp"
#include "SpriteAnimationSystem.hpp"
#include "SpriteComponent.hpp"
#include "StateHistoryComponent.hpp"
#include "VelocityComponent.hpp"

namespace client {
  /**
   * @brief Constructs a Client configured to connect to the given host and port
   * and starts the background resend thread.
   *
   * Initializes the network manager with the provided host and port, sets the
   * default player name to "Unknown", initializes sequence and packet counters
   * to zero, obtains the ECS manager singleton, sets the client's initial state
   * to DISCONNECTED, starts the resend thread, and sets the running flag to
   * false.
   *
   * @param host Server hostname or IP address.
   * @param port Server port number.
   */
  Client::Client(const std::string &host, const std::uint16_t &port)
      : _networkManager(host, port),
        _playerName("Unknown"),
        _sequence_number{0},
        _packet_count{0},
        _ecsManager(ecs::ECSManager::getInstance()),
        _state(ClientState::DISCONNECTED) {
    _resendThreadRunning.store(true, std::memory_order_release);
    _resendThread = std::thread(&Client::resendPackets, this);
    _running.store(false, std::memory_order_release);
  }

  /**
   * @brief Initializes the entity-component-system for the client.
   *
   * Performs component and system registration, configures system signatures,
   * injects this client instance into the input and render systems (if
   * present), and creates initial world entities such as background layers and
   * the chat UI.
   */
  void Client::initializeECS() {
    registerComponent();
    registerSystem();
    signSystem();

    auto inputSystem = _ecsManager.getSystem<ecs::InputSystem>();
    if (inputSystem)
      inputSystem->setClient(this);
    auto renderSystem = _ecsManager.getSystem<ecs::RenderSystem>();
    if (renderSystem)
      renderSystem->setClient(this);

    createBackgroundEntities();
    createChatMessageUIEntity();
  }

  /**
   * @brief Register all ECS component types required by the client.
   *
   * Makes the following component types available to entities and systems:
   * PositionComponent, VelocityComponent, RenderComponent, SpriteComponent,
   * ScaleComponent, BackgroundTagComponent, PlayerTagComponent,
   * LocalPlayerTagComponent, SpriteAnimationComponent, ProjectileComponent,
<<<<<<< HEAD
   * EnemyComponent, StateHistoryComponent, and ChatComponent.
=======
   * EnemyComponent, ChatComponent, and PlayerComponent.
>>>>>>> 45875475
   */
  void Client::registerComponent() {
    _ecsManager.registerComponent<ecs::PositionComponent>();
    _ecsManager.registerComponent<ecs::VelocityComponent>();
    _ecsManager.registerComponent<ecs::RenderComponent>();
    _ecsManager.registerComponent<ecs::SpriteComponent>();
    _ecsManager.registerComponent<ecs::ScaleComponent>();
    _ecsManager.registerComponent<ecs::BackgroundTagComponent>();
    _ecsManager.registerComponent<ecs::PlayerTagComponent>();
    _ecsManager.registerComponent<ecs::LocalPlayerTagComponent>();
    _ecsManager.registerComponent<ecs::SpriteAnimationComponent>();
    _ecsManager.registerComponent<ecs::ProjectileComponent>();
    _ecsManager.registerComponent<ecs::EnemyComponent>();
    _ecsManager.registerComponent<ecs::StateHistoryComponent>();
    _ecsManager.registerComponent<ecs::RemoteEntityTagComponent>();
    _ecsManager.registerComponent<ecs::ChatComponent>();
    _ecsManager.registerComponent<ecs::PlayerComponent>();
  }

  /**
   * @brief Registers core ECS systems with the ECS manager.
   *
   * Registers the background, movement, input, sprite animation, interpolation,
   * projectile, and render systems so they are created and managed by the ECS
   * manager.
   */
  void Client::registerSystem() {
    _ecsManager.registerSystem<ecs::BackgroundSystem>();
    _ecsManager.registerSystem<ecs::MovementSystem>();
    _ecsManager.registerSystem<ecs::InputSystem>();
    _ecsManager.registerSystem<ecs::SpriteAnimationSystem>();
    _ecsManager.registerSystem<ecs::InterpolationSystem>();
    _ecsManager.registerSystem<ecs::ProjectileSystem>();
    _ecsManager.registerSystem<ecs::RenderSystem>();
  }

  /**
   * @brief Assign ECS component signatures that determine which entities each
   * system processes.
   *
   * Sets the required component types for each system:
   * - BackgroundSystem: PositionComponent, RenderComponent,
   * BackgroundTagComponent
   * - MovementSystem: PositionComponent, VelocityComponent
   * - RenderSystem: PositionComponent, RenderComponent
   * - InputSystem: LocalPlayerTagComponent, SpriteAnimationComponent,
   * PositionComponent
   * - SpriteAnimationSystem: SpriteComponent, SpriteAnimationComponent
   * - InterpolationSystem: PositionComponent, StateHistoryComponent,
   * RemoteEntityTagComponent
   * - ProjectileSystem: PositionComponent, VelocityComponent,
   * ProjectileComponent
   */
  void Client::signSystem() {
    {
      Signature signature;
      signature.set(_ecsManager.getComponentType<ecs::PositionComponent>());
      signature.set(_ecsManager.getComponentType<ecs::RenderComponent>());
      signature.set(
          _ecsManager.getComponentType<ecs::BackgroundTagComponent>());
      _ecsManager.setSystemSignature<ecs::BackgroundSystem>(signature);
    }
    {
      Signature signature;
      signature.set(_ecsManager.getComponentType<ecs::PositionComponent>());
      signature.set(_ecsManager.getComponentType<ecs::VelocityComponent>());
      _ecsManager.setSystemSignature<ecs::MovementSystem>(signature);
    }
    {
      Signature signature;
      signature.set(_ecsManager.getComponentType<ecs::PositionComponent>());
      signature.set(_ecsManager.getComponentType<ecs::RenderComponent>());
      _ecsManager.setSystemSignature<ecs::RenderSystem>(signature);
    }
    {
      Signature signature;
      signature.set(
          _ecsManager.getComponentType<ecs::LocalPlayerTagComponent>());
      signature.set(
          _ecsManager.getComponentType<ecs::SpriteAnimationComponent>());
      signature.set(_ecsManager.getComponentType<ecs::PositionComponent>());
      _ecsManager.setSystemSignature<ecs::InputSystem>(signature);
    }
    {
      Signature signature;
      signature.set(_ecsManager.getComponentType<ecs::SpriteComponent>());
      signature.set(
          _ecsManager.getComponentType<ecs::SpriteAnimationComponent>());
      _ecsManager.setSystemSignature<ecs::SpriteAnimationSystem>(signature);
    }
    {
      Signature signature;
      signature.set(_ecsManager.getComponentType<ecs::PositionComponent>());
      signature.set(
          _ecsManager.getComponentType<ecs::StateHistoryComponent>());
      signature.set(
          _ecsManager.getComponentType<ecs::RemoteEntityTagComponent>());
      _ecsManager.setSystemSignature<ecs::InterpolationSystem>(signature);
    }
    {
      Signature signature;
      signature.set(_ecsManager.getComponentType<ecs::PositionComponent>());
      signature.set(_ecsManager.getComponentType<ecs::VelocityComponent>());
      signature.set(_ecsManager.getComponentType<ecs::ProjectileComponent>());
      _ecsManager.setSystemSignature<ecs::ProjectileSystem>(signature);
    }
  }

  /**
   * @brief Creates two scrolling background entities for a continuously tiled
   * backdrop.
   *
   * Loads the background image to determine its aspect ratio and computes a
   * scaled width based on the current screen height, then spawns two entities
   * positioned side-by-side with leftward velocity, render components
   * referencing the background texture, and background tag components.
   */
  void Client::createBackgroundEntities() {
    Image backgroundImage =
        asset::AssetManager::loadImage(renderManager::BG_PATH);
    float screenHeight = GetScreenHeight();
    float aspectRatio = 1.0f;
    float scaledWidth = screenHeight;
    if (backgroundImage.data != nullptr && backgroundImage.height > 0) {
      aspectRatio = static_cast<float>(backgroundImage.width) /
                    static_cast<float>(backgroundImage.height);
      scaledWidth = screenHeight * aspectRatio;
    }

    auto background1 = _ecsManager.createEntity();
    _ecsManager.addComponent<ecs::PositionComponent>(background1, {0.0f, 0.0f});
    _ecsManager.addComponent<ecs::VelocityComponent>(
        background1, {-renderManager::SCROLL_SPEED, 0.0f});
    _ecsManager.addComponent<ecs::RenderComponent>(background1,
                                                   {renderManager::BG_PATH});
    _ecsManager.addComponent<ecs::BackgroundTagComponent>(background1, {});

    auto background2 = _ecsManager.createEntity();
    _ecsManager.addComponent<ecs::PositionComponent>(background2,
                                                     {scaledWidth, 0.0f});
    _ecsManager.addComponent<ecs::VelocityComponent>(
        background2, {-renderManager::SCROLL_SPEED, 0.0f});
    _ecsManager.addComponent<ecs::RenderComponent>(background2,
                                                   {renderManager::BG_PATH});
    _ecsManager.addComponent<ecs::BackgroundTagComponent>(background2, {});
  }

  /**
   * @brief Create an ECS player entity from a NewPlayerPacket and register it
   * with the client.
   *
<<<<<<< HEAD
   * Creates an ECS entity for the player, attaches position, render, sprite,
   * scale, player tag, and sprite animation components, records the mapping
   * from player ID to entity and player name, and if no local player ID is set,
   * assigns the local player ID, stores the local player name, and tags the
   * entity as the local player.
   * Remote players are tagged with RemoteEntityTagComponent
   * and StateHistoryComponent for smooth interpolation.
=======
   * Creates a new player entity, attaches the player's components, records the
   * mapping from player ID to entity and player name, prevents duplicate
   * creation for the same player ID, and assigns the local player tag and local
   * player ID when appropriate.
>>>>>>> 45875475
   *
   * @param packet Packet containing the player's ID, null-terminated name, and
   * initial position (x, y).
   */
  void Client::createPlayerEntity(NewPlayerPacket packet) {
    std::unique_lock<std::shared_mutex> lock(_playerStateMutex);

    if (_playerEntities.find(packet.player_id) != _playerEntities.end()) {
      TraceLog(LOG_WARNING,
               "[DUPLICATE PREVENTION] Player entity already exists for "
               "player_id: %u",
               packet.player_id);
      return;
    }

    lock.unlock();

    auto player = _ecsManager.createEntity();
    _ecsManager.addComponent<ecs::PositionComponent>(player,
                                                     {packet.x, packet.y});
    _ecsManager.addComponent<ecs::RenderComponent>(
        player, {renderManager::PLAYER_PATH});
    ecs::SpriteComponent sprite;
    sprite.sourceRect = {PlayerSpriteConfig::RECT_X, PlayerSpriteConfig::RECT_Y,
                         PlayerSpriteConfig::RECT_WIDTH,
                         PlayerSpriteConfig::RECT_HEIGHT};
    _ecsManager.addComponent<ecs::SpriteComponent>(player, sprite);
    _ecsManager.addComponent<ecs::ScaleComponent>(
        player, {PlayerSpriteConfig::SCALE, PlayerSpriteConfig::SCALE});
    _ecsManager.addComponent<ecs::PlayerTagComponent>(player, {});

    ecs::PlayerComponent playerComp;
    playerComp.player_id = packet.player_id;
    playerComp.name = packet.player_name;
    playerComp.is_alive = true;
    playerComp.connected = true;
    _ecsManager.addComponent<ecs::PlayerComponent>(player, playerComp);

    ecs::SpriteAnimationComponent anim;
    anim.totalColumns = PlayerSpriteConfig::TOTAL_COLUMNS;
    anim.totalRows = PlayerSpriteConfig::TOTAL_ROWS;
    anim.endFrame = static_cast<int>(PlayerSpriteFrameIndex::END);
    anim.selectedRow = packet.player_id % PlayerSpriteConfig::TOTAL_ROWS;
    anim.isPlaying = false;
    anim.frameTime = PlayerSpriteConfig::FRAME_TIME;
    anim.loop = false;
    anim.neutralFrame = static_cast<int>(PlayerSpriteFrameIndex::NEUTRAL);
    _ecsManager.addComponent<ecs::SpriteAnimationComponent>(player, anim);

    lock.lock();

    bool isLocalPlayer =
        (_player_id == INVALID_ID && packet.player_name == _playerName);

    if (isLocalPlayer) {
      _player_id = packet.player_id;
      _ecsManager.addComponent<ecs::LocalPlayerTagComponent>(player, {});
<<<<<<< HEAD
      _playerName.assign(packet.player_name);
    } else {
      _ecsManager.addComponent<ecs::RemoteEntityTagComponent>(player, {});
      ecs::StateHistoryComponent stateHistory;
      ecs::EntityState initialState{packet.x, packet.y, GetTime()};
      stateHistory.states.push_back(initialState);
      _ecsManager.addComponent<ecs::StateHistoryComponent>(player, stateHistory);
=======
      TraceLog(LOG_INFO, "[CREATE PLAYER] Set local player ID to %u (%s)",
               _player_id, _playerName.c_str());
    } else if (packet.player_id == _player_id) {
      _ecsManager.addComponent<ecs::LocalPlayerTagComponent>(player, {});
>>>>>>> 45875475
    }

    _playerEntities[packet.player_id] = player;
    _playerNames[packet.player_id] = packet.player_name;
  }

  /**
   * @brief Creates and registers an enemy entity from spawn packet data.
   *
   * Creates an ECS entity populated with position, velocity, render, sprite,
   * scale, animation, and interpolation components, then records the mapping
   * from the packet's enemy_id to the created entity. If an entity with the
   * same enemy_id already exists, logs a warning and returns without creating a
   * new entity. Enemies are tagged as remote entities for interpolation.
   *
   * @param packet Spawn packet containing `enemy_id` and initial position `x`,
   * `y`.
   */
  void Client::createEnemyEntity(EnemySpawnPacket packet) {
    if (_enemyEntities.find(packet.enemy_id) != _enemyEntities.end()) {
      TraceLog(LOG_WARNING, "[ENEMY SPAWN] Enemy ID: %u already exists",
               packet.enemy_id);
      return;
    }
    auto enemy = _ecsManager.createEntity();
    _ecsManager.addComponent<ecs::PositionComponent>(enemy,
                                                     {packet.x, packet.y});
    _ecsManager.addComponent<ecs::VelocityComponent>(enemy, {0.0f, 0.0f});
    _ecsManager.addComponent<ecs::RenderComponent>(enemy,
                                                   {renderManager::ENEMY_PATH});
    ecs::SpriteComponent sprite;
    sprite.sourceRect = {EnemySpriteConfig::RECT_X, EnemySpriteConfig::RECT_Y,
                         EnemySpriteConfig::RECT_WIDTH,
                         EnemySpriteConfig::RECT_HEIGHT};
    _ecsManager.addComponent<ecs::SpriteComponent>(enemy, sprite);
    _ecsManager.addComponent<ecs::ScaleComponent>(
        enemy, {EnemySpriteConfig::SCALE, EnemySpriteConfig::SCALE});
    ecs::SpriteAnimationComponent anim;
    anim.totalColumns = EnemySpriteConfig::TOTAL_COLUMNS;
    anim.totalRows = EnemySpriteConfig::TOTAL_ROWS;
    anim.endFrame = static_cast<int>(EnemySpriteFrameIndex::END);
    anim.selectedRow = static_cast<int>(EnemySpriteFrameIndex::SELECTED_ROW);
    anim.isPlaying = false;
    anim.frameTime = EnemySpriteConfig::FRAME_TIME;
    anim.loop = false;
    anim.neutralFrame = static_cast<int>(EnemySpriteFrameIndex::NEUTRAL);
    _ecsManager.addComponent<ecs::SpriteAnimationComponent>(enemy, anim);

    _ecsManager.addComponent<ecs::RemoteEntityTagComponent>(enemy, {});
    ecs::StateHistoryComponent stateHistory;
    ecs::EntityState initialState{packet.x, packet.y, GetTime()};
    stateHistory.states.push_back(initialState);
    _ecsManager.addComponent<ecs::StateHistoryComponent>(enemy, stateHistory);

    _enemyEntities[packet.enemy_id] = enemy;
  }

  /**
   * @brief Creates an entity that hosts the chat UI.
   *
   * Creates and registers a new ECS entity containing a default-initialized
   * ChatComponent used by the client's chat user interface.
   */
  void Client::createChatMessageUIEntity() {
    auto chatEntity = _ecsManager.createEntity();
    _ecsManager.addComponent<ecs::ChatComponent>(chatEntity, {});
  }

  /**
   * @brief Associate a projectile identifier with its ECS entity for later
   * lookup.
   *
   * Stores the mapping in the client's projectile map in a thread-safe manner.
   *
   * @param projectileId Unique identifier for the projectile.
   * @param entity ECS entity corresponding to the projectileId.
   */
  void Client::addProjectileEntity(std::uint32_t projectileId, Entity entity) {
    std::lock_guard<std::mutex> lock(_projectileMutex);
    _projectileEntities[projectileId] = entity;
  }

  /**
   * @brief Retrieves the ECS entity associated with a projectile identifier.
   *
   * @param projectileId Identifier of the projectile to look up.
   * @return Entity The associated entity, or `(Entity)(INVALID_ID)` if no
   * mapping exists.
   */
  Entity Client::getProjectileEntity(std::uint32_t projectileId) {
    std::lock_guard<std::mutex> lock(_projectileMutex);
    auto it = _projectileEntities.find(projectileId);
    if (it != _projectileEntities.end()) {
      return it->second;
    }
    return static_cast<Entity>(INVALID_ID);
  }

  /**
   * @brief Remove the mapping for a projectile by its identifier.
   *
   * Erases the projectileId entry from the client's projectile map in a
   * thread-safe manner. If no entry exists for the given identifier, the
   * function has no effect.
   *
   * @param projectileId Unique identifier of the projectile to remove.
   */
  void Client::removeProjectileEntity(std::uint32_t projectileId) {
    std::lock_guard<std::mutex> lock(_projectileMutex);
    _projectileEntities.erase(projectileId);
  }

  /**
   * @brief Transmit the local player's current input flags to the server.
   *
   * If the client has not been assigned a local player ID, the call is ignored.
   *
   * @param input Bitmask of player input flags (each bit represents an input
   * action).
   */
  void Client::sendInput(std::uint8_t input) {
    if (getPlayerId() == INVALID_ID) {
      TraceLog(LOG_WARNING, "[SEND INPUT] Player ID not assigned yet");
      return;
    }

    try {
      PlayerInputPacket packet = PacketBuilder::makePlayerInput(
          input, _sequence_number.load(std::memory_order_acquire));

      send(packet);

    } catch (const std::exception &e) {
      TraceLog(LOG_ERROR, "[SEND INPUT] Exception: %s", e.what());
    }
  }

  /**
   * @brief Send a player shoot action to the server at the specified world
   * coordinates.
   *
   * If the local player ID is not assigned, the function returns without
   * sending.
   *
   * @param x World-space X coordinate where the player is shooting.
   * @param y World-space Y coordinate where the player is shooting.
   */
  void Client::sendShoot(float x, float y) {
    if (getPlayerId() == INVALID_ID) {
      TraceLog(LOG_WARNING,
               "[WARN] Player ID not assigned yet, cannot send shoot");
      return;
    }
    try {
      uint32_t currentSeq = _sequence_number.load(std::memory_order_acquire);
      PlayerShootPacket packet = PacketBuilder::makePlayerShoot(
          x, y, ProjectileType::PLAYER_BASIC, currentSeq);
      send(packet);
    } catch (const std::exception &e) {
      TraceLog(LOG_ERROR, "[SEND SHOOT] Exception: %s", e.what());
    }
  }

  /**
   * @brief Record a sent packet for retransmission tracking keyed by its
   * sequence number.
   *
   * Creates an unacknowledged-packet entry containing the serialized packet
   * bytes, initializes its resend count to zero, sets its last-sent timestamp
   * to now, and stores it in the client's unacknowledged packet map using the
   * provided sequence number.
   *
   * @param sequence_number Sequence identifier for the packet used as the map
   * key.
   * @param packetData Shared pointer to the serialized packet byte buffer to be
   * resent if unacknowledged.
   */
  void Client::addUnacknowledgedPacket(
      std::uint32_t sequence_number,
      std::shared_ptr<std::vector<uint8_t>> packetData) {
    std::lock_guard<std::mutex> lock(_unacknowledgedPacketsMutex);
    UnacknowledgedPacket packet;
    packet.data = packetData;
    packet.resend_count = 0;
    packet.last_sent = std::chrono::steady_clock::now();
    _unacknowledged_packets[sequence_number] = packet;
  }

  /**
   * @brief Remove the unacknowledged packet entry for a given sequence number.
   *
   * Erases the stored unacknowledged packet identified by @p sequence_number.
   * If no entry exists for that sequence number, the function has no effect.
   *
   * @param sequence_number Sequence number of the packet to remove.
   */
  void Client::removeAcknowledgedPacket(std::uint32_t sequence_number) {
    std::lock_guard<std::mutex> lock(_unacknowledgedPacketsMutex);
    auto it = _unacknowledged_packets.find(sequence_number);
    if (it != _unacknowledged_packets.end())
      _unacknowledged_packets.erase(it);
  }

  /**
   * @brief Resends unacknowledged packets that are eligible for retransmission.
   *
   * Scans the client's unacknowledged-packet table and resends entries whose
   * last-sent time is older than the minimum resend interval. Each resent entry
   * has its `resend_count` incremented and `last_sent` updated. Entries that
   * reach `MAX_RESEND_ATTEMPTS` are removed and will not be retried.
   *
   * @details
   * - Resent packets are transmitted via the client's network manager.
   * - Constants used: `MIN_RESEND_PACKET_DELAY` (minimum interval) and
   * `MAX_RESEND_ATTEMPTS` (maximum attempts).
   */
  void Client::resendUnacknowledgedPackets() {
    const auto MIN_RESEND_INTERVAL =
        std::chrono::milliseconds(MIN_RESEND_PACKET_DELAY);
    const auto now = std::chrono::steady_clock::now();

    std::vector<std::shared_ptr<std::vector<uint8_t>>> toSend;
    std::vector<uint32_t> toDrop;
    {
      std::lock_guard<std::mutex> lock(_unacknowledgedPacketsMutex);
      for (auto &[seq, packet] : _unacknowledged_packets) {
        if (now - packet.last_sent < MIN_RESEND_INTERVAL)
          continue;
        if (packet.resend_count >= MAX_RESEND_ATTEMPTS) {
          toDrop.push_back(seq);
          continue;
        }
        packet.resend_count++;
        packet.last_sent = now;
        toSend.push_back(packet.data);
      }
      for (auto seq : toDrop) {
        _unacknowledged_packets.erase(seq);
      }
    }
    for (auto &buf : toSend) {
      _networkManager.send(buf);
    }
  }

  /**
   * @brief Runs the background loop that periodically resends unacknowledged
   * packets.
   *
   * Continuously sleeps for a fixed delay and invokes the resend routine while
   * the resend thread running flag remains set; exits when the running flag is
   * cleared.
   */
  void Client::resendPackets() {
    while (_resendThreadRunning.load(std::memory_order_acquire)) {
      std::this_thread::sleep_for(
          std::chrono::milliseconds(RESEND_PACKET_DELAY));

      if (!_resendThreadRunning.load(std::memory_order_acquire))
        break;

      resendUnacknowledgedPackets();
    }
  }

  /**
   * @brief Sends a matchmaking request to the connected server.
   */
  void Client::sendMatchmakingRequest() {
    try {
      MatchmakingRequestPacket packet =
          PacketBuilder::makeMatchmakingRequest(_sequence_number.load());
      send(packet);
      TraceLog(LOG_INFO, "[MATCHMAKING] Sent matchmaking request");
    } catch (const std::exception &e) {
      TraceLog(LOG_ERROR, "[MATCHMAKING] Exception: %s", e.what());
    }
  }

  /**
   * @brief Initiates a challenge request for the specified room and sends the
   * corresponding packet to the server.
   *
   * Marks the internal challenge object as waiting for a challenge, constructs
   * a RequestChallengePacket using the current outgoing sequence number, and
   * sends it. If an exception occurs while building or sending the packet, the
   * waiting flag is cleared.
   *
   * @param room_id ID of the room for which to request a challenge.
   */
  void Client::sendRequestChallenge(std::uint32_t room_id) {
    try {
      _challenge.reset();
      _challenge.setRoomId(room_id);
      _challenge.setWaitingChallenge(true);

      RequestChallengePacket packet =
          PacketBuilder::makeRequestChallenge(room_id, _sequence_number.load());
      send(packet);

    } catch (const std::exception &e) {
      TraceLog(LOG_ERROR, "[REQUEST CHALLENGE] Exception: %s", e.what());
      _challenge.setWaitingChallenge(false);
    }
  }

  /**
   * @brief Sends a request to join a room on the server using the provided
   * credentials.
   *
   * The provided plaintext password is hashed with SHA-256 before being sent.
   * If a challenge for the same room has been received, the challenge string is
   * concatenated with the password hash and re-hashed before sending.
   *
   * @param room_id Identifier of the room to join.
   * @param password Plaintext room password; it will be hashed (SHA-256) and
   *                 combined with any pending challenge for the room prior to
   *                 packet construction.
   */
  void Client::sendJoinRoom(std::uint32_t room_id,
                            const std::string &password) {
    try {
      std::string password_hash = crypto::Crypto::sha256(password);

      if (_challenge.isChallengeReceived() &&
          _challenge.getRoomId() == room_id) {
        std::string generateString = _challenge.getChallenge() + password_hash;
        password_hash = crypto::Crypto::sha256(generateString);
      }

      JoinRoomPacket packet = PacketBuilder::makeJoinRoom(
          room_id, password_hash, _sequence_number.load());
      send(packet);
    } catch (const std::exception &e) {
      TraceLog(LOG_ERROR, "[JOIN ROOM] Exception: %s", e.what());
    }
  }

  /**
   * @brief Requests creation of a game room on the server.
   *
   * Hashes the provided plaintext password with SHA-256, builds a CreateRoom
   * packet (max players fixed to 4) using the client's current outgoing
   * sequence number, and sends it to the server. Exceptions during packet
   * construction or sending are caught and logged.
   *
   * @param room_name Name of the room to create.
   * @param password Plaintext password for the room; will be hashed with
   * SHA-256 before sending.
   */
  void Client::createRoom(const std::string &room_name,
                          const std::string &password) {
    try {
      auto pwd_hash = crypto::Crypto::sha256(password);
      CreateRoomPacket packet = PacketBuilder::makeCreateRoom(
          room_name, 4, _sequence_number.load(), pwd_hash);
      send(packet);
    } catch (const std::exception &e) {
      TraceLog(LOG_ERROR, "[CREATE ROOM] Exception: %s", e.what());
    }
  }

  /**
   * @brief Sends a chat message from the local player to the server.
   *
   * If no local player ID is assigned, the message is not sent.
   *
   * @param message Text of the chat message to send.
   */
  void Client::sendChatMessage(const std::string &message) {
    if (getPlayerId() == INVALID_ID) {
      TraceLog(
          LOG_WARNING,
          "[SEND CHAT] Player ID not assigned yet, cannot send chat message");
      return;
    }
    try {
      ChatMessagePacket packet = PacketBuilder::makeChatMessage(
          message, getPlayerId(), _sequence_number.load());
      send(packet);
    } catch (const std::exception &e) {
      TraceLog(LOG_ERROR, "[SEND CHAT] Exception: %s", e.what());
    }
  }

  /**
   * @brief Appends a chat message to the client's chat history and trims the
   * oldest entries to keep the history at or below CHAT_MAX_MESSAGES.
   *
   * Acquires the internal chat mutex before modifying the stored messages.
   *
   * @param author Name of the message author.
   * @param message Message text to store.
   * @param color Display color for the message.
   */
  void Client::storeChatMessage(const std::string &author,
                                const std::string &message, const Color color) {
    std::lock_guard<std::mutex> lock(_chatMutex);
    _chatMessages.push_back({author, message, color});
    if (_chatMessages.size() > CHAT_MAX_MESSAGES)
      _chatMessages.erase(_chatMessages.begin());
  }

  void Client::getScoreboard() {
    try {
      ScoreboardRequestPacket packet = PacketBuilder::makeScoreboardRequest();
      send(packet);
    } catch (const std::exception &e) {
      TraceLog(LOG_ERROR, "[SCOREBOARD REQUEST] Exception: %s", e.what());
    }
  }
}  // namespace client<|MERGE_RESOLUTION|>--- conflicted
+++ resolved
@@ -89,11 +89,7 @@
    * PositionComponent, VelocityComponent, RenderComponent, SpriteComponent,
    * ScaleComponent, BackgroundTagComponent, PlayerTagComponent,
    * LocalPlayerTagComponent, SpriteAnimationComponent, ProjectileComponent,
-<<<<<<< HEAD
-   * EnemyComponent, StateHistoryComponent, and ChatComponent.
-=======
    * EnemyComponent, ChatComponent, and PlayerComponent.
->>>>>>> 45875475
    */
   void Client::registerComponent() {
     _ecsManager.registerComponent<ecs::PositionComponent>();
@@ -245,20 +241,10 @@
    * @brief Create an ECS player entity from a NewPlayerPacket and register it
    * with the client.
    *
-<<<<<<< HEAD
-   * Creates an ECS entity for the player, attaches position, render, sprite,
-   * scale, player tag, and sprite animation components, records the mapping
-   * from player ID to entity and player name, and if no local player ID is set,
-   * assigns the local player ID, stores the local player name, and tags the
-   * entity as the local player.
-   * Remote players are tagged with RemoteEntityTagComponent
-   * and StateHistoryComponent for smooth interpolation.
-=======
    * Creates a new player entity, attaches the player's components, records the
    * mapping from player ID to entity and player name, prevents duplicate
    * creation for the same player ID, and assigns the local player tag and local
    * player ID when appropriate.
->>>>>>> 45875475
    *
    * @param packet Packet containing the player's ID, null-terminated name, and
    * initial position (x, y).
@@ -316,7 +302,6 @@
     if (isLocalPlayer) {
       _player_id = packet.player_id;
       _ecsManager.addComponent<ecs::LocalPlayerTagComponent>(player, {});
-<<<<<<< HEAD
       _playerName.assign(packet.player_name);
     } else {
       _ecsManager.addComponent<ecs::RemoteEntityTagComponent>(player, {});
@@ -324,12 +309,6 @@
       ecs::EntityState initialState{packet.x, packet.y, GetTime()};
       stateHistory.states.push_back(initialState);
       _ecsManager.addComponent<ecs::StateHistoryComponent>(player, stateHistory);
-=======
-      TraceLog(LOG_INFO, "[CREATE PLAYER] Set local player ID to %u (%s)",
-               _player_id, _playerName.c_str());
-    } else if (packet.player_id == _player_id) {
-      _ecsManager.addComponent<ecs::LocalPlayerTagComponent>(player, {});
->>>>>>> 45875475
     }
 
     _playerEntities[packet.player_id] = player;
