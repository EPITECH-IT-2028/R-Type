--- conflicted
+++ resolved
@@ -15,8 +15,6 @@
 #include "systems/RenderSystem.hpp"
 
 namespace client {
-<<<<<<< HEAD
-
   void Client::connect() {
     try {
       asio::ip::udp::resolver resolver(_io_context);
@@ -34,7 +32,7 @@
       std::cerr << "Connection error: " << e.what() << std::endl;
     }
   }
-    
+
   void Client::disconnect() {
     _running.store(false, std::memory_order_relaxed);
     _socket.close();
@@ -118,14 +116,13 @@
         std::cerr << "Receive error: " << e.what() << std::endl;
       }
     }
-=======
+
   void Client::initializeECS() {
     registerComponent();
     registerSystem();
     signSystem();
     createBackgroundEntities();
     createPlayerEntity();
->>>>>>> e0df833e
   }
 
   void Client::registerComponent() {
