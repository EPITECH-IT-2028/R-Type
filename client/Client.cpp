#include "Client.hpp"
#include <raylib.h>
#include <atomic>
#include <cstdint>
#include <cstring>
#include "AssetManager.hpp"
#include "BackgroundSystem.hpp"
#include "BackgroundTagComponent.hpp"
#include "ChatComponent.hpp"
#include "Crypto.hpp"
#include "EnemyComponent.hpp"
#include "EntityManager.hpp"
#include "InputSystem.hpp"
#include "LocalPlayerTagComponent.hpp"
#include "Macro.hpp"
#include "MovementSystem.hpp"
#include "Packet.hpp"
#include "PlayerComponent.hpp"
#include "PlayerTagComponent.hpp"
#include "PositionComponent.hpp"
#include "ProjectileComponent.hpp"
#include "ProjectileSystem.hpp"
#include "RenderComponent.hpp"
#include "RenderManager.hpp"
#include "RenderSystem.hpp"
#include "ScaleComponent.hpp"
#include "SpriteAnimationComponent.hpp"
#include "SpriteAnimationSystem.hpp"
#include "SpriteComponent.hpp"
#include "VelocityComponent.hpp"
#include "PacketLossComponent.hpp"
#include "PingComponent.hpp"
#include "MetricsSystem.hpp"

namespace client {
  /**
   * @brief Constructs a Client configured to connect to the given host and port
   * and starts the background resend thread.
   *
   * Initializes the network manager with the provided host and port, sets the
   * default player name to "Unknown", initializes sequence and packet counters
   * to zero, obtains the ECS manager singleton, sets the client's initial state
   * to DISCONNECTED, starts the resend thread, and sets the running flag to
   * false.
   *
   * @param host Server hostname or IP address.
   * @param port Server port number.
   */
  Client::Client(const std::string &host, const std::uint16_t &port)
      : _networkManager(host, port),
        _playerName("Unknown"),
        _sequence_number{0},
        _packet_count{0},
        _packetLossMonitor(),
        _ecsManager(ecs::ECSManager::getInstance()),
        _state(ClientState::DISCONNECTED) {
    _resendThreadRunning.store(true, std::memory_order_release);
    _resendThread = std::thread(&Client::resendPackets, this);
    _running.store(false, std::memory_order_release);
  }

  /**
   * @brief Initializes the entity-component-system for the client.
   *
   * Performs component and system registration, configures system signatures,
   * injects this client instance into the input and render systems (if
   * present), and creates initial world entities such as background layers and
   * the chat UI.
   */
  void Client::initializeECS() {
    registerComponent();
    registerSystem();
    signSystem();

    auto inputSystem = _ecsManager.getSystem<ecs::InputSystem>();
    if (inputSystem)
      inputSystem->setClient(this);
    auto renderSystem = _ecsManager.getSystem<ecs::RenderSystem>();
    if (renderSystem)
      renderSystem->setClient(this);

    createBackgroundEntities();
    createChatMessageUIEntity();
  }

  /**
   * @brief Register all ECS component types required by the client.
   *
   * Makes the following component types available to entities and systems:
   * PositionComponent, VelocityComponent, RenderComponent, SpriteComponent,
   * ScaleComponent, BackgroundTagComponent, PlayerTagComponent,
   * LocalPlayerTagComponent, SpriteAnimationComponent, ProjectileComponent,
   * EnemyComponent, ChatComponent, and PlayerComponent.
   */
  void Client::registerComponent() {
    _ecsManager.registerComponent<ecs::PositionComponent>();
    _ecsManager.registerComponent<ecs::VelocityComponent>();
    _ecsManager.registerComponent<ecs::RenderComponent>();
    _ecsManager.registerComponent<ecs::SpriteComponent>();
    _ecsManager.registerComponent<ecs::ScaleComponent>();
    _ecsManager.registerComponent<ecs::BackgroundTagComponent>();
    _ecsManager.registerComponent<ecs::PlayerTagComponent>();
    _ecsManager.registerComponent<ecs::LocalPlayerTagComponent>();
    _ecsManager.registerComponent<ecs::SpriteAnimationComponent>();
    _ecsManager.registerComponent<ecs::ProjectileComponent>();
    _ecsManager.registerComponent<ecs::EnemyComponent>();
    _ecsManager.registerComponent<ecs::ChatComponent>();
<<<<<<< HEAD
    _ecsManager.registerComponent<ecs::PingComponent>();
    _ecsManager.registerComponent<ecs::PacketLossComponent>();
=======
    _ecsManager.registerComponent<ecs::PlayerComponent>();
>>>>>>> 45875475
  }

  /**
   * @brief Registers core ECS systems with the ECS manager.
   *
   * Registers the background, movement, input, sprite animation, projectile,
   * and render systems so they are created and managed by the ECS manager.
   */
  void Client::registerSystem() {
    _ecsManager.registerSystem<ecs::BackgroundSystem>();
    _ecsManager.registerSystem<ecs::MovementSystem>();
    _ecsManager.registerSystem<ecs::InputSystem>();
    _ecsManager.registerSystem<ecs::SpriteAnimationSystem>();
    _ecsManager.registerSystem<ecs::ProjectileSystem>();
    _ecsManager.registerSystem<ecs::RenderSystem>();
    _ecsManager.registerSystem<ecs::MetricsSystem>();
  }

  /**
   * @brief Assign ECS component signatures that determine which entities each
   * system processes.
   *
   * Sets the required component types for each system:
   * - BackgroundSystem: PositionComponent, RenderComponent,
   * BackgroundTagComponent
   * - MovementSystem: PositionComponent, VelocityComponent
   * - RenderSystem: PositionComponent, RenderComponent
   * - InputSystem: LocalPlayerTagComponent, SpriteAnimationComponent,
   * PositionComponent
   * - SpriteAnimationSystem: SpriteComponent, SpriteAnimationComponent
   * - ProjectileSystem: PositionComponent, VelocityComponent,
   * ProjectileComponent
   */
  void Client::signSystem() {
    {
      Signature signature;
      signature.set(_ecsManager.getComponentType<ecs::PositionComponent>());
      signature.set(_ecsManager.getComponentType<ecs::RenderComponent>());
      signature.set(
          _ecsManager.getComponentType<ecs::BackgroundTagComponent>());
      _ecsManager.setSystemSignature<ecs::BackgroundSystem>(signature);
    }
    {
      Signature signature;
      signature.set(_ecsManager.getComponentType<ecs::PositionComponent>());
      signature.set(_ecsManager.getComponentType<ecs::VelocityComponent>());
      _ecsManager.setSystemSignature<ecs::MovementSystem>(signature);
    }
    {
      Signature signature;
      signature.set(_ecsManager.getComponentType<ecs::PositionComponent>());
      signature.set(_ecsManager.getComponentType<ecs::RenderComponent>());
      _ecsManager.setSystemSignature<ecs::RenderSystem>(signature);
    }
    {
      Signature signature;
      signature.set(
          _ecsManager.getComponentType<ecs::LocalPlayerTagComponent>());
      signature.set(
          _ecsManager.getComponentType<ecs::SpriteAnimationComponent>());
      signature.set(_ecsManager.getComponentType<ecs::PositionComponent>());
      _ecsManager.setSystemSignature<ecs::InputSystem>(signature);
    }
    {
      Signature signature;
      signature.set(_ecsManager.getComponentType<ecs::SpriteComponent>());
      signature.set(
          _ecsManager.getComponentType<ecs::SpriteAnimationComponent>());
      _ecsManager.setSystemSignature<ecs::SpriteAnimationSystem>(signature);
    }
    {
      Signature signature;
      signature.set(_ecsManager.getComponentType<ecs::PositionComponent>());
      signature.set(_ecsManager.getComponentType<ecs::VelocityComponent>());
      signature.set(_ecsManager.getComponentType<ecs::ProjectileComponent>());
      _ecsManager.setSystemSignature<ecs::ProjectileSystem>(signature);
    }
    {
      Signature signature;
      signature.set(_ecsManager.getComponentType<ecs::LocalPlayerTagComponent>());
      _ecsManager.setSystemSignature<ecs::MetricsSystem>(signature);
    }
  }

  /**
   * @brief Creates two scrolling background entities for a continuously tiled
   * backdrop.
   *
   * Loads the background image to determine its aspect ratio and computes a
   * scaled width based on the current screen height, then spawns two entities
   * positioned side-by-side with leftward velocity, render components
   * referencing the background texture, and background tag components.
   */
  void Client::createBackgroundEntities() {
    Image backgroundImage =
        asset::AssetManager::loadImage(renderManager::BG_PATH);
    float screenHeight = GetScreenHeight();
    float aspectRatio = 1.0f;
    float scaledWidth = screenHeight;
    if (backgroundImage.data != nullptr && backgroundImage.height > 0) {
      aspectRatio = static_cast<float>(backgroundImage.width) /
                    static_cast<float>(backgroundImage.height);
      scaledWidth = screenHeight * aspectRatio;
    }

    auto background1 = _ecsManager.createEntity();
    _ecsManager.addComponent<ecs::PositionComponent>(background1, {0.0f, 0.0f});
    _ecsManager.addComponent<ecs::VelocityComponent>(
        background1, {-renderManager::SCROLL_SPEED, 0.0f});
    _ecsManager.addComponent<ecs::RenderComponent>(background1,
                                                   {renderManager::BG_PATH});
    _ecsManager.addComponent<ecs::BackgroundTagComponent>(background1, {});

    auto background2 = _ecsManager.createEntity();
    _ecsManager.addComponent<ecs::PositionComponent>(background2,
                                                     {scaledWidth, 0.0f});
    _ecsManager.addComponent<ecs::VelocityComponent>(
        background2, {-renderManager::SCROLL_SPEED, 0.0f});
    _ecsManager.addComponent<ecs::RenderComponent>(background2,
                                                   {renderManager::BG_PATH});
    _ecsManager.addComponent<ecs::BackgroundTagComponent>(background2, {});
  }

  /**
   * @brief Create an ECS player entity from a NewPlayerPacket and register it
   * with the client.
   *
   * Creates a new player entity, attaches the player's components, records the
   * mapping from player ID to entity and player name, prevents duplicate
   * creation for the same player ID, and assigns the local player tag and local
   * player ID when appropriate.
   *
   * @param packet Packet containing the player's ID, null-terminated name, and
   * initial position (x, y).
   */
  void Client::createPlayerEntity(NewPlayerPacket packet) {
    std::unique_lock<std::shared_mutex> lock(_playerStateMutex);

    if (_playerEntities.find(packet.player_id) != _playerEntities.end()) {
      TraceLog(LOG_WARNING,
               "[DUPLICATE PREVENTION] Player entity already exists for "
               "player_id: %u",
               packet.player_id);
      return;
    }

    lock.unlock();

    auto player = _ecsManager.createEntity();
    _ecsManager.addComponent<ecs::PositionComponent>(player,
                                                     {packet.x, packet.y});
    _ecsManager.addComponent<ecs::RenderComponent>(
        player, {renderManager::PLAYER_PATH});
    ecs::SpriteComponent sprite;
    sprite.sourceRect = {PlayerSpriteConfig::RECT_X, PlayerSpriteConfig::RECT_Y,
                         PlayerSpriteConfig::RECT_WIDTH,
                         PlayerSpriteConfig::RECT_HEIGHT};
    _ecsManager.addComponent<ecs::SpriteComponent>(player, sprite);
    _ecsManager.addComponent<ecs::ScaleComponent>(
        player, {PlayerSpriteConfig::SCALE, PlayerSpriteConfig::SCALE});
    _ecsManager.addComponent<ecs::PlayerTagComponent>(player, {});

    ecs::PlayerComponent playerComp;
    playerComp.player_id = packet.player_id;
    playerComp.name = packet.player_name;
    playerComp.is_alive = true;
    playerComp.connected = true;
    _ecsManager.addComponent<ecs::PlayerComponent>(player, playerComp);

    ecs::SpriteAnimationComponent anim;
    anim.totalColumns = PlayerSpriteConfig::TOTAL_COLUMNS;
    anim.totalRows = PlayerSpriteConfig::TOTAL_ROWS;
    anim.endFrame = static_cast<int>(PlayerSpriteFrameIndex::END);
    anim.selectedRow = packet.player_id % PlayerSpriteConfig::TOTAL_ROWS;
    anim.isPlaying = false;
    anim.frameTime = PlayerSpriteConfig::FRAME_TIME;
    anim.loop = false;
    anim.neutralFrame = static_cast<int>(PlayerSpriteFrameIndex::NEUTRAL);
    _ecsManager.addComponent<ecs::SpriteAnimationComponent>(player, anim);

    lock.lock();

    bool isLocalPlayer =
        (_player_id == INVALID_ID && packet.player_name == _playerName);

    if (isLocalPlayer) {
      _player_id = packet.player_id;
      _ecsManager.addComponent<ecs::LocalPlayerTagComponent>(player, {});
      TraceLog(LOG_INFO, "[CREATE PLAYER] Set local player ID to %u (%s)",
               _player_id, _playerName.c_str());
    } else if (packet.player_id == _player_id) {
      _ecsManager.addComponent<ecs::LocalPlayerTagComponent>(player, {});
    }
<<<<<<< HEAD
    _ecsManager.addComponent<ecs::PingComponent>(player, {});
    _ecsManager.addComponent<ecs::PacketLossComponent>(player, {});
=======
>>>>>>> 45875475

    _playerEntities[packet.player_id] = player;
    _playerNames[packet.player_id] = packet.player_name;
  }

  /**
   * @brief Creates and registers an enemy entity from spawn packet data.
   *
   * Creates an ECS entity populated with position, velocity, render, sprite,
   * scale, and animation components, then records the mapping from the packet's
   * enemy_id to the created entity. If an entity with the same enemy_id already
   * exists, logs a warning and returns without creating a new entity.
   *
   * @param packet Spawn packet containing `enemy_id` and initial position `x`,
   * `y`.
   */
  void Client::createEnemyEntity(EnemySpawnPacket packet) {
    if (_enemyEntities.find(packet.enemy_id) != _enemyEntities.end()) {
      TraceLog(LOG_WARNING, "[ENEMY SPAWN] Enemy ID: %u already exists",
               packet.enemy_id);
      return;
    }
    auto enemy = _ecsManager.createEntity();
    _ecsManager.addComponent<ecs::PositionComponent>(enemy,
                                                     {packet.x, packet.y});
    _ecsManager.addComponent<ecs::VelocityComponent>(enemy, {0.0f, 0.0f});
    _ecsManager.addComponent<ecs::RenderComponent>(enemy,
                                                   {renderManager::ENEMY_PATH});
    ecs::SpriteComponent sprite;
    sprite.sourceRect = {EnemySpriteConfig::RECT_X, EnemySpriteConfig::RECT_Y,
                         EnemySpriteConfig::RECT_WIDTH,
                         EnemySpriteConfig::RECT_HEIGHT};
    _ecsManager.addComponent<ecs::SpriteComponent>(enemy, sprite);
    _ecsManager.addComponent<ecs::ScaleComponent>(
        enemy, {EnemySpriteConfig::SCALE, EnemySpriteConfig::SCALE});
    ecs::SpriteAnimationComponent anim;
    anim.totalColumns = EnemySpriteConfig::TOTAL_COLUMNS;
    anim.totalRows = EnemySpriteConfig::TOTAL_ROWS;
    anim.endFrame = static_cast<int>(EnemySpriteFrameIndex::END);
    anim.selectedRow = static_cast<int>(EnemySpriteFrameIndex::SELECTED_ROW);
    anim.isPlaying = false;
    anim.frameTime = EnemySpriteConfig::FRAME_TIME;
    anim.loop = false;
    anim.neutralFrame = static_cast<int>(EnemySpriteFrameIndex::NEUTRAL);
    _ecsManager.addComponent<ecs::SpriteAnimationComponent>(enemy, anim);

    _enemyEntities[packet.enemy_id] = enemy;
  }

  /**
   * @brief Creates an entity that hosts the chat UI.
   *
   * Creates and registers a new ECS entity containing a default-initialized
   * ChatComponent used by the client's chat user interface.
   */
  void Client::createChatMessageUIEntity() {
    auto chatEntity = _ecsManager.createEntity();
    _ecsManager.addComponent<ecs::ChatComponent>(chatEntity, {});
  }

  /**
   * @brief Associate a projectile identifier with its ECS entity for later
   * lookup.
   *
   * Stores the mapping in the client's projectile map in a thread-safe manner.
   *
   * @param projectileId Unique identifier for the projectile.
   * @param entity ECS entity corresponding to the projectileId.
   */
  void Client::addProjectileEntity(std::uint32_t projectileId, Entity entity) {
    std::lock_guard<std::mutex> lock(_projectileMutex);
    _projectileEntities[projectileId] = entity;
  }

  /**
   * @brief Retrieves the ECS entity associated with a projectile identifier.
   *
   * @param projectileId Identifier of the projectile to look up.
   * @return Entity The associated entity, or `(Entity)(INVALID_ID)` if no
   * mapping exists.
   */
  Entity Client::getProjectileEntity(std::uint32_t projectileId) {
    std::lock_guard<std::mutex> lock(_projectileMutex);
    auto it = _projectileEntities.find(projectileId);
    if (it != _projectileEntities.end()) {
      return it->second;
    }
    return static_cast<Entity>(INVALID_ID);
  }

  /**
   * @brief Remove the mapping for a projectile by its identifier.
   *
   * Erases the projectileId entry from the client's projectile map in a
   * thread-safe manner. If no entry exists for the given identifier, the
   * function has no effect.
   *
   * @param projectileId Unique identifier of the projectile to remove.
   */
  void Client::removeProjectileEntity(std::uint32_t projectileId) {
    std::lock_guard<std::mutex> lock(_projectileMutex);
    _projectileEntities.erase(projectileId);
  }

  /**
   * @brief Transmit the local player's current input flags to the server.
   *
   * If the client has not been assigned a local player ID, the call is ignored.
   *
   * @param input Bitmask of player input flags (each bit represents an input
   * action).
   */
  void Client::sendInput(std::uint8_t input) {
    if (getPlayerId() == INVALID_ID) {
      TraceLog(LOG_WARNING, "[SEND INPUT] Player ID not assigned yet");
      return;
    }

    try {
      PlayerInputPacket packet = PacketBuilder::makePlayerInput(
          input, _sequence_number.load(std::memory_order_acquire));

      send(packet);

    } catch (const std::exception &e) {
      TraceLog(LOG_ERROR, "[SEND INPUT] Exception: %s", e.what());
    }
  }

  /**
   * @brief Send a player shoot action to the server at the specified world
   * coordinates.
   *
   * If the local player ID is not assigned, the function returns without
   * sending.
   *
   * @param x World-space X coordinate where the player is shooting.
   * @param y World-space Y coordinate where the player is shooting.
   */
  void Client::sendShoot(float x, float y) {
    if (getPlayerId() == INVALID_ID) {
      TraceLog(LOG_WARNING,
               "[WARN] Player ID not assigned yet, cannot send shoot");
      return;
    }
    try {
      uint32_t currentSeq = _sequence_number.load(std::memory_order_acquire);
      PlayerShootPacket packet = PacketBuilder::makePlayerShoot(
          x, y, ProjectileType::PLAYER_BASIC, currentSeq);
      send(packet);
    } catch (const std::exception &e) {
      TraceLog(LOG_ERROR, "[SEND SHOOT] Exception: %s", e.what());
    }
  }

  /**
   * @brief Record a sent packet for retransmission tracking keyed by its
   * sequence number.
   *
   * Creates an unacknowledged-packet entry containing the serialized packet
   * bytes, initializes its resend count to zero, sets its last-sent timestamp
   * to now, and stores it in the client's unacknowledged packet map using the
   * provided sequence number.
   *
   * @param sequence_number Sequence identifier for the packet used as the map
   * key.
   * @param packetData Shared pointer to the serialized packet byte buffer to be
   * resent if unacknowledged.
   */
  void Client::addUnacknowledgedPacket(
      std::uint32_t sequence_number,
      std::shared_ptr<std::vector<uint8_t>> packetData) {
    std::lock_guard<std::mutex> lock(_unacknowledgedPacketsMutex);
    UnacknowledgedPacket packet;
    packet.data = packetData;
    packet.resend_count = 0;
    packet.last_sent = std::chrono::steady_clock::now();
    _unacknowledged_packets[sequence_number] = packet;
  }

  /**
   * @brief Remove the unacknowledged packet entry for a given sequence number.
   *
   * Erases the stored unacknowledged packet identified by @p sequence_number.
   * If no entry exists for that sequence number, the function has no effect.
   *
   * @param sequence_number Sequence number of the packet to remove.
   */
  void Client::removeAcknowledgedPacket(std::uint32_t sequence_number) {
    std::lock_guard<std::mutex> lock(_unacknowledgedPacketsMutex);
    auto it = _unacknowledged_packets.find(sequence_number);
    if (it != _unacknowledged_packets.end())
      _unacknowledged_packets.erase(it);
  }

  /**
   * @brief Resends unacknowledged packets that are eligible for retransmission.
   *
   * Scans the client's unacknowledged-packet table and resends entries whose
   * last-sent time is older than the minimum resend interval. Each resent entry
   * has its `resend_count` incremented and `last_sent` updated. Entries that
   * reach `MAX_RESEND_ATTEMPTS` are removed and will not be retried.
   *
   * @details
   * - Resent packets are transmitted via the client's network manager.
   * - Constants used: `MIN_RESEND_PACKET_DELAY` (minimum interval) and
   * `MAX_RESEND_ATTEMPTS` (maximum attempts).
   */
  void Client::resendUnacknowledgedPackets() {
    const auto MIN_RESEND_INTERVAL =
        std::chrono::milliseconds(MIN_RESEND_PACKET_DELAY);
    const auto now = std::chrono::steady_clock::now();

    std::vector<std::shared_ptr<std::vector<uint8_t>>> toSend;
    std::vector<uint32_t> toDrop;
    {
      std::lock_guard<std::mutex> lock(_unacknowledgedPacketsMutex);
      for (auto &[seq, packet] : _unacknowledged_packets) {
        if (now - packet.last_sent < MIN_RESEND_INTERVAL)
          continue;
        if (packet.resend_count >= MAX_RESEND_ATTEMPTS) {
          toDrop.push_back(seq);
          continue;
        }
        packet.resend_count++;
        packet.last_sent = now;
        toSend.push_back(packet.data);
      }
      for (auto seq : toDrop) {
        _unacknowledged_packets.erase(seq);
      }
    }
    for (auto &buf : toSend) {
      _networkManager.send(buf);
    }
  }

  /**
   * @brief Runs the background loop that periodically resends unacknowledged
   * packets.
   *
   * Continuously sleeps for a fixed delay and invokes the resend routine while
   * the resend thread running flag remains set; exits when the running flag is
   * cleared.
   */
  void Client::resendPackets() {
    while (_resendThreadRunning.load(std::memory_order_acquire)) {
      std::this_thread::sleep_for(
          std::chrono::milliseconds(RESEND_PACKET_DELAY));

      if (!_resendThreadRunning.load(std::memory_order_acquire))
        break;

      resendUnacknowledgedPackets();
    }
  }

  /**
   * @brief Sends a matchmaking request to the connected server.
   */
  void Client::sendMatchmakingRequest() {
    try {
      MatchmakingRequestPacket packet =
          PacketBuilder::makeMatchmakingRequest(_sequence_number.load());
      send(packet);
      TraceLog(LOG_INFO, "[MATCHMAKING] Sent matchmaking request");
    } catch (const std::exception &e) {
      TraceLog(LOG_ERROR, "[MATCHMAKING] Exception: %s", e.what());
    }
  }

  /**
   * @brief Initiates a challenge request for the specified room and sends the
   * corresponding packet to the server.
   *
   * Marks the internal challenge object as waiting for a challenge, constructs
   * a RequestChallengePacket using the current outgoing sequence number, and
   * sends it. If an exception occurs while building or sending the packet, the
   * waiting flag is cleared.
   *
   * @param room_id ID of the room for which to request a challenge.
   */
  void Client::sendRequestChallenge(std::uint32_t room_id) {
    try {
      _challenge.reset();
      _challenge.setRoomId(room_id);
      _challenge.setWaitingChallenge(true);

      RequestChallengePacket packet =
          PacketBuilder::makeRequestChallenge(room_id, _sequence_number.load());
      send(packet);

    } catch (const std::exception &e) {
      TraceLog(LOG_ERROR, "[REQUEST CHALLENGE] Exception: %s", e.what());
      _challenge.setWaitingChallenge(false);
    }
  }

  /**
   * @brief Sends a request to join a room on the server using the provided
   * credentials.
   *
   * The provided plaintext password is hashed with SHA-256 before being sent.
   * If a challenge for the same room has been received, the challenge string is
   * concatenated with the password hash and re-hashed before sending.
   *
   * @param room_id Identifier of the room to join.
   * @param password Plaintext room password; it will be hashed (SHA-256) and
   *                 combined with any pending challenge for the room prior to
   *                 packet construction.
   */
  void Client::sendJoinRoom(std::uint32_t room_id,
                            const std::string &password) {
    try {
      std::string password_hash = crypto::Crypto::sha256(password);

      if (_challenge.isChallengeReceived() &&
          _challenge.getRoomId() == room_id) {
        std::string generateString = _challenge.getChallenge() + password_hash;
        password_hash = crypto::Crypto::sha256(generateString);
      }

      JoinRoomPacket packet = PacketBuilder::makeJoinRoom(
          room_id, password_hash, _sequence_number.load());
      send(packet);
    } catch (const std::exception &e) {
      TraceLog(LOG_ERROR, "[JOIN ROOM] Exception: %s", e.what());
    }
  }

  /**
   * @brief Requests creation of a game room on the server.
   *
   * Hashes the provided plaintext password with SHA-256, builds a CreateRoom
   * packet (max players fixed to 4) using the client's current outgoing
   * sequence number, and sends it to the server. Exceptions during packet
   * construction or sending are caught and logged.
   *
   * @param room_name Name of the room to create.
   * @param password Plaintext password for the room; will be hashed with
   * SHA-256 before sending.
   */
  void Client::createRoom(const std::string &room_name,
                          const std::string &password) {
    try {
      auto pwd_hash = crypto::Crypto::sha256(password);
      CreateRoomPacket packet = PacketBuilder::makeCreateRoom(
          room_name, 4, _sequence_number.load(), pwd_hash);
      send(packet);
    } catch (const std::exception &e) {
      TraceLog(LOG_ERROR, "[CREATE ROOM] Exception: %s", e.what());
    }
  }

  /**
   * @brief Sends a chat message from the local player to the server.
   *
   * If no local player ID is assigned, the message is not sent.
   *
   * @param message Text of the chat message to send.
   */
  void Client::sendChatMessage(const std::string &message) {
    if (getPlayerId() == INVALID_ID) {
      TraceLog(
          LOG_WARNING,
          "[SEND CHAT] Player ID not assigned yet, cannot send chat message");
      return;
    }
    try {
      ChatMessagePacket packet = PacketBuilder::makeChatMessage(
          message, getPlayerId(), _sequence_number.load());
      send(packet);
    } catch (const std::exception &e) {
      TraceLog(LOG_ERROR, "[SEND CHAT] Exception: %s", e.what());
    }
  }

  /**
   * @brief Appends a chat message to the client's chat history and trims the
   * oldest entries to keep the history at or below CHAT_MAX_MESSAGES.
   *
   * Acquires the internal chat mutex before modifying the stored messages.
   *
   * @param author Name of the message author.
   * @param message Message text to store.
   * @param color Display color for the message.
   */
  void Client::storeChatMessage(const std::string &author,
                                const std::string &message, const Color color) {
    std::lock_guard<std::mutex> lock(_chatMutex);
    _chatMessages.push_back({author, message, color});
    if (_chatMessages.size() > CHAT_MAX_MESSAGES)
      _chatMessages.erase(_chatMessages.begin());
  }

  void Client::getScoreboard() {
    try {
      ScoreboardRequestPacket packet = PacketBuilder::makeScoreboardRequest();
      send(packet);
    } catch (const std::exception &e) {
      TraceLog(LOG_ERROR, "[SCOREBOARD REQUEST] Exception: %s", e.what());
    }
  }
}  // namespace client<|MERGE_RESOLUTION|>--- conflicted
+++ resolved
@@ -105,12 +105,9 @@
     _ecsManager.registerComponent<ecs::ProjectileComponent>();
     _ecsManager.registerComponent<ecs::EnemyComponent>();
     _ecsManager.registerComponent<ecs::ChatComponent>();
-<<<<<<< HEAD
     _ecsManager.registerComponent<ecs::PingComponent>();
     _ecsManager.registerComponent<ecs::PacketLossComponent>();
-=======
     _ecsManager.registerComponent<ecs::PlayerComponent>();
->>>>>>> 45875475
   }
 
   /**
@@ -304,11 +301,8 @@
     } else if (packet.player_id == _player_id) {
       _ecsManager.addComponent<ecs::LocalPlayerTagComponent>(player, {});
     }
-<<<<<<< HEAD
     _ecsManager.addComponent<ecs::PingComponent>(player, {});
     _ecsManager.addComponent<ecs::PacketLossComponent>(player, {});
-=======
->>>>>>> 45875475
 
     _playerEntities[packet.player_id] = player;
     _playerNames[packet.player_id] = packet.player_name;
