#include "Client.hpp"
#include <cstdint>
#include "BackgroundTagComponent.hpp"
#include "BoundarySystem.hpp"
#include "EntityManager.hpp"
#include "InputSystem.hpp"
#include "PlayerTagComponent.hpp"
#include "PositionComponent.hpp"
#include "RenderComponent.hpp"
#include "RenderManager.hpp"
#include "ScaleComponent.hpp"
#include "SpeedComponent.hpp"
#include "SpriteAnimationComponent.hpp"
#include "SpriteAnimationSystem.hpp"
#include "SpriteComponent.hpp"
#include "VelocityComponent.hpp"
#include "systems/BackgroundSystem.hpp"
#include "systems/MovementSystem.hpp"
#include "systems/RenderSystem.hpp"

namespace client {
  Client::Client(const std::string &host, const std::uint16_t &port)
      : _networkManager(host, port),
        _sequence_number{0},
        _packet_count{0},
        _ecsManager(ecs::ECSManager::getInstance()) {
    _running.store(false, std::memory_order_release);
  }

  void Client::initializeECS() {
    registerComponent();
    registerSystem();
    signSystem();
    createBackgroundEntities();
    createPlayerEntity();
  }

  void Client::registerComponent() {
    _ecsManager.registerComponent<ecs::PositionComponent>();
    _ecsManager.registerComponent<ecs::VelocityComponent>();
    _ecsManager.registerComponent<ecs::RenderComponent>();
    _ecsManager.registerComponent<ecs::SpeedComponent>();
    _ecsManager.registerComponent<ecs::SpriteComponent>();
    _ecsManager.registerComponent<ecs::ScaleComponent>();
    _ecsManager.registerComponent<ecs::BackgroundTagComponent>();
    _ecsManager.registerComponent<ecs::PlayerTagComponent>();
    _ecsManager.registerComponent<ecs::SpriteAnimationComponent>();
  }

  void Client::registerSystem() {
    _ecsManager.registerSystem<ecs::BackgroundSystem>();
    _ecsManager.registerSystem<ecs::MovementSystem>();
    _ecsManager.registerSystem<ecs::InputSystem>();
    _ecsManager.registerSystem<ecs::BoundarySystem>();
    _ecsManager.registerSystem<ecs::SpriteAnimationSystem>();
    _ecsManager.registerSystem<ecs::RenderSystem>();
  }

  void Client::signSystem() {
    {
      Signature signature;
      signature.set(_ecsManager.getComponentType<ecs::PositionComponent>());
      signature.set(_ecsManager.getComponentType<ecs::RenderComponent>());
      signature.set(
          _ecsManager.getComponentType<ecs::BackgroundTagComponent>());
      _ecsManager.setSystemSignature<ecs::BackgroundSystem>(signature);
    }
    {
      Signature signature;
      signature.set(_ecsManager.getComponentType<ecs::PositionComponent>());
      signature.set(_ecsManager.getComponentType<ecs::VelocityComponent>());
      _ecsManager.setSystemSignature<ecs::MovementSystem>(signature);
    }
    {
      Signature signature;
      signature.set(_ecsManager.getComponentType<ecs::PositionComponent>());
      signature.set(_ecsManager.getComponentType<ecs::RenderComponent>());
      _ecsManager.setSystemSignature<ecs::RenderSystem>(signature);
    }
    {
      Signature signature;
      signature.set(_ecsManager.getComponentType<ecs::VelocityComponent>());
      signature.set(_ecsManager.getComponentType<ecs::SpeedComponent>());
      signature.set(_ecsManager.getComponentType<ecs::PlayerTagComponent>());
      signature.set(_ecsManager.getComponentType<ecs::SpriteAnimationComponent>());
      _ecsManager.setSystemSignature<ecs::InputSystem>(signature);
    }
    {
      Signature signature;
      signature.set(_ecsManager.getComponentType<ecs::PositionComponent>());
      signature.set(_ecsManager.getComponentType<ecs::SpriteComponent>());
      signature.set(_ecsManager.getComponentType<ecs::PlayerTagComponent>());
      _ecsManager.setSystemSignature<ecs::BoundarySystem>(signature);
    }
    {
      Signature signature;
      signature.set(_ecsManager.getComponentType<ecs::SpriteComponent>());
      signature.set(_ecsManager.getComponentType<ecs::SpriteAnimationComponent>());
      _ecsManager.setSystemSignature<ecs::SpriteAnimationSystem>(signature);
    }
  }

  void Client::createBackgroundEntities() {
    Image backgroundImage = LoadImage(renderManager::BG_PATH);
    float screenHeight = GetScreenHeight();
    float aspectRatio = 1.0f;
    float scaledWidth = screenHeight;
    if (backgroundImage.data != nullptr && backgroundImage.height > 0) {
      aspectRatio = static_cast<float>(backgroundImage.width) /
                    static_cast<float>(backgroundImage.height);
      scaledWidth = screenHeight * aspectRatio;
      UnloadImage(backgroundImage);
    }

    auto background1 = _ecsManager.createEntity();
    _ecsManager.addComponent<ecs::PositionComponent>(background1, {0.0f, 0.0f});
    _ecsManager.addComponent<ecs::VelocityComponent>(
        background1, {-renderManager::SCROLL_SPEED, 0.0f});
    _ecsManager.addComponent<ecs::RenderComponent>(background1,
                                                   {renderManager::BG_PATH});
    _ecsManager.addComponent<ecs::BackgroundTagComponent>(background1, {});

    auto background2 = _ecsManager.createEntity();
    _ecsManager.addComponent<ecs::PositionComponent>(background2,
                                                     {scaledWidth, 0.0f});
    _ecsManager.addComponent<ecs::VelocityComponent>(
        background2, {-renderManager::SCROLL_SPEED, 0.0f});
    _ecsManager.addComponent<ecs::RenderComponent>(background2,
                                                   {renderManager::BG_PATH});
    _ecsManager.addComponent<ecs::BackgroundTagComponent>(background2, {});
  }

  void Client::createPlayerEntity() {
    auto player = _ecsManager.createEntity();
    _ecsManager.addComponent<ecs::PositionComponent>(player, {100.0f, 100.0f});
    _ecsManager.addComponent<ecs::VelocityComponent>(player, {0.0f, 0.0f});
    _ecsManager.addComponent<ecs::SpeedComponent>(player, {PLAYER_SPEED});
    _ecsManager.addComponent<ecs::RenderComponent>(
        player, {renderManager::PLAYER_PATH});
<<<<<<< HEAD
    _ecsManager.addComponent<ecs::SpriteComponent>(player,
                                                   {0.0f, 0.0f, 33.0f, 17.0f});
    _ecsManager.addComponent<ecs::ScaleComponent>(player, {2.0f, 2.0f});
=======
    ecs::SpriteComponent sprite;
    sprite.sourceRect = {PlayerSpriteConfig::RECT_X, PlayerSpriteConfig::RECT_Y,
                         PlayerSpriteConfig::RECT_WIDTH,
                         PlayerSpriteConfig::RECT_HEIGHT};
    _ecsManager.addComponent<ecs::SpriteComponent>(player, sprite);
    _ecsManager.addComponent<ecs::ScaleComponent>(
        player, {PlayerSpriteConfig::SCALE, PlayerSpriteConfig::SCALE});
>>>>>>> 26e49f95
    _ecsManager.addComponent<ecs::PlayerTagComponent>(player, {});
    ecs::SpriteAnimationComponent anim;
    anim.totalColumns = PlayerSpriteConfig::TOTAL_COLUMNS;
    anim.totalRows = PlayerSpriteConfig::TOTAL_ROWS;
    anim.endFrame = static_cast<int>(PlayerSpriteFrameIndex::END);
    anim.selectedRow = static_cast<int>(PlayerSpriteFrameIndex::SELECTED_ROW);
    anim.isPlaying = false;
    anim.frameTime = PlayerSpriteConfig::FRAME_TIME;
    anim.loop = false;
    anim.neutralFrame = static_cast<int>(PlayerSpriteFrameIndex::NEUTRAL);
    _ecsManager.addComponent<ecs::SpriteAnimationComponent>(player, anim);
  }
}  // namespace client<|MERGE_RESOLUTION|>--- conflicted
+++ resolved
@@ -137,11 +137,6 @@
     _ecsManager.addComponent<ecs::SpeedComponent>(player, {PLAYER_SPEED});
     _ecsManager.addComponent<ecs::RenderComponent>(
         player, {renderManager::PLAYER_PATH});
-<<<<<<< HEAD
-    _ecsManager.addComponent<ecs::SpriteComponent>(player,
-                                                   {0.0f, 0.0f, 33.0f, 17.0f});
-    _ecsManager.addComponent<ecs::ScaleComponent>(player, {2.0f, 2.0f});
-=======
     ecs::SpriteComponent sprite;
     sprite.sourceRect = {PlayerSpriteConfig::RECT_X, PlayerSpriteConfig::RECT_Y,
                          PlayerSpriteConfig::RECT_WIDTH,
@@ -149,7 +144,6 @@
     _ecsManager.addComponent<ecs::SpriteComponent>(player, sprite);
     _ecsManager.addComponent<ecs::ScaleComponent>(
         player, {PlayerSpriteConfig::SCALE, PlayerSpriteConfig::SCALE});
->>>>>>> 26e49f95
     _ecsManager.addComponent<ecs::PlayerTagComponent>(player, {});
     ecs::SpriteAnimationComponent anim;
     anim.totalColumns = PlayerSpriteConfig::TOTAL_COLUMNS;
