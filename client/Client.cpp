--- conflicted
+++ resolved
@@ -318,28 +318,6 @@
       auto &position =
           _ecsManager.getComponent<ecs::PositionComponent>(playerEntity);
 
-<<<<<<< HEAD
-void Client::sendInput(MovementInputType input) {
-  if (_player_id == static_cast<uint32_t>(-1)) {
-    // TraceLog(LOG_WARNING, "[SEND SHOOT] Player ID not assigned yet");
-    return;
-  }
-
-  try {
-    InputPlayerPacket packet = PacketBuilder::makeInputPlayer(input, _sequence_number);
-    
-    send(packet);
-    
-  } catch (const std::exception &e) {
-    TraceLog(LOG_ERROR, "[SEND POSITION] Exception: %s", e.what());
-  }
-}
-
-void Client::sendShoot(float x, float y) {
-  if (_player_id == static_cast<uint32_t>(-1)) {
-    // TraceLog(LOG_WARNING, "[SEND SHOOT] Player ID not assigned yet");
-    return;
-=======
       PositionPacket packet = PacketBuilder::makePosition(
           position.x, position.y,
           _sequence_number.load(std::memory_order_acquire));
@@ -349,7 +327,6 @@
     } catch (const std::exception &e) {
       TraceLog(LOG_ERROR, "[SEND POSITION] Exception: %s", e.what());
     }
->>>>>>> afe8cbe0
   }
 
   void Client::sendShoot(float x, float y) {
@@ -359,16 +336,29 @@
                "shoot");
       return;
     }
-
     try {
       PlayerShootPacket packet = PacketBuilder::makePlayerShoot(
           x, y, ProjectileType::PLAYER_BASIC,
           _sequence_number.load(std::memory_order_acquire));
-
-      send(packet);
-
     } catch (const std::exception &e) {
       TraceLog(LOG_ERROR, "[SEND SHOOT] Exception: %s", e.what());
     }
   }
+
+  void Client::sendInput(MovementInputType input) {
+    if (_player_id == static_cast<uint32_t>(-1)) {
+      // TraceLog(LOG_WARNING, "[SEND SHOOT] Player ID not assigned yet");
+      return;
+    }
+
+    try {
+      InputPlayerPacket packet =
+          PacketBuilder::makeInputPlayer(input, _sequence_number);
+
+      send(packet);
+
+    } catch (const std::exception &e) {
+      TraceLog(LOG_ERROR, "[SEND POSITION] Exception: %s", e.what());
+    }
+  }
 }  // namespace client