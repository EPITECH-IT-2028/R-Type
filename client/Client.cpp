--- conflicted
+++ resolved
@@ -275,9 +275,7 @@
     if (_player_id == INVALID_ID) {
       _player_id = packet.player_id;
       _ecsManager.addComponent<ecs::LocalPlayerTagComponent>(player, {});
-<<<<<<< HEAD
-      _playerName.assign(packet.player_name, len);
-
+      _playerName.assign(packet.player_name);
       {
         std::lock_guard<std::mutex> lock(_deferredNewPlayerPacketsMutex);
         for (const auto &deferredPacket : _deferredNewPlayerPackets) {
@@ -285,11 +283,8 @@
             createPlayerEntity(deferredPacket);
           }
         }
-        _deferredNewPlayerPackets.clear();
+      _deferredNewPlayerPackets.clear();
       }
-=======
-      _playerName.assign(packet.player_name);
->>>>>>> 0b8f0a08
     }
     _playerEntities[packet.player_id] = player;
     _playerNames[packet.player_id] = packet.player_name;
