#include "Client.hpp"
#include <cstdint>
#include "AssetManager.hpp"
#include "BackgroundTagComponent.hpp"
#include "BoundarySystem.hpp"
#include "EnemyComponent.hpp"
#include "EntityManager.hpp"
#include "InputSystem.hpp"
#include "LocalPlayerTagComponent.hpp"
#include "Packet.hpp"
#include "PlayerTagComponent.hpp"
#include "PositionComponent.hpp"
#include "ProjectileComponent.hpp"
#include "RenderComponent.hpp"
#include "RenderManager.hpp"
#include "ScaleComponent.hpp"
#include "SpeedComponent.hpp"
#include "SpriteAnimationComponent.hpp"
#include "SpriteAnimationSystem.hpp"
#include "SpriteComponent.hpp"
#include "VelocityComponent.hpp"
#include "systems/BackgroundSystem.hpp"
#include "systems/MovementSystem.hpp"
#include "systems/ProjectileSystem.hpp"
#include "systems/RenderSystem.hpp"

namespace client {
  Client::Client(const std::string &host, const std::uint16_t &port)
      : _networkManager(host, port),
        _sequence_number{0},
        _packet_count{0},
        _ecsManager(ecs::ECSManager::getInstance()) {
    _running.store(false, std::memory_order_release);
  }

  void Client::initializeECS() {
    registerComponent();
    registerSystem();
    signSystem();

    auto inputSystem = _ecsManager.getSystem<ecs::InputSystem>();
    if (inputSystem)
      inputSystem->setClient(this);

    createBackgroundEntities();
  }

  /**
   * @brief Registers all component types used by the client with the ECS
   * manager.
   *
   * Registers the following components so they can be attached to entities and
   * queried by systems: PositionComponent, VelocityComponent, RenderComponent,
   * SpeedComponent, SpriteComponent, ScaleComponent, BackgroundTagComponent,
   * PlayerTagComponent, and SpriteAnimationComponent.
   */
  void Client::registerComponent() {
    _ecsManager.registerComponent<ecs::PositionComponent>();
    _ecsManager.registerComponent<ecs::VelocityComponent>();
    _ecsManager.registerComponent<ecs::RenderComponent>();
    _ecsManager.registerComponent<ecs::SpeedComponent>();
    _ecsManager.registerComponent<ecs::SpriteComponent>();
    _ecsManager.registerComponent<ecs::ScaleComponent>();
    _ecsManager.registerComponent<ecs::BackgroundTagComponent>();
    _ecsManager.registerComponent<ecs::PlayerTagComponent>();
    _ecsManager.registerComponent<ecs::LocalPlayerTagComponent>();
    _ecsManager.registerComponent<ecs::SpriteAnimationComponent>();
    _ecsManager.registerComponent<ecs::ProjectileComponent>();
    _ecsManager.registerComponent<ecs::EnemyComponent>();
  }

  /**
   * @brief Registers the game's ECS systems with the ECS manager.
   *
   * Registers the background, movement, input, boundary, sprite animation, and
   * render systems so they are tracked and updated by the ECS manager.
   */
  void Client::registerSystem() {
    _ecsManager.registerSystem<ecs::BackgroundSystem>();
    _ecsManager.registerSystem<ecs::MovementSystem>();
    _ecsManager.registerSystem<ecs::InputSystem>();
    _ecsManager.registerSystem<ecs::BoundarySystem>();
    _ecsManager.registerSystem<ecs::SpriteAnimationSystem>();
    _ecsManager.registerSystem<ecs::ProjectileSystem>();
    _ecsManager.registerSystem<ecs::RenderSystem>();
  }

  /**
   * @brief Assigns component signatures to each ECS system used by the client.
   *
   * Configures which component types each system requires so the ECS manager
   * can match entities to systems. The mappings set here are:
   * - BackgroundSystem: PositionComponent, RenderComponent,
   * BackgroundTagComponent
   * - MovementSystem: PositionComponent, VelocityComponent
   * - RenderSystem: PositionComponent, RenderComponent
   * - InputSystem: VelocityComponent, SpeedComponent, PlayerTagComponent,
   * SpriteAnimationComponent
   * - BoundarySystem: PositionComponent, SpriteComponent, PlayerTagComponent
   * - SpriteAnimationSystem: SpriteComponent, SpriteAnimationComponent
   */
  void Client::signSystem() {
    {
      Signature signature;
      signature.set(_ecsManager.getComponentType<ecs::PositionComponent>());
      signature.set(_ecsManager.getComponentType<ecs::RenderComponent>());
      signature.set(
          _ecsManager.getComponentType<ecs::BackgroundTagComponent>());
      _ecsManager.setSystemSignature<ecs::BackgroundSystem>(signature);
    }
    {
      Signature signature;
      signature.set(_ecsManager.getComponentType<ecs::PositionComponent>());
      signature.set(_ecsManager.getComponentType<ecs::VelocityComponent>());
      _ecsManager.setSystemSignature<ecs::MovementSystem>(signature);
    }
    {
      Signature signature;
      signature.set(_ecsManager.getComponentType<ecs::PositionComponent>());
      signature.set(_ecsManager.getComponentType<ecs::RenderComponent>());
      _ecsManager.setSystemSignature<ecs::RenderSystem>(signature);
    }
    {
      Signature signature;
      signature.set(_ecsManager.getComponentType<ecs::VelocityComponent>());
      signature.set(_ecsManager.getComponentType<ecs::SpeedComponent>());
      signature.set(
          _ecsManager.getComponentType<ecs::LocalPlayerTagComponent>());
      signature.set(
          _ecsManager.getComponentType<ecs::SpriteAnimationComponent>());
      _ecsManager.setSystemSignature<ecs::InputSystem>(signature);
    }
    {
      Signature signature;
      signature.set(_ecsManager.getComponentType<ecs::PositionComponent>());
      signature.set(_ecsManager.getComponentType<ecs::SpriteComponent>());
      signature.set(_ecsManager.getComponentType<ecs::PlayerTagComponent>());
      _ecsManager.setSystemSignature<ecs::BoundarySystem>(signature);
    }
    {
      Signature signature;
      signature.set(_ecsManager.getComponentType<ecs::SpriteComponent>());
      signature.set(
          _ecsManager.getComponentType<ecs::SpriteAnimationComponent>());
      _ecsManager.setSystemSignature<ecs::SpriteAnimationSystem>(signature);
    }
    {
      Signature signature;
      signature.set(_ecsManager.getComponentType<ecs::PositionComponent>());
      signature.set(_ecsManager.getComponentType<ecs::VelocityComponent>());
      signature.set(_ecsManager.getComponentType<ecs::ProjectileComponent>());
      _ecsManager.setSystemSignature<ecs::ProjectileSystem>(signature);
    }
  }

  /**
   * @brief Creates two scrolling background entities for a continuously tiled
   * backdrop.
   *
   * Loads the background image to determine its aspect ratio and computes a
   * scaled width based on the current screen height, then spawns two entities
   * positioned side-by-side with leftward velocity, render components
   * referencing the background texture, and background tag components.
   */
  void Client::createBackgroundEntities() {
    Image backgroundImage =
        asset::AssetManager::loadImage(renderManager::BG_PATH);
    float screenHeight = GetScreenHeight();
    float aspectRatio = 1.0f;
    float scaledWidth = screenHeight;
    if (backgroundImage.data != nullptr && backgroundImage.height > 0) {
      aspectRatio = static_cast<float>(backgroundImage.width) /
                    static_cast<float>(backgroundImage.height);
      scaledWidth = screenHeight * aspectRatio;
    }

    auto background1 = _ecsManager.createEntity();
    _ecsManager.addComponent<ecs::PositionComponent>(background1, {0.0f, 0.0f});
    _ecsManager.addComponent<ecs::VelocityComponent>(
        background1, {-renderManager::SCROLL_SPEED, 0.0f});
    _ecsManager.addComponent<ecs::RenderComponent>(background1,
                                                   {renderManager::BG_PATH});
    _ecsManager.addComponent<ecs::BackgroundTagComponent>(background1, {});

    auto background2 = _ecsManager.createEntity();
    _ecsManager.addComponent<ecs::PositionComponent>(background2,
                                                     {scaledWidth, 0.0f});
    _ecsManager.addComponent<ecs::VelocityComponent>(
        background2, {-renderManager::SCROLL_SPEED, 0.0f});
    _ecsManager.addComponent<ecs::RenderComponent>(background2,
                                                   {renderManager::BG_PATH});
    _ecsManager.addComponent<ecs::BackgroundTagComponent>(background2, {});
  }

  /**
   * @brief Creates and configures the player entity in the ECS.
   *
   * Constructs a player entity and attaches its initial components: position,
   * velocity, movement speed, render asset, sprite source rectangle, scale,
   * player tag, and sprite animation metadata.
   *
   * The created entity is positioned at (100, 100) with zero initial velocity
   * and uses renderManager::PLAYER_PATH for rendering. Sprite and scale values
   * are taken from PlayerSpriteConfig. The sprite animation component is
   * initialized with column/row counts, selected/neutral frames, frame timing,
   * and non-playing, non-looping defaults.
   */
  void Client::createPlayerEntity(NewPlayerPacket packet) {
    auto player = _ecsManager.createEntity();
    _ecsManager.addComponent<ecs::PositionComponent>(player,
                                                     {packet.x, packet.y});
    _ecsManager.addComponent<ecs::VelocityComponent>(player, {0.0f, 0.0f});
    _ecsManager.addComponent<ecs::SpeedComponent>(player, {packet.speed});
    _ecsManager.addComponent<ecs::RenderComponent>(
        player, {renderManager::PLAYER_PATH});
    ecs::SpriteComponent sprite;
    sprite.sourceRect = {PlayerSpriteConfig::RECT_X, PlayerSpriteConfig::RECT_Y,
                         PlayerSpriteConfig::RECT_WIDTH,
                         PlayerSpriteConfig::RECT_HEIGHT};
    _ecsManager.addComponent<ecs::SpriteComponent>(player, sprite);
    _ecsManager.addComponent<ecs::ScaleComponent>(
        player, {PlayerSpriteConfig::SCALE, PlayerSpriteConfig::SCALE});
    _ecsManager.addComponent<ecs::PlayerTagComponent>(player, {});
    ecs::SpriteAnimationComponent anim;
    anim.totalColumns = PlayerSpriteConfig::TOTAL_COLUMNS;
    anim.totalRows = PlayerSpriteConfig::TOTAL_ROWS;
    anim.endFrame = static_cast<int>(PlayerSpriteFrameIndex::END);
    anim.selectedRow = packet.player_id % PlayerSpriteConfig::TOTAL_ROWS;
    anim.isPlaying = false;
    anim.frameTime = PlayerSpriteConfig::FRAME_TIME;
    anim.loop = false;
    anim.neutralFrame = static_cast<int>(PlayerSpriteFrameIndex::NEUTRAL);
    _ecsManager.addComponent<ecs::SpriteAnimationComponent>(player, anim);

    if (_player_id == static_cast<uint32_t>(-1)) {
      _player_id = packet.player_id;
      _ecsManager.addComponent<ecs::LocalPlayerTagComponent>(player, {});
      TraceLog(LOG_INFO, "Assigned player ID: %u", _player_id);
    }
    std::lock_guard<std::shared_mutex> lock(_playerEntitiesMutex);
    _playerEntities[packet.player_id] = player;
  }

  void Client::createEnemyEntity(EnemySpawnPacket packet) {
    if (_enemyEntities.find(packet.enemy_id) != _enemyEntities.end()) {
      TraceLog(LOG_WARNING, "[ENEMY SPAWN] Enemy ID: %u already exists",
               packet.enemy_id);
      return;
    }
    auto enemy = _ecsManager.createEntity();
    _ecsManager.addComponent<ecs::PositionComponent>(enemy,
                                                     {packet.x, packet.y});
    _ecsManager.addComponent<ecs::VelocityComponent>(enemy, {0.0f, 0.0f});
    _ecsManager.addComponent<ecs::RenderComponent>(enemy,
                                                   {renderManager::ENEMY_PATH});
    ecs::SpriteComponent sprite;
    sprite.sourceRect = {EnemySpriteConfig::RECT_X, EnemySpriteConfig::RECT_Y,
                         EnemySpriteConfig::RECT_WIDTH,
                         EnemySpriteConfig::RECT_HEIGHT};
    _ecsManager.addComponent<ecs::SpriteComponent>(enemy, sprite);
    _ecsManager.addComponent<ecs::ScaleComponent>(
        enemy, {EnemySpriteConfig::SCALE, EnemySpriteConfig::SCALE});
    ecs::SpriteAnimationComponent anim;
    anim.totalColumns = EnemySpriteConfig::TOTAL_COLUMNS;
    anim.totalRows = EnemySpriteConfig::TOTAL_ROWS;
    anim.endFrame = static_cast<int>(EnemySpriteFrameIndex::END);
    anim.selectedRow = static_cast<int>(EnemySpriteFrameIndex::SELECTED_ROW);
    anim.isPlaying = false;
    anim.frameTime = EnemySpriteConfig::FRAME_TIME;
    anim.loop = false;
    anim.neutralFrame = static_cast<int>(EnemySpriteFrameIndex::NEUTRAL);
    _ecsManager.addComponent<ecs::SpriteAnimationComponent>(enemy, anim);

    _enemyEntities[packet.enemy_id] = enemy;
  }

  void Client::addProjectileEntity(uint32_t projectileId, Entity entity) {
    std::lock_guard<std::mutex> lock(_projectileMutex);
    _projectileEntities[projectileId] = entity;
  }

  Entity Client::getProjectileEntity(uint32_t projectileId) {
    std::lock_guard<std::mutex> lock(_projectileMutex);
    auto it = _projectileEntities.find(projectileId);
    if (it != _projectileEntities.end()) {
      return it->second;
    }
    return static_cast<Entity>(-1);
  }

  void Client::removeProjectileEntity(uint32_t projectileId) {
    std::lock_guard<std::mutex> lock(_projectileMutex);
    _projectileEntities.erase(projectileId);
  }

  void Client::sendPosition() {
    if (_player_id == static_cast<uint32_t>(-1)) {
      TraceLog(LOG_WARNING,
               "[WARN] Player ID not assigned yet, cannot send "
               "position");
      return;
    }

    Entity playerEntity;
    {
      std::shared_lock<std::shared_mutex> lock(_playerEntitiesMutex);
      auto it = _playerEntities.find(_player_id);
      if (it == _playerEntities.end()) {
        TraceLog(LOG_WARNING,
                 "[SEND POSITION] Player entity not found for ID: %u",
                 _player_id);
        return;
      }
      playerEntity = it->second;
    }

    try {
      auto &position =
          _ecsManager.getComponent<ecs::PositionComponent>(playerEntity);

      PositionPacket packet = PacketBuilder::makePosition(
          position.x, position.y,
          _sequence_number.load(std::memory_order_acquire));

      send(packet);

    } catch (const std::exception &e) {
      TraceLog(LOG_ERROR, "[SEND POSITION] Exception: %s", e.what());
    }
  }

  void Client::sendShoot(float x, float y) {
    if (_player_id == static_cast<uint32_t>(-1)) {
      TraceLog(LOG_WARNING,
               "[WARN] Player ID not assigned yet, cannot send "
               "shoot");
      return;
    }
    try {
      PlayerShootPacket packet = PacketBuilder::makePlayerShoot(
          x, y, ProjectileType::PLAYER_BASIC,
          _sequence_number.load(std::memory_order_acquire));
      send(packet);
    } catch (const std::exception &e) {
      TraceLog(LOG_ERROR, "[SEND SHOOT] Exception: %s", e.what());
    }
  }

  void Client::sendInput(MovementInputType input) {
    if (_player_id == static_cast<uint32_t>(-1)) {
      TraceLog(LOG_WARNING, "[SEND INPUT] Player ID not assigned yet");
      return;
    }

    try {
<<<<<<< HEAD
      InputPlayerPacket packet =
          PacketBuilder::makeInputPlayer(input, _sequence_number);
=======
      PlayerInputPacket packet =
          PacketBuilder::makePlayerInput(input, _sequence_number);
>>>>>>> bb145a49

      send(packet);

    } catch (const std::exception &e) {
      TraceLog(LOG_ERROR, "[SEND INPUT] Exception: %s", e.what());
    }
  }
}  // namespace client<|MERGE_RESOLUTION|>--- conflicted
+++ resolved
@@ -353,13 +353,8 @@
     }
 
     try {
-<<<<<<< HEAD
-      InputPlayerPacket packet =
-          PacketBuilder::makeInputPlayer(input, _sequence_number);
-=======
       PlayerInputPacket packet =
           PacketBuilder::makePlayerInput(input, _sequence_number);
->>>>>>> bb145a49
 
       send(packet);
 
