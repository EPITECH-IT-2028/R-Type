--- conflicted
+++ resolved
@@ -77,18 +77,11 @@
   /**
    * @brief Register all ECS component types used by the client.
    *
-<<<<<<< HEAD
-   * Registers the following components so they can be attached to entities and
-   * queried by systems: PositionComponent, VelocityComponent, RenderComponent,
-   * SpriteComponent, ScaleComponent, BackgroundTagComponent,
-   * PlayerTagComponent, StateHistoryComponent, and SpriteAnimationComponent.
-=======
    * Makes the following component types available to entities and systems:
    * PositionComponent, VelocityComponent, RenderComponent, SpriteComponent,
    * ScaleComponent, BackgroundTagComponent, PlayerTagComponent,
    * LocalPlayerTagComponent, SpriteAnimationComponent, ProjectileComponent,
-   * EnemyComponent, and ChatComponent.
->>>>>>> f2551886
+   * EnemyComponent, StateHistoryComponent, and ChatComponent.
    */
   void Client::registerComponent() {
     _ecsManager.registerComponent<ecs::PositionComponent>();
@@ -102,12 +95,9 @@
     _ecsManager.registerComponent<ecs::SpriteAnimationComponent>();
     _ecsManager.registerComponent<ecs::ProjectileComponent>();
     _ecsManager.registerComponent<ecs::EnemyComponent>();
-<<<<<<< HEAD
     _ecsManager.registerComponent<ecs::StateHistoryComponent>();
     _ecsManager.registerComponent<ecs::RemoteEntityTagComponent>();
-=======
     _ecsManager.registerComponent<ecs::ChatComponent>();
->>>>>>> f2551886
   }
 
   /**
@@ -241,20 +231,13 @@
   /**
    * @brief Create and register a player entity from a NewPlayerPacket.
    *
-<<<<<<< HEAD
-   * The created entity is configured from values in the provided packet and
-   * player sprite configuration, and the entity is recorded in the client's
-   * player-entity mapping in a thread-safe manner. If the client's local player
-   * ID is not assigned, it is set from the packet and the entity is tagged as
-   * the local player. Remote players are tagged with RemoteEntityTagComponent
-   * and StateHistoryComponent for smooth interpolation.
-=======
    * Creates an ECS entity for the player, attaches position, render, sprite,
    * scale, player tag, and sprite animation components, records the mapping
    * from player ID to entity and player name, and if no local player ID is set,
    * assigns the local player ID, stores the local player name, and tags the
    * entity as the local player.
->>>>>>> f2551886
+   * Remote players are tagged with RemoteEntityTagComponent
+   * and StateHistoryComponent for smooth interpolation.
    *
    * @param packet Packet containing the player's ID, null-terminated name, and initial position (x, y).
    */
@@ -283,27 +266,18 @@
     anim.neutralFrame = static_cast<int>(PlayerSpriteFrameIndex::NEUTRAL);
     _ecsManager.addComponent<ecs::SpriteAnimationComponent>(player, anim);
 
-<<<<<<< HEAD
     _ecsManager.addComponent<ecs::RemoteEntityTagComponent>(player, {});
     ecs::StateHistoryComponent stateHistory;
     ecs::EntityState initialState{packet.x, packet.y, GetTime()};
     stateHistory.states.push_back(initialState);
     _ecsManager.addComponent<ecs::StateHistoryComponent>(player, stateHistory);
 
-    if (_player_id == static_cast<std::uint32_t>(-1)) {
-=======
     std::lock_guard<std::shared_mutex> lock(_playerStateMutex);
     if (_player_id == INVALID_ID) {
->>>>>>> f2551886
       _player_id = packet.player_id;
       _ecsManager.addComponent<ecs::LocalPlayerTagComponent>(player, {});
       _playerName.assign(packet.player_name);
     }
-<<<<<<< HEAD
-
-    std::lock_guard<std::shared_mutex> lock(_playerEntitiesMutex);
-=======
->>>>>>> f2551886
     _playerEntities[packet.player_id] = player;
     _playerNames[packet.player_id] = packet.player_name;
   }
